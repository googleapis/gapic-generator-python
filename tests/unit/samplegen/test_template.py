--- conflicted
+++ resolved
@@ -49,10 +49,7 @@
 
     template = env.get_template("template_fragment")
     text = template.render(**kwargs)
-<<<<<<< HEAD
-=======
     expected_output = dedent(expected_output)
->>>>>>> 64d66c48
 
     assert text == expected_output
 
@@ -431,7 +428,6 @@
     check_template(
         '''
         {% import "feature_fragments.j2" as frags %}
-<<<<<<< HEAD
         {{ frags.print_input_params(request) }}
 
         ''',
@@ -464,27 +460,6 @@
                                               ),
                                               body=None),
                  ]
-=======
-        {{ frags.print_input_params([{"base": "squid",
-                                    "body": [{"field": "mass",
-                                              "value": "10 kg",
-                                              "input_parameter": "mass"},
-                                             {"field": "length",
-                                              "value": "20 m",
-                                              "input_parameter": "length"}]},
-                                    {"base": "clam",
-                                     "body": [{"field": "diameter",
-                                               "value": "10 cm"}]},
-                                    {"base": "whelk",
-                                     "body": [{"field": "color",
-                                               "value": "red",
-                                               "input_parameter": "color"}]},
-                                    ]) }}
-        ''',
-        '''
-        mass, length, color
-        '''
->>>>>>> 64d66c48
     )
 
 
