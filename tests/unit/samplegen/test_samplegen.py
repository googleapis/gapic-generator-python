# Copyright (C) 2019  Google LLC
#
# Licensed under the Apache License, Version 2.0 (the "License");
# you may not use this file except in compliance with the License.
# You may obtain a copy of the License at
#
#     http://www.apache.org/licenses/LICENSE-2.0
#
# Unless required by applicable law or agreed to in writing, software
# distributed under the License is distributed on an "AS IS" BASIS,
# WITHOUT WARRANTIES OR CONDITIONS OF ANY KIND, either express or implied.
# See the License for the specific language governing permissions and
# limitations under the License.

import yaml
import pytest

from typing import (TypeVar, Sequence)
from collections import (OrderedDict, namedtuple)
<<<<<<< HEAD
from google.api import resource_pb2
=======
>>>>>>> de43cd10
from google.protobuf import descriptor_pb2

import gapic.samplegen.samplegen as samplegen
import gapic.samplegen_utils.types as types
import gapic.samplegen_utils.yaml as gapic_yaml
from gapic.schema import (api, metadata, naming)
import gapic.schema.wrappers as wrappers

from common_types import (DummyApiSchema, DummyField, DummyMessage,
                          DummyMethod, message_factory, enum_factory)
from gapic.samplegen_utils import utils


# validate_response tests


def test_define():
    define = {"define": "squid=$resp"}
    v = samplegen.Validator(DummyMethod(output=message_factory("mollusc")))
    v.validate_response([define])


def test_define_undefined_var():
    define = {"define": "squid=humboldt"}
    v = samplegen.Validator(DummyMethod(output=message_factory("mollusc")))
    with pytest.raises(types.UndefinedVariableReference):
        v.validate_response([define])


def test_define_reserved_varname():
    define = {"define": "class=$resp"}
    v = samplegen.Validator(DummyMethod(output=message_factory("mollusc")))
    with pytest.raises(types.ReservedVariableName):
        v.validate_response([define])


def test_define_add_var():
    v = samplegen.Validator(DummyMethod(
        output=message_factory("mollusc.name")))
    v.validate_response([{"define": "squid=$resp"},
                         {"define": "name=squid.name"}])


def test_define_bad_form():
    define = {"define": "mollusc=$resp.squid=$resp.clam"}
    v = samplegen.Validator(DummyMethod(output=message_factory("mollusc")))
    with pytest.raises(types.BadAssignment):
        v.validate_response([define])


def test_define_redefinition():
    statements = [
        {"define": "molluscs=$resp.molluscs"},
        {"define": "molluscs=$resp.molluscs"},
    ]
    v = samplegen.Validator(DummyMethod(output=message_factory("$resp.molluscs",
                                                               repeated_iter=[True])))
    with pytest.raises(types.RedefinedVariable):
        v.validate_response(statements)


def test_preprocess_sample():
    # Verify that the default response is added.
    sample = {}
    api_schema = api.API(
        naming.Naming(
            namespace=("mollusc", "cephalopod", "teuthida")
        ),
        all_protos={},
    )

    samplegen.Validator.preprocess_sample(sample, api_schema)

    response = sample.get("response")
    assert response == [{"print": ["%s", "$resp"]}]

    package_name = sample.get("package_name")
    assert package_name == "mollusc-cephalopod-teuthida-"


def test_define_input_param():
    v = samplegen.Validator(
        DummyMethod(input=message_factory("mollusc.squid.mantle_length")))
    v.validate_and_transform_request(
        types.CallingForm.Request,
        [
            {
                "field": "squid.mantle_length",
                "value": "100 cm",
                "input_parameter": "mantle_length",
            }
        ],
    )
    v.validate_response([{"define": "length=mantle_length"}])


def test_define_input_param_redefinition():
    v = samplegen.Validator(DummyMethod(
        input=message_factory("mollusc.squid.mantle_length")))
    v.validate_and_transform_request(
        types.CallingForm.Request,
        [
            {
                "field": "squid.mantle_length",
                "value": "100 cm",
                "input_parameter": "mantle_length",
            }
        ],
    )
    with pytest.raises(types.RedefinedVariable):
        v.validate_response(
            [{"define": "mantle_length=mantle_length"}])


def test_print_basic():
    print_statement = {"print": ["This is a squid"]}
    samplegen.Validator(DummyMethod()).validate_response([print_statement])


def test_print_fmt_str():
    print_statement = {"print": ["This is a squid named %s", "$resp.name"]}
    v = samplegen.Validator(DummyMethod(output=message_factory("$resp.name")))
    v.validate_response([print_statement])


def test_print_fmt_mismatch():
    print_statement = {"print": ["This is a squid named %s"]}
    v = samplegen.Validator(DummyMethod(output=message_factory("$resp.name")))
    with pytest.raises(types.MismatchedFormatSpecifier):
        v.validate_response([print_statement])


def test_print_fmt_mismatch2():
    print_statement = {"print": ["This is a squid", "$resp.name"]}
    v = samplegen.Validator(DummyMethod(output=message_factory("$resp.name")))
    with pytest.raises(types.MismatchedFormatSpecifier):
        v.validate_response([print_statement])


def test_print_undefined_var():
    print_statement = {"print": ["This mollusc is a %s", "mollusc.type"]}
    v = samplegen.Validator(DummyMethod(output=message_factory("$resp.type")))
    with pytest.raises(types.UndefinedVariableReference):
        v.validate_response([print_statement])


def test_comment():
    comment = {"comment": ["This is a mollusc"]}
    samplegen.Validator(DummyMethod()).validate_response([comment])


def test_comment_fmt_str():
    comment = {"comment": ["This is a mollusc of class %s", "$resp.klass"]}
    v = samplegen.Validator(DummyMethod(output=message_factory("$resp.klass")))
    v.validate_response([comment])


def test_comment_fmt_undefined_var():
    comment = {"comment": ["This is a mollusc of class %s", "cephalopod"]}
    v = samplegen.Validator(DummyMethod())
    with pytest.raises(types.UndefinedVariableReference):
        v.validate_response([comment])


def test_comment_fmt_mismatch():
    comment = {"comment": ["This is a mollusc of class %s"]}
    v = samplegen.Validator(DummyMethod())
    with pytest.raises(types.MismatchedFormatSpecifier):
        v.validate_response([comment])


def test_comment_fmt_mismatch2():
    comment = {"comment": ["This is a mollusc of class ", "$resp.class"]}
    v = samplegen.Validator(DummyMethod())
    with pytest.raises(types.MismatchedFormatSpecifier):
        v.validate_response([comment])


def test_loop_collection():
    loop = {
        "loop": {
            "collection": "$resp.molluscs",
            "variable": "m",
            "body": [{"print": ["Mollusc of class: %s", "m.class"]}],
        }
    }
    OutputType = message_factory(
        "$resp.molluscs.class", repeated_iter=[True, False])
    v = samplegen.Validator(DummyMethod(output=OutputType))
    v.validate_response([loop])


def test_loop_collection_redefinition():
    statements = [
        {"define": "m=$resp.molluscs"},
        {
            "loop": {
                "collection": "$resp.molluscs",
                "variable": "m",
                "body": [{"print": ["Mollusc of class: %s", "m.class"]}],
            }
        },
    ]
    v = samplegen.Validator(
        DummyMethod(output=message_factory("$resp.molluscs", repeated_iter=[True])))
    with pytest.raises(types.RedefinedVariable):
        v.validate_response(statements)


def test_loop_undefined_collection():
    loop = {
        "loop": {
            "collection": "squid",
            "variable": "s",
            "body": [{"print": ["Squid: %s", "s"]}],
        }
    }
    v = samplegen.Validator(DummyMethod())
    with pytest.raises(types.UndefinedVariableReference):
        v.validate_response([loop])


def test_loop_collection_extra_kword():
    loop = {
        "loop": {
            "collection": "$resp.molluscs",
            "squid": "$resp.squids",
            "variable": "m",
            "body": [{"print": ["Mollusc of class: %s", "m.class"]}],
        }
    }
    v = samplegen.Validator(DummyMethod())
    with pytest.raises(types.BadLoop):
        v.validate_response([loop])


def test_loop_collection_missing_kword():
    loop = {
        "loop": {
            "collection": "$resp.molluscs",
            "body": [{"print": ["Mollusc of class: %s", "m.class"]}],
        }
    }
    v = samplegen.Validator(DummyMethod())
    with pytest.raises(types.BadLoop):
        v.validate_response([loop])


def test_loop_collection_reserved_loop_var():
    loop = {
        "loop": {
            "collection": "$resp.molluscs",
            "variable": "class",
            "body": [{"print": ["Mollusc: %s", "class.name"]}],
        }
    }
    v = samplegen.Validator(DummyMethod(
        output=message_factory("$resp.molluscs", repeated_iter=[True])))
    with pytest.raises(types.ReservedVariableName):
        v.validate_response([loop])


def test_loop_map():
    loop = {
        "loop": {
            "map": "$resp.molluscs",
            "key": "cls",
            "value": "mollusc",
            "body": [{"print": ["A %s is a %s", "mollusc", "cls"]}],
        }
    }
    OutputType = DummyMessage(
        fields={
            "molluscs": DummyField(
                message=DummyMessage(
                    fields={
                        "key": DummyField(),
                        "value": DummyField(
                            message=DummyMessage(
                                fields={},
                                type="MOLLUSC_TYPE"
                            )
                        )
                    },
                    type="MOLLUSCS_TYPE",
                    options=namedtuple("MessageOptions", ["map_field"])(True)
                ),
                repeated=True
            ),
        },
        type="RESPONSE_TYPE"
    )
    v = samplegen.Validator(DummyMethod(output=OutputType))
    v.validate_response([loop])


def test_collection_loop_lexical_scope_variable():
    statements = [
        {
            "loop": {
                "collection": "$resp.molluscs",
                "variable": "m",
                "body": [{"define": "squid=m"}],
            }
        },
        {"define": "cephalopod=m"},
    ]
    v = samplegen.Validator(DummyMethod(
        output=message_factory("$resp.molluscs", repeated_iter=[True])))
    with pytest.raises(types.UndefinedVariableReference):
        v.validate_response(statements)


def test_collection_loop_lexical_scope_inline():
    statements = [
        {
            "loop": {
                "collection": "$resp.molluscs",
                "variable": "m",
                "body": [{"define": "squid=m"}],
            }
        },
        {"define": "cephalopod=squid"},
    ]
    v = samplegen.Validator(DummyMethod(
        output=message_factory("$resp.molluscs", repeated_iter=[True])))
    with pytest.raises(types.UndefinedVariableReference):
        v.validate_response(statements)


def test_map_loop_lexical_scope_key():
    statements = [
        {
            "loop": {
                "map": "$resp.molluscs",
                "key": "cls",
                "value": "mollusc",
                "body": [{"define": "tmp=cls"}],
            }
        },
        # 'cls' is outside the visible lexical scope according to strict
        # samplegen rules, even though it is valid python.
        {"define": "last_cls=cls"},
    ]
    OutputType = DummyMessage(
        fields={
            "molluscs": DummyField(
                message=DummyMessage(
                    fields={
                        "key": DummyField(),
                        "value": DummyField(
                            message=DummyMessage(
                                fields={},
                                type="MOLLUSC_TYPE"
                            )
                        )
                    },
                    type="MOLLUSCS_TYPE",
                    options=namedtuple("MessageOptions", ["map_field"])(True)
                ),
                repeated=True
            ),
        },
        type="RESPONSE_TYPE"
    )

    v = samplegen.Validator(DummyMethod(output=OutputType))
    with pytest.raises(types.UndefinedVariableReference):
        v.validate_response(statements)


def test_map_loop_lexical_scope_value():
    statements = [
        {
            "loop": {
                "map": "$resp.molluscs",
                "key": "cls",
                "value": "mollusc",
                "body": [{"define": "tmp=mollusc"}],
            }
        },
        # 'mollusc' is outside the visible lexical scope according to strict
        # samplegen rules, even though it is valid python.
        {"define": "last_mollusc=mollusc"},
    ]
    OutputType = DummyMessage(
        fields={
            "molluscs": DummyField(
                message=DummyMessage(
                    fields={
                        "key": DummyField(),
                        "value": DummyField(
                            message=DummyMessage(
                                fields={},
                                type="MOLLUSC_TYPE"
                            )
                        )
                    },
                    type="MOLLUSCS_TYPE",
                    options=namedtuple("MessageOptions", ["map_field"])(True)
                ),
                repeated=True
            ),
        },
        type="RESPONSE_TYPE"
    )

    v = samplegen.Validator(DummyMethod(output=OutputType))
    with pytest.raises(types.UndefinedVariableReference):
        v.validate_response(statements)


def test_map_loop_lexical_scope_inline():
    statements = [
        {
            "loop": {
                "map": "$resp.molluscs",
                "key": "cls",
                "value": "mollusc",
                "body": [{"define": "tmp=mollusc"}],
            }
        },
        # 'tmp' is outside the visible lexical scope according to strict
        # samplegen rules, even though it is valid python.
        {"define": "last_mollusc=tmp"},
    ]
    OutputType = DummyMessage(
        fields={
            "molluscs": DummyField(
                message=DummyMessage(
                    fields={
                        "key": DummyField(),
                        "value": DummyField(
                            message=DummyMessage(
                                fields={},
                                type="MOLLUSC_TYPE"
                            )
                        )
                    },
                    type="MOLLUSCS_TYPE",
                    options=namedtuple("MessageOptions", ["map_field"])(True)
                ),
                repeated=True
            ),
        },
        type="RESPONSE_TYPE"
    )
    v = samplegen.Validator(DummyMethod(output=OutputType))
    with pytest.raises(types.UndefinedVariableReference):
        v.validate_response(statements)


def test_loop_map_reserved_key():
    loop = {
        "loop": {
            "map": "$resp.molluscs",
            # Can't use 'class' since it's a reserved keyword
            "key": "class",
            "value": "mollusc",
            "body": [{"print": ["A %s is a %s", "mollusc", "class"]}],
        }
    }
    OutputType = DummyMessage(
        fields={
            "molluscs": DummyField(
                message=DummyMessage(
                    fields={
                        "key": DummyField(),
                        "value": DummyField(
                            message=DummyMessage(
                                fields={},
                                type="MOLLUSC_TYPE"
                            )
                        )
                    },
                    type="MOLLUSCS_TYPE",
                    options=namedtuple("MessageOptions", ["map_field"])(True)
                ),
                repeated=True
            ),
        },
        type="RESPONSE_TYPE"
    )

    v = samplegen.Validator(DummyMethod(output=OutputType))
    with pytest.raises(types.ReservedVariableName):
        v.validate_response([loop])


def test_loop_map_reserved_val():
    loop = {
        "loop": {
            "map": "$resp.molluscs",
            "key": "m",
            # Can't use 'class' since it's a reserved keyword
            "value": "class",
            "body": [{"print": ["A %s is a %s", "m", "class"]}],
        }
    }
    OutputType = DummyMessage(
        fields={
            "molluscs": DummyField(
                message=DummyMessage(
                    fields={
                        "key": DummyField(),
                        "value": DummyField(
                            message=DummyMessage(
                                fields={},
                                type="CLASS_TYPE"
                            )
                        )
                    },
                    type="MOLLUSCS_TYPE",
                    options=namedtuple("MessageOptions", ["map_field"])(True)
                ),
                repeated=True
            ),
        },
        type="RESPONSE_TYPE"
    )

    v = samplegen.Validator(DummyMethod(output=OutputType))
    with pytest.raises(types.ReservedVariableName):
        v.validate_response([loop])


def test_loop_map_undefined():
    loop = {
        "loop": {
            "map": "molluscs",
            "key": "name",
            "value": "mollusc",
            "body": [{"print": ["A %s is a %s", "mollusc", "name"]}],
        }
    }
    v = samplegen.Validator(DummyMethod())
    with pytest.raises(types.UndefinedVariableReference):
        v.validate_response([loop])


def test_loop_map_no_key():
    loop = {
        "loop": {
            "map": "$resp.molluscs",
            "value": "mollusc",
            "body": [{"print": ["Mollusc: %s", "mollusc"]}],
        }
    }
    OutputType = DummyMessage(
        fields={
            "molluscs": DummyField(
                message=DummyMessage(
                    fields={
                        "key": DummyField(),
                        "value": DummyField(
                            message=DummyMessage(
                                fields={},
                                type="CLASS_TYPE"
                            )
                        )
                    },
                    type="MOLLUSCS_TYPE",
                    options=namedtuple("MessageOptions", ["map_field"])(True)
                ),
                repeated=True
            ),
        },
        type="RESPONSE_TYPE"
    )

    v = samplegen.Validator(DummyMethod(output=OutputType))
    v.validate_response([loop])


def test_loop_map_no_value():
    loop = {
        "loop": {
            "map": "$resp.molluscs",
            "key": "mollusc",
            "body": [{"print": ["Mollusc: %s", "mollusc"]}],
        }
    }
    OutputType = DummyMessage(
        fields={
            "molluscs": DummyField(
                message=DummyMessage(
                    fields={
                        "key": DummyField(),
                        "value": DummyField(
                            message=DummyMessage(
                                fields={},
                                type="CLASS_TYPE"
                            )
                        )
                    },
                    type="MOLLUSCS_TYPE",
                    options=namedtuple("MessageOptions", ["map_field"])(True)
                ),
                repeated=True
            ),
        },
        type="RESPONSE_TYPE"
    )

    v = samplegen.Validator(DummyMethod(output=OutputType))
    v.validate_response([loop])


def test_loop_map_no_key_or_value():
    loop = {"loop": {"map": "$resp.molluscs",
                     # Need at least one of 'key' or 'value'
                     "body": [{"print": ["Dead loop"]}]}}
    OutputType = DummyMessage(
        fields={
            "molluscs": DummyField(
                message=DummyMessage(
                    fields={
                        "key": DummyField(),
                        "value": DummyField(
                            message=DummyMessage(
                                fields={},
                                type="CLASS_TYPE"
                            )
                        )
                    },
                    type="MOLLUSCS_TYPE",
                    options=namedtuple("MessageOptions", ["map_field"])(True)
                ),
                repeated=True
            ),
        },
        type="RESPONSE_TYPE"
    )

    v = samplegen.Validator(DummyMethod(output=OutputType))
    with pytest.raises(types.BadLoop):
        v.validate_response([loop])


def test_loop_map_no_map():
    loop = {
        "loop": {
            "key": "name",
            "value": "mollusc",
            "body": [{"print": ["A %s is a %s", "mollusc", "name"]}],
        }
    }
    v = samplegen.Validator(DummyMethod())
    with pytest.raises(types.BadLoop):
        v.validate_response([loop])


def test_loop_map_no_body():
    loop = {"loop": {"map": "$resp.molluscs", "key": "name", "value": "mollusc"}}
    v = samplegen.Validator(DummyMethod())
    with pytest.raises(types.BadLoop):
        v.validate_response([loop])


def test_loop_map_extra_kword():
    loop = {
        "loop": {
            "map": "$resp.molluscs",
            "key": "name",
            "value": "mollusc",
            "phylum": "$resp.phylum",
            "body": [{"print": ["A %s is a %s", "mollusc", "name"]}],
        }
    }
    v = samplegen.Validator(DummyMethod())
    with pytest.raises(types.BadLoop):
        v.validate_response([loop])


def test_loop_map_redefined_key():
    statements = [
        {"define": "mollusc=$resp.molluscs"},
        {
            "loop": {
                "map": "$resp.molluscs",
                # Can't redefine mollusc, which was defined one statement above.
                "key": "mollusc",
                "body": [{"print": ["Mollusc: %s", "mollusc"]}],
            }
        },
    ]
    OutputType = DummyMessage(
        fields={
            "molluscs": DummyField(
                message=DummyMessage(
                    fields={
                        "key": DummyField(),
                        "value": DummyField(
                            message=DummyMessage(
                                fields={},
                                type="CLASS_TYPE"
                            )
                        )
                    },
                    type="MOLLUSCS_TYPE",
                    options=namedtuple("MessageOptions", ["map_field"])(True)
                ),
                repeated=True
            ),
        },
        type="RESPONSE_TYPE"
    )

    v = samplegen.Validator(DummyMethod(output=OutputType))
    with pytest.raises(types.RedefinedVariable):
        v.validate_response(statements)


def test_loop_map_redefined_value():
    statements = [
        {"define": "mollusc=$resp.molluscs"},
        {
            "loop": {
                "map": "$resp.molluscs",
                # Can't redefine 'mollusc', which was defined one statement above.
                "value": "mollusc",
                "body": [{"print": ["Mollusc: %s", "mollusc"]}],
            }
        },
    ]
    OutputType = DummyMessage(
        fields={
            "molluscs": DummyField(
                message=DummyMessage(
                    fields={
                        "key": DummyField(),
                        "value": DummyField(
                            message=DummyMessage(
                                fields={},
                                type="CLASS_TYPE"
                            )
                        )
                    },
                    type="MOLLUSCS_TYPE",
                    options=namedtuple("MessageOptions", ["map_field"])(True)
                ),
                repeated=True
            ),
        },
        type="RESPONSE_TYPE"
    )

    v = samplegen.Validator(DummyMethod(output=OutputType))
    with pytest.raises(types.RedefinedVariable):
        v.validate_response(statements)


def test_validate_write_file():
    statements = [
        {
            "write_file": {
                "filename": ["specimen-%s", "$resp.species"],
                "contents": "$resp.photo",
            }
        }
    ]
    OutputType = DummyMessage(
        fields={
            "species": DummyField(message=DummyMessage(fields={})),
            "photo": DummyField(message=DummyMessage(fields={}))
        }
    )
    v = samplegen.Validator(DummyMethod(output=OutputType))
    v.validate_response(statements)


def test_validate_write_file_fname_fmt():
    statements = [{"write_file":
                   {"filename": ["specimen-%s"], "contents": "$resp.photo"}}]
    v = samplegen.Validator(DummyMethod())
    with pytest.raises(types.MismatchedFormatSpecifier):
        v.validate_response(statements)


def test_validate_write_file_fname_bad_var():
    statements = [{
        "write_file": {
            "filename": ["specimen-%s", "squid.species"],
            "contents": "$resp.photo",
        }
    }]
    v = samplegen.Validator(DummyMethod())
    with pytest.raises(types.UndefinedVariableReference):
        v.validate_response(statements)


def test_validate_write_file_missing_fname():
    statements = [{"write_file": {"contents": "$resp.photo"}}]
    OutputType = DummyMessage(
        fields={
            "filename": DummyField(message=DummyMessage(fields={})),
            "photo": DummyField(message=DummyMessage(fields={}))
        }
    )
    v = samplegen.Validator(DummyMethod(output=OutputType))
    with pytest.raises(types.InvalidStatement):
        v.validate_response(statements)


def test_validate_write_file_missing_contents():
    statements = [{"write_file": {"filename": ["specimen-%s",
                                               "$resp.species"]}}]
    OutputType = DummyMessage(
        fields={
            "species": DummyField(message=DummyMessage(fields={})),
            "photo": DummyField(message=DummyMessage(fields={}))
        }
    )

    v = samplegen.Validator(DummyMethod(output=OutputType))
    with pytest.raises(types.InvalidStatement):
        v.validate_response(statements)


def test_validate_write_file_bad_contents_var():
    statements = [{
        "write_file": {
            "filename": ["specimen-%s", "$resp.species"],
            "contents": "squid.photo",
        }
    }]
    OutputType = DummyMessage(
        fields={
            "species": DummyField(message=DummyMessage(fields={})),
            "photo": DummyField(message=DummyMessage(fields={}))
        }
    )
    v = samplegen.Validator(DummyMethod(output=OutputType))
    with pytest.raises(types.UndefinedVariableReference):
        v.validate_response(statements)


def test_invalid_statement():
    statements = [{"print": ["Name"], "comment": ["Value"]}]
    v = samplegen.Validator(DummyMethod())
    with pytest.raises(types.InvalidStatement):
        v.validate_response(statements)


def test_invalid_statement2():
    statements = [{"squidify": ["Statement body"]}]
    v = samplegen.Validator(DummyMethod())
    with pytest.raises(types.InvalidStatement):
        v.validate_response(statements)


# validate_and_transform_request tests
def test_validate_request_basic():
    input_type = DummyMessage(
        fields={
            "squid": DummyField(
                message=DummyMessage(
                    fields={
                        "mantle_length": DummyField(
                            message=DummyMessage(type="LENGTH_TYPE")),
                        "mantle_mass": DummyField(
                            message=DummyMessage(type="MASS_TYPE"))},
                    type="SQUID_TYPE"
                )
            )
        },
        type="REQUEST_TYPE"
    )

    v = samplegen.Validator(DummyMethod(input=input_type))
    actual = v.validate_and_transform_request(
        types.CallingForm.Request,
        [
            {"field": "squid.mantle_length", "value": "100 cm"},
            {"field": "squid.mantle_mass", "value": "10 kg"},
        ],
    )
    expected = [samplegen.TransformedRequest(
        base="squid",
        body=[
            samplegen.AttributeRequestSetup(field="mantle_length",
                                            value="100 cm"),
            samplegen.AttributeRequestSetup(field="mantle_mass",
                                            value="10 kg"),
        ],
        single=None
    )]

    assert actual == expected


def test_validate_request_no_field_parameter():
    # May need to remeove this test because it doesn't necessarily make sense any more.
    v = samplegen.Validator(DummyMethod())
    with pytest.raises(types.InvalidRequestSetup):
        v.validate_and_transform_request(
            types.CallingForm.Request, [{"squid": "humboldt",
                                         "value": "teuthida"}]
        )


def test_validate_request_no_such_attribute():
    v = samplegen.Validator(DummyMethod(
        input=message_factory("mollusc.squid.mantle")))
    with pytest.raises(types.BadAttributeLookup):
        v.validate_and_transform_request(
            types.CallingForm.Request,
            [{"field": "clam.shell", "value": "20"}]
        )


def test_validate_request_top_level_field():
    v = samplegen.Validator(DummyMethod(
        input=message_factory("mollusc.squid")))
    actual = v.validate_and_transform_request(
        types.CallingForm.Request,
        [{"field": "squid", "value": "humboldt"}]
    )

    expected = [
        samplegen.TransformedRequest(base="squid",
                                     body=None,
                                     single=samplegen.AttributeRequestSetup(
                                         value="humboldt"
                                     ))
    ]

    assert actual == expected


def test_validate_request_missing_keyword(kword="field"):
    v = samplegen.Validator(DummyMethod(
        input=message_factory("mollusc.squid")))
    with pytest.raises(types.InvalidRequestSetup):
        v.validate_and_transform_request(
            types.CallingForm.Request,
            [{kword: "squid"}]
        )


def test_validate_request_missing_value():
    test_validate_request_missing_keyword(kword="value")


def test_validate_request_spurious_kword():
    v = samplegen.Validator(
        DummyMethod(input=message_factory("mollusc.squid")))
    with pytest.raises(types.InvalidRequestSetup):
        v.validate_and_transform_request(
            types.CallingForm.Request,
            [{"field": "mollusc.squid", "value": "humboldt", "order": "teuthida"}]
        )


def test_validate_request_unknown_field_type():
    v = samplegen.Validator(DummyMethod(
        input=DummyMessage(fields={"squid": DummyField()})))
    with pytest.raises(TypeError):
        v.validate_and_transform_request(
            types.CallingForm.Request,
            [{"field": "squid", "value": "humboldt"}]
        )


def test_validate_request_duplicate_top_level_fields():
    v = samplegen.Validator(DummyMethod(
        input=message_factory("mollusc.squid")))
    with pytest.raises(types.InvalidRequestSetup):
        v.validate_and_transform_request(
            types.CallingForm.Request,
            [{"field": "squid", "value": "humboldt"},
             {"field": "squid", "value": "bobtail"}]
        )


def test_validate_request_multiple_arguments():
    input_type = DummyMessage(
        fields={
            "squid": DummyField(
                message=DummyMessage(
                    fields={"mantle_length": DummyField(
                        message=DummyMessage(type="LENGTH_TYPE"))},
                    type="SQUID_TYPE"
                )
            ),
            "clam": DummyField(
                message=DummyMessage(
                    fields={"shell_mass": DummyField(
                        message=DummyMessage(type="MASS_TYPE"))},
                    type="CLAM_TYPE"
                )
            ),
        },
        type="REQUEST_TYPE"
    )

    v = samplegen.Validator(DummyMethod(input=input_type))
    actual = v.validate_and_transform_request(
        types.CallingForm.Request,
        [
            {
                "field": "squid.mantle_length",
                "value": "100 cm", "value_is_file": True
            },
            {
                "field": "clam.shell_mass",
                "value": "100 kg",
                "comment": "Clams can be large",
            },
        ],
    )
    expected = [
        samplegen.TransformedRequest(
            base="squid",
            body=[samplegen.AttributeRequestSetup(
                field="mantle_length",
                value="100 cm",
                value_is_file=True)],
            single=None
        ),
        samplegen.TransformedRequest(
            base="clam",
            body=[samplegen.AttributeRequestSetup(
                field="shell_mass",
                value="100 kg",
                comment="Clams can be large")],
            single=None
        ),
    ]

    assert actual == expected


def test_validate_request_duplicate_input_param():
    input_type = DummyMessage(
        fields={
            "squid": DummyField(
                message=DummyMessage(
                    fields={"mantle_mass": DummyField(
                        message=DummyMessage(type="MASS_TYPE"))},
                    type="SQUID_TYPE"
                )
            ),
            "clam": DummyField(
                message=DummyMessage(
                    fields={"mantle_mass": DummyField(
                        message=DummyMessage(type="MASS_TYPE"))},
                    type="CLAM_TYPE"
                )
            ),
        },
        type="REQUEST_TYPE"
    )

    v = samplegen.Validator(DummyMethod(input=input_type))
    with pytest.raises(types.RedefinedVariable):
        v.validate_and_transform_request(
            types.CallingForm.Request,
            [
                {
                    "field": "squid.mantle_mass",
                    "value": "10 kg",
                    "input_parameter": "mantle_mass",
                },
                {
                    "field": "clam.mantle_mass",
                    "value": "1 kg",
                    "input_parameter": "mantle_mass",
                },
            ],
        )


def test_validate_request_reserved_input_param():
    v = samplegen.Validator(DummyMethod())
    with pytest.raises(types.ReservedVariableName):
        v.validate_and_transform_request(
            types.CallingForm.Request,
            [
                {
                    "field": "mollusc.class",
                    "value": "cephalopoda",
                    "input_parameter": "class",
                }
            ],
        )


def test_single_request_client_streaming(
        calling_form=types.CallingForm.RequestStreamingClient):
    # Each API client method really only takes one parameter:
    # either a single protobuf message or an iterable of protobuf messages.
    # With unary request methods, python lets us describe attributes as positional
    # and keyword parameters, which simplifies request construction.
    # The 'base' in the transformed request refers to an attribute, and the
    # 'field's refer to sub-attributes.
    # Client streaming and bidirectional streaming methods can't use this notation,
    # and generate an exception if there is more than one 'base'.
    input_type = DummyMessage(
        fields={
            "cephalopod": DummyField(
                message=DummyMessage(
                    fields={
                        "order": DummyField(
                            message=DummyMessage(type="ORDER_TYPE")
                        )
                    },
                    type="CEPHALOPOD_TYPE"
                )
            ),
            "gastropod": DummyField(
                message=DummyMessage(
                    fields={
                        "order": DummyField(
                            message=DummyMessage(type="ORDER_TYPE")
                        )
                    },
                    type="GASTROPOD_TYPE"
                )
            )
        },
        type="MOLLUSC_TYPE"
    )
    v = samplegen.Validator(DummyMethod(input=input_type))
    with pytest.raises(types.InvalidRequestSetup):
        v.validate_and_transform_request(
            types.CallingForm.RequestStreamingClient,
            [
                {"field": "cephalopod.order", "value": "cephalopoda"},
                {"field": "gastropod.order", "value": "pulmonata"},
            ],
        )


def test_single_request_bidi_streaming():
    test_single_request_client_streaming(
        types.CallingForm.RequestStreamingBidi)


def test_validate_request_calling_form():
    assert (
        types.CallingForm.method_default(DummyMethod(lro=True))
        == types.CallingForm.LongRunningRequestPromise
    )

    assert (
        types.CallingForm.method_default(DummyMethod(paged_result_field=True))
        == types.CallingForm.RequestPagedAll
    )

    assert (
        types.CallingForm.method_default(DummyMethod(client_streaming=True))
        == types.CallingForm.RequestStreamingClient
    )

    assert (
        types.CallingForm.method_default(DummyMethod(server_streaming=True))
        == types.CallingForm.RequestStreamingServer
    )

    assert types.CallingForm.method_default(
        DummyMethod()) == types.CallingForm.Request

    assert (
        types.CallingForm.method_default(
            DummyMethod(client_streaming=True, server_streaming=True)
        )
        == types.CallingForm.RequestStreamingBidi
    )


def test_coerce_response_name():
    # Don't really need a test, but it shuts up code coverage.
    assert utils.coerce_response_name("$resp.squid") == "response.squid"
    assert utils.coerce_response_name("mollusc.squid") == "mollusc.squid"


def test_regular_response_type():
    OutputType = TypeVar("OutputType")
    method = DummyMethod(output=OutputType)

    v = samplegen.Validator(method)
    assert v.var_field("$resp").message == OutputType


def test_paged_response_type():
    OutputType = TypeVar("OutputType")
    PagedType = TypeVar("PagedType")
    method = DummyMethod(output=OutputType, paged_result_field=PagedType)

    v = samplegen.Validator(method)
    assert v.var_field("$resp").message == PagedType


def test_lro_response_type():
    OutputType = TypeVar("OutputType")
    LroType = TypeVar("LroType")
    method = DummyMethod(
        output=OutputType, lro=namedtuple(
            "operation", ["response_type"])(LroType)
    )

    v = samplegen.Validator(method)
    assert v.var_field("$resp").message == LroType


def test_validate_expression():
    exp = "$resp.coleoidea.octopodiformes.octopus"
    OutputType = message_factory(exp)
    method = DummyMethod(output=OutputType)
    v = samplegen.Validator(method)

    exp_type = v.validate_expression(exp)
    assert exp_type.message.type == "OCTOPUS_TYPE"


def test_validate_expression_undefined_base():
    exp = "$resp.coleoidea.octopodiformes.octopus"
    OutputType = message_factory(exp)
    method = DummyMethod(output=OutputType)
    v = samplegen.Validator(method)

    with pytest.raises(types.UndefinedVariableReference):
        v.validate_expression("mollusc")


def test_validate_expression_no_such_attr():
    OutputType = message_factory("$resp.coleoidea")
    method = DummyMethod(output=OutputType)
    v = samplegen.Validator(method)

    with pytest.raises(types.BadAttributeLookup):
        v.validate_expression("$resp.nautiloidea")


def test_validate_expression_non_indexed_non_terminal_repeated():
    # This is a little tricky: there's an attribute hierarchy
    # of response/coleoidea/octopodiformes, but coleoidea is a repeated field,
    # so accessing $resp.coleoidea.octopodiformes doesn't make any sense.
    exp = "$resp.coleoidea.octopodiformes"
    OutputType = message_factory(exp, repeated_iter=[True, False])
    method = DummyMethod(output=OutputType)
    v = samplegen.Validator(method)

    with pytest.raises(types.BadAttributeLookup):
        v.validate_response(
            [{"define": "octopus=$resp.coleoidea.octopodiformes"}])


def test_validate_expression_collection():
    exp = "$resp.molluscs"
    OutputType = message_factory(exp, repeated_iter=[True])
    method = DummyMethod(output=OutputType)
    v = samplegen.Validator(method)
    v.validate_response(
        [
            {
                "loop": {
                    "collection": "$resp.molluscs",
                    "variable": "m",
                    "body": [{"print": ["%s", "m"]}],
                }
            }
        ]
    )


def test_validate_expression_collection_error():
    exp = "$resp.molluscs.mollusc"
    OutputType = message_factory(exp)
    method = DummyMethod(output=OutputType)

    statement = {
        "loop": {
            "collection": "$resp.molluscs",
            "variable": "m",
            "body": [{"print": ["%s", "m"]}],
        }
    }

    v = samplegen.Validator(method)

    # Because 'molluscs' isn't repeated
    with pytest.raises(types.BadLoop):
        v.validate_response([statement])


def test_validate_expression_repeated_lookup():
    exp = "$resp.molluscs.mantle"
    OutputType = message_factory(exp, repeated_iter=[True, False])
    method = DummyMethod(output=OutputType)
    v = samplegen.Validator(method)
    v.validate_expression("$resp.molluscs[0].mantle")


def test_validate_expression_repeated_lookup_nested():
    exp = "$resp.molluscs.tentacles.club"
    OutputType = message_factory(exp, [True, True, False])
    method = DummyMethod(output=OutputType)
    v = samplegen.Validator(method)
    v.validate_expression("$resp.molluscs[0].tentacles[0].club")


def test_validate_expression_repeated_lookup_invalid():
    exp = "$resp.molluscs.mantle"
    OutputType = message_factory(exp)
    method = DummyMethod(output=OutputType)
    v = samplegen.Validator(method)
    with pytest.raises(types.BadAttributeLookup):
        v.validate_expression("$resp.molluscs[0].mantle")


def test_validate_expression_base_attr_is_repeated():
    exp = "$resp.molluscs.mantle"
    OutputType = message_factory(exp, repeated_iter=[True, False])
    method = DummyMethod(output=OutputType)
    v = samplegen.Validator(method)
    v.validate_response([{"define": "molluscs=$resp.molluscs"}])
    v.validate_expression("molluscs[0].mantle")


def test_validate_expression_map_lookup():
    # See https://github.com/protocolbuffers/protobuf/blob/master/src/google/protobuf/descriptor.proto#L475
    # for details on how mapped attributes get transformed by the protoc compiler.
    OutputType = DummyMessage(
        fields={
            "cephalopods": DummyField(
                message=DummyMessage(
                    fields={
                        # real type is most likely str in real protos
                        "key": DummyField(),
                        "value": DummyField(
                            message=DummyMessage(
                                fields={
                                    "mantle": DummyField(
                                        message=DummyMessage(type="MANTLE_TYPE",
                                                             fields={}),
                                    )
                                },
                                type="CEPHALOPOD_TYPE"
                            )
                        ),
                    },
                    type="CEPHALOPODS_TYPE",
                    options=namedtuple("MessageOptions", ["map_field"])(True)),
                repeated=True,
            )
        },
        type="MOLLUSC_TYPE"
    )
    method = DummyMethod(output=OutputType)
    v = samplegen.Validator(method)
    v.validate_expression('$resp.cephalopods{"squid"}.mantle')


def test_validate_expression_map_lookup_terminal_lookup():
    OutputType = DummyMessage(
        fields={
            "cephalopods": DummyField(
                message=DummyMessage(
                    fields={
                        "key": DummyField(),
                        "value": DummyField(
                            message=DummyMessage(
                                fields={
                                    "mantle": DummyField(
                                        message=DummyMessage(type="MANTLE_TYPE",
                                                             fields={}),
                                    )
                                },
                                type="CEPHALOPOD_TYPE"
                            )
                        ),
                    },
                    type="CEPHALOPODS_TYPE",
                    options=namedtuple("MessageOptions", ["map_field"])(True)),
                repeated=True,
            )
        },
        type="MOLLUSC_TYPE"
    )
    method = DummyMethod(output=OutputType)
    v = samplegen.Validator(method)
    v.validate_expression('$resp.cephalopods{"squid"}')


def test_validate_expression_mapped_no_map_field():
    OutputType = DummyMessage(
        fields={
            "cephalopods": DummyField(
                message=DummyMessage(
                    fields={
                        "key": DummyField(),
                        "value": DummyField(
                            message=DummyMessage(
                                fields={
                                    "mantle": DummyField(
                                        message=DummyMessage(type="MANTLE_TYPE",
                                                             fields={}),
                                    )
                                },
                                type="CEPHALOPOD_TYPE"
                            )
                        )},
                    type="CEPHALOPODS_TYPE",
                    # The map_field attribute in the options indicates whether
                    # a message type is 'really' a map or just looks like one.
                    options=namedtuple("MessageOptions", ["map_field"])(False)),
                repeated=True,
            )
        },
        type="MOLLUSC_TYPE"
    )
    method = DummyMethod(output=OutputType)
    v = samplegen.Validator(method)
    with pytest.raises(types.BadAttributeLookup):
        v.validate_expression('$resp.cephalopods{"squid"}.mantle')


def test_validate_expression_mapped_no_value():
    OutputType = DummyMessage(
        fields={
            "cephalopods": DummyField(
                message=DummyMessage(
                    # Maps need 'key' AND 'value' attributes.
                    fields={"key": DummyField()},
                    type="CEPHALOPODS_TYPE",
                    options=namedtuple("MessageOptions", ["map_field"])(True)),
                repeated=True,
            )
        },
        type="MOLLUSC_TYPE"
    )
    method = DummyMethod(output=OutputType)
    v = samplegen.Validator(method)
    with pytest.raises(types.BadAttributeLookup):
        v.validate_expression('$resp.cephalopods{"squid"}.mantle')


def test_validate_expression_mapped_no_message():
    OutputType = DummyMessage(
        fields={
            "cephalopods": DummyField(
                message=DummyMessage(
                    fields={
                        "key": DummyField(),
                        # The value field needs a message.
                        "value": DummyField(),
                    },
                    type="CEPHALOPODS_TYPE",
                    options=namedtuple("MessageOptions", ["map_field"])(True)),
                repeated=True,
            )
        },
        type="MOLLUSC_TYPE"
    )
    method = DummyMethod(output=OutputType)
    v = samplegen.Validator(method)
    with pytest.raises(types.BadAttributeLookup):
        v.validate_expression('$resp.cephalopods{"squid"}.mantle')


def test_validate_expresssion_lookup_unrepeated_base():
    exp = "$resp.molluscs"
    OutputType = message_factory(exp)
    method = DummyMethod(output=OutputType)
    v = samplegen.Validator(method)
    with pytest.raises(types.BadAttributeLookup):
        v.validate_response([{"define": "m=$resp[0]"}])


def test_validate_expression_malformed_base():
    # Note the mistype
    exp = "r$esp.mollusc"
    OutputType = message_factory(exp)
    method = DummyMethod(OutputType)
    v = samplegen.Validator(method)
    with pytest.raises(types.BadAttributeLookup):
        v.validate_expression(exp)


def test_validate_expression_malformed_attr():
    # Note the mistype
    exp = "$resp.mollu$c"
    OutputType = message_factory(exp)
    method = DummyMethod(OutputType)
    v = samplegen.Validator(method)
    with pytest.raises(types.BadAttributeLookup):
        v.validate_expression(exp)


def test_validate_request_enum():
    enum = enum_factory("subclass", ["AMMONOIDEA", "COLEOIDEA", "NAUTILOIDEA"])
    request_type = message_factory("mollusc.cephalopod.subclass", enum=enum)

    v = samplegen.Validator(DummyMethod(input=request_type))
    actual = v.validate_and_transform_request(
        types.CallingForm.Request,
        [{"field": "cephalopod.subclass", "value": "COLEOIDEA"}]
    )
    expected = [samplegen.TransformedRequest(
        "cephalopod",
        body=[samplegen.AttributeRequestSetup(field="subclass",
                                              value="'COLEOIDEA'")],
        single=None)]
    assert actual == expected


def test_validate_request_enum_top_level():
    enum = enum_factory("subclass", ["AMMONOIDEA", "COLEOIDEA", "NAUTILOIDEA"])
    request_type = message_factory("mollusc.subclass", enum=enum)

    v = samplegen.Validator(DummyMethod(input=request_type))
    actual = v.validate_and_transform_request(
        types.CallingForm.Request,
        [{"field": "subclass", "value": "COLEOIDEA"}]
    )
    expected = [samplegen.TransformedRequest(
        "subclass",
        single=samplegen.AttributeRequestSetup(value="'COLEOIDEA'"),
        body=None)]
    assert actual == expected


def test_validate_request_enum_invalid_value():
    enum = enum_factory("subclass", ["AMMONOIDEA", "COLEOIDEA", "NAUTILOIDEA"])
    request_type = message_factory("mollusc.cephalopod.subclass", enum=enum)
    v = samplegen.Validator(DummyMethod(output=message_factory("mollusc_result"),
                                        input=request_type))
    with pytest.raises(types.InvalidEnumVariant):
        v.validate_and_transform_request(
            types.CallingForm.Request,
            # Heterodonta are bivalves, not cephalopods
            [{"field": "cephalopod.subclass", "value": "HETERODONTA"}]
        )


def test_validate_request_enum_not_last_attr():
    # enum = enum_factory("subclass", ["AMMONOIDEA", "COLEOIDEA", "NAUTILOIDEA"])
    # field = make_field(name="subclass", enum=enum)
    request_type = make_message(
        name="mollusc",
        fields=[
            make_field(
                name="subclass",
                enum=enum_factory(
                    "subclass", ["AMMONOIDEA", "COLEOIDEA", "NAUTILOIDEA"]
                )
            )
        ]
    )

    # request_type = message_factory("mollusc.subclass", enum=enum)
    v = samplegen.Validator(DummyMethod(output=message_factory("mollusc_result"),
                                        input=request_type))
    with pytest.raises(types.NonTerminalPrimitiveOrEnum):
        v.validate_and_transform_request(
            types.CallingForm.Request,
            [{"field": "subclass.order", "value": "COLEOIDEA"}]
        )


<<<<<<< HEAD
def test_validate_request_resource_name():
    request = [
        {"field": "taxon%kingdom", "value": "animalia"},
        {"field": "taxon%phylum", "value": "mollusca", "input_parameter": "phylum"}
    ]

    resource_type = "taxonomy.google.com/Linnaean"
    taxon_field = make_field(name="taxon")
    rr = taxon_field.options.Extensions[resource_pb2.resource_reference]
    rr.type = resource_type
    request_descriptor = make_message(name="Request", fields=[taxon_field])

    # Strictly speaking, 'phylum' is the resource, but it's not what we're
    # manipulating to let samplegen know it's the resource.
    phylum_options = descriptor_pb2.MessageOptions()
    resource = phylum_options.Extensions[resource_pb2.resource]
    resource.type = resource_type
    resource.pattern.append("kingdom/{kingdom}/phylum/{phylum}")
    phylum_descriptor = make_message(name="Phylum", options=phylum_options)

    method = DummyMethod(input=request_descriptor)
    # We don't actually care about the key,
    # but the 'messages' property is a mapping type,
    # and the implementation code expects this.
    api_schema = DummyApiSchema(
        messages={
            k: v
            for k, v in enumerate([
                request_descriptor,
                phylum_descriptor,
            ])
        }
    )

    v = samplegen.Validator(method=method, api_schema=api_schema)

    actual = v.validate_and_transform_request(
        types.CallingForm.Request,
        request
    )

    expected = [
        samplegen.TransformedRequest(
            base="taxon",
            pattern="kingdom/{kingdom}/phylum/{phylum}",
            single=None,
            body=[
                samplegen.AttributeRequestSetup(
                    field="kingdom",
                    value="animalia",
                ),
                samplegen.AttributeRequestSetup(
                    field="phylum",
                    value="mollusca",
                    input_parameter="phylum",
                ),
            ]
=======
def test_validate_request_primitive_field():
    field = make_field(name="species", type="TYPE_STRING")
    request_type = make_message(name="request", fields=[field])

    request = [{"field": "species", "value": "Architeuthis dux"}]
    v = samplegen.Validator(
        DummyMethod(
            output=message_factory("mollusc_result"),
            input=request_type
        )
    )

    actual = v.validate_and_transform_request(types.CallingForm.Request,
                                              request)
    expected = [
        samplegen.TransformedRequest(
            base="species",
            body=None,
            single=samplegen.AttributeRequestSetup(
                value="Architeuthis dux"
            )
>>>>>>> de43cd10
        )
    ]

    assert actual == expected


<<<<<<< HEAD
def test_validate_request_resource_name_mixed(request=None):
    # Note the mixing of resource name and non-resource name request field
    request = request or [
        {"field": "taxon%kingdom", "value": "animalia"},
        {"field": "taxon.domain", "value": "eukarya"},
    ]
    v = samplegen.Validator(
        method=DummyMethod(
            input=make_message(
                name="taxonomy",
                fields=[
                    make_field(
                        name="taxon",
                        message=make_message(
                            name="Taxon",
                            fields=[
                                make_field(
                                    name="domain",
                                    message=make_message(name="Domain")
                                )
                            ]
                        )
                    )
                ]
            ),
        ),
        api_schema=None
    )

    with pytest.raises(types.ResourceRequestMismatch):
        v.validate_and_transform_request(
            types.CallingForm.Request,
            request
        )


def test_validate_request_resource_name_mixed_reversed():
    # Again, note the mixed use of . and %
    request = [
        {"field": "taxon.domain", "value": "eukarya"},
        {"field": "taxon%kingdom", "value": "animalia"},
    ]
    test_validate_request_resource_name_mixed(request)


def test_validate_request_no_such_attr():
    request = [
        {"field": "taxon%kingdom", "value": "animalia"}
    ]
    method = DummyMethod(input=make_message(name="Request"))
    v = samplegen.Validator(method=method)

    with pytest.raises(types.BadAttributeLookup):
        v.validate_and_transform_request(types.CallingForm.Request, request)


def test_validate_request_no_such_resource():
    request = [
        {"field": "taxon%kingdom", "value": "animalia"}
    ]
    resource_type = "taxonomy.google.com/Linnaean"
    taxon_field = make_field(name="taxon")
    rr = taxon_field.options.Extensions[resource_pb2.resource_reference]
    rr.type = resource_type
    request_descriptor = make_message(name="Request", fields=[taxon_field])

    method = DummyMethod(input=request_descriptor)
    api_schema = DummyApiSchema(
        messages={k: v for k, v in enumerate([request_descriptor])}
    )

    v = samplegen.Validator(method=method, api_schema=api_schema)
    with pytest.raises(types.NoSuchResource):
        v.validate_and_transform_request(types.CallingForm.Request, request)


def test_validate_request_no_such_pattern():
    request = [
        # Note that there's only the one attribute, 'phylum', and that the only
        # pattern expects both 'kingdom' and 'phylum'.
        {"field": "taxon%phylum", "value": "mollusca", "input_parameter": "phylum"}
    ]

    resource_type = "taxonomy.google.com/Linnaean"
    taxon_field = make_field(name="taxon")
    rr = taxon_field.options.Extensions[resource_pb2.resource_reference]
    rr.type = resource_type
    request_descriptor = make_message(name="Request", fields=[taxon_field])

    phylum_options = descriptor_pb2.MessageOptions()
    resource = phylum_options.Extensions[resource_pb2.resource]
    resource.type = resource_type
    resource.pattern.append("kingdom/{kingdom}/phylum/{phylum}")
    phylum_descriptor = make_message(name="Phylum", options=phylum_options)

    method = DummyMethod(input=request_descriptor)
    api_schema = DummyApiSchema(
        messages={
            k: v
            for k, v in enumerate([
                request_descriptor,
                phylum_descriptor,
            ])
        }
    )

    v = samplegen.Validator(method=method, api_schema=api_schema)
    with pytest.raises(types.NoSuchResourcePattern):
        v.validate_and_transform_request(types.CallingForm.Request, request)
=======
def test_validate_request_non_terminal_primitive_field():
    field = make_field(name="species", type="TYPE_STRING")
    request_type = make_message(name="request", fields=[field])

    request = [{"field": "species.nomenclature", "value": "Architeuthis dux"}]
    v = samplegen.Validator(
        DummyMethod(
            output=message_factory("mollusc_result"),
            input=request_type
        )
    )

    with pytest.raises(types.NonTerminalPrimitiveOrEnum):
        v.validate_and_transform_request(types.CallingForm.Request,
                                         request)
>>>>>>> de43cd10


def make_message(name: str, package: str = 'animalia.mollusca.v1', module: str = 'cephalopoda',
                 fields: Sequence[wrappers.Field] = (), meta: metadata.Metadata = None,
                 options: descriptor_pb2.MethodOptions = None,
                 ) -> wrappers.MessageType:
    message_pb = descriptor_pb2.DescriptorProto(
        name=name,
        field=[i.field_pb for i in fields],
        options=options,
    )
    return wrappers.MessageType(
        message_pb=message_pb,
        fields=OrderedDict((i.name, i) for i in fields),
        nested_messages={},
        nested_enums={},
        meta=meta or metadata.Metadata(address=metadata.Address(
            name=name,
            package=tuple(package.split('.')),
            module=module,
        )),
    )


# Borrowed from test_field.py
def make_field(*, message=None, enum=None, **kwargs) -> wrappers.Field:
    T = descriptor_pb2.FieldDescriptorProto.Type
    kwargs.setdefault('name', 'my_field')
    kwargs.setdefault('number', 1)
    kwargs.setdefault('type', T.Value('TYPE_BOOL'))
    if isinstance(kwargs['type'], str):
        kwargs['type'] = T.Value(kwargs['type'])
    field_pb = descriptor_pb2.FieldDescriptorProto(**kwargs)
    return wrappers.Field(field_pb=field_pb, message=message, enum=enum)<|MERGE_RESOLUTION|>--- conflicted
+++ resolved
@@ -17,10 +17,7 @@
 
 from typing import (TypeVar, Sequence)
 from collections import (OrderedDict, namedtuple)
-<<<<<<< HEAD
 from google.api import resource_pb2
-=======
->>>>>>> de43cd10
 from google.protobuf import descriptor_pb2
 
 import gapic.samplegen.samplegen as samplegen
@@ -1582,8 +1579,6 @@
             [{"field": "subclass.order", "value": "COLEOIDEA"}]
         )
 
-
-<<<<<<< HEAD
 def test_validate_request_resource_name():
     request = [
         {"field": "taxon%kingdom", "value": "animalia"},
@@ -1641,7 +1636,11 @@
                     input_parameter="phylum",
                 ),
             ]
-=======
+        )
+    ]
+    
+    assert actual == expected
+
 def test_validate_request_primitive_field():
     field = make_field(name="species", type="TYPE_STRING")
     request_type = make_message(name="request", fields=[field])
@@ -1663,14 +1662,12 @@
             single=samplegen.AttributeRequestSetup(
                 value="Architeuthis dux"
             )
->>>>>>> de43cd10
         )
     ]
 
     assert actual == expected
 
 
-<<<<<<< HEAD
 def test_validate_request_resource_name_mixed(request=None):
     # Note the mixing of resource name and non-resource name request field
     request = request or [
@@ -1780,7 +1777,8 @@
     v = samplegen.Validator(method=method, api_schema=api_schema)
     with pytest.raises(types.NoSuchResourcePattern):
         v.validate_and_transform_request(types.CallingForm.Request, request)
-=======
+        
+        
 def test_validate_request_non_terminal_primitive_field():
     field = make_field(name="species", type="TYPE_STRING")
     request_type = make_message(name="request", fields=[field])
@@ -1796,9 +1794,8 @@
     with pytest.raises(types.NonTerminalPrimitiveOrEnum):
         v.validate_and_transform_request(types.CallingForm.Request,
                                          request)
->>>>>>> de43cd10
-
-
+
+        
 def make_message(name: str, package: str = 'animalia.mollusca.v1', module: str = 'cephalopoda',
                  fields: Sequence[wrappers.Field] = (), meta: metadata.Metadata = None,
                  options: descriptor_pb2.MethodOptions = None,
