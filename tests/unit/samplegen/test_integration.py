# Copyright (C) 2019  Google LLC
#
# Licensed under the Apache License, Version 2.0 (the "License");
# you may not use this file except in compliance with the License.
# You may obtain a copy of the License at
#
#     http://www.apache.org/licenses/LICENSE-2.0
#
# Unless required by applicable law or agreed to in writing, software
# distributed under the License is distributed on an "AS IS" BASIS,
# WITHOUT WARRANTIES OR CONDITIONS OF ANY KIND, either express or implied.
# See the License for the specific language governing permissions and
# limitations under the License.

import jinja2
import os.path as path
import pytest

import gapic.utils as utils

from gapic.samplegen import samplegen
from gapic.samplegen_utils import (types, utils as gapic_utils)
from gapic.schema import (naming, wrappers)

from common_types import (DummyField, DummyMessage, DummyMethod, DummyService,
                          DummyApiSchema, DummyNaming, enum_factory, message_factory)

from collections import namedtuple
from textwrap import dedent


env = jinja2.Environment(
    loader=jinja2.FileSystemLoader(
        searchpath=path.realpath(path.join(path.dirname(__file__),
                                           "..", "..", "..",
                                           "gapic", "templates")
                                 )),
    undefined=jinja2.StrictUndefined,
    extensions=["jinja2.ext.do"],
    trim_blocks=True, lstrip_blocks=True
)
env.filters['snake_case'] = utils.to_snake_case
env.filters['coerce_response_name'] = gapic_utils.coerce_response_name


def test_generate_sample_basic():
    # Note: the sample integration tests are needfully large
    # and difficult to eyeball parse. They are intended to be integration tests
    # that catch errors in behavior that is emergent from combining smaller features
    # or in features that are sufficiently small and trivial that it doesn't make sense
    # to have standalone tests.
<<<<<<< HEAD
    api_naming = naming.Naming(
        name="MolluscClient", namespace=("molluscs", "v1"))
    service = wrappers.Service(
        service_pb=namedtuple('service_pb', ['name'])('MolluscClient'),
        methods={
            "Classify": DummyMethod(
                input=message_factory(
                    "mollusc.classify_request.video"),
                output=message_factory("$resp.taxonomy")
            )
        }
    )

    schema = DummyApiSchema(
        services={"animalia.mollusca.v1.Mollusc": service},
        naming=api_naming,
=======
    input_type = DummyMessage(
        type="REQUEST TYPE",
        fields={
            "classify_request": DummyField(
                message=DummyMessage(
                    type="CLASSIFY TYPE",
                    fields={
                        "video": DummyField(
                            message=DummyMessage(type="VIDEO TYPE"),
                        ),
                        "location_annotation": DummyField(
                            message=DummyMessage(type="LOCATION TYPE"),
                        )
                    },
                )
            )
        }
    )
    schema = DummyApiSchema(
        {
            "animalia.mollusca.v1.Mollusc": DummyService(
                {
                    "Classify": DummyMethod(
                        input=input_type,
                        output=message_factory("$resp.taxonomy")
                    )
                }
            )
        },
        DummyNaming("molluscs-v1-mollusc")
>>>>>>> b3e8ffe5
    )

    sample = {"service": "animalia.mollusca.v1.Mollusc",
              "rpc": "Classify",
              "id": "mollusc_classify_sync",
              "description": "Determine the full taxonomy of input mollusc",
              "request": [
                  {"field": "classify_request.video",
                   "value": "'path/to/mollusc/video.mkv'",
                   "input_parameter": "video",
                   "value_is_file": True},
                  {"field": "classify_request.location_annotation",
                   "value": "'New Zealand'",
                   "input_parameter": "location"}
              ],
              "response": [{"print": ["Mollusc is a %s", "$resp.taxonomy"]}]}

    sample_str = samplegen.generate_sample(
        sample,
        env,
        schema,
        env.get_template('examples/sample.py.j2')
    )

    sample_id = ("mollusc_classify_sync")
    expected_str = '''# TODO: add a copyright
# TODO: add a license
#
# DO NOT EDIT! This is a generated sample ("request",  "%s")
#
# To install the latest published package dependency, execute the following:
#   pip3 install molluscs-v1-molluscclient


# [START %s]
from google import auth
from google.auth import credentials
from molluscs.v1.molluscclient.services.mollusc_client import MolluscClient

def sample_classify(video, location):
    """Determine the full taxonomy of input mollusc"""

    client = MolluscClient(
        credentials=credentials.AnonymousCredentials(),
        transport="grpc",
    )

    classify_request = {}
    # video = 'path/to/mollusc/video.mkv'
    with open(video, "rb") as f:
        classify_request["video"] = f.read()

    # location = 'New Zealand'
    classify_request["location_annotation"] = location


    response = client.classify(classify_request)
    print("Mollusc is a {}".format(response.taxonomy))

# [END %s]

def main():
    import argparse

    parser = argparse.ArgumentParser()
    parser.add_argument("--video",
                        type=str,
                        default='path/to/mollusc/video.mkv')
    parser.add_argument("--location",
                        type=str,
                        default='New Zealand')
    args = parser.parse_args()

    sample_classify(args.video, args.location)


if __name__ == "__main__":
    main()
''' % (sample_id, sample_id, sample_id)

    assert sample_str == expected_str


def test_generate_sample_service_not_found():
    schema = DummyApiSchema({}, DummyNaming("pkg_name"))
    sample = {"service": "Mollusc"}

    with pytest.raises(types.UnknownService):
        samplegen.generate_sample(
            sample,
            env,
            schema,
            env.get_template('examples/sample.py.j2'),
        )


def test_generate_sample_rpc_not_found():
    schema = DummyApiSchema(
        {"Mollusc": DummyService({})}, DummyNaming("pkg_name"))
    sample = {"service": "Mollusc", "rpc": "Classify"}

    with pytest.raises(types.RpcMethodNotFound):
        list(samplegen.generate_sample(
            sample,
            env,
            schema,
            env.get_template('examples/sample.py.j2')),
        )


def test_generate_sample_config_fpaths(fs):
    expected_path = 'cfgs/sample_config.yaml'
    fs.create_file(
        expected_path,
        contents=dedent(
            '''
            ---
            type: com.google.api.codegen.SampleConfigProto
            schema_version: 1.2.0
            samples:
            - service: google.cloud.language.v1.LanguageService
            '''
        )
    )
    actual_paths = list(gapic_utils.generate_all_sample_fpaths(expected_path))

    assert actual_paths == [expected_path]


def test_generate_sample_config_fpaths_not_yaml(fs):
    expected_path = 'cfgs/sample_config.not_yaml'
    fs.create_file(expected_path)

    with pytest.raises(types.InvalidConfig):
        list(gapic_utils.generate_all_sample_fpaths(expected_path))


def test_generate_sample_config_fpaths_bad_contents(
        fs,
        # Note the typo: SampleConfigPronto
        contents=dedent(
            '''
            ---
            type: com.google.api.codegen.SampleConfigPronto
            schema_version: 1.2.0
            samples:
            - service: google.cloud.language.v1.LanguageService
            '''
        )
):
    expected_path = 'cfgs/sample_config.yaml'
    fs.create_file(expected_path, contents=contents)

    with pytest.raises(types.InvalidConfig):
        list(gapic_utils.generate_all_sample_fpaths(expected_path))


def test_generate_sample_config_fpaths_bad_contents_old(fs):
    test_generate_sample_config_fpaths_bad_contents(
        fs,
        contents=dedent(
            '''
            ---
            type: com.google.api.codegen.SampleConfigProto
            schema_version: 1.1.0
            samples:
            - service: google.cloud.language.v1.LanguageService
            '''
        )
    )


def test_generate_sample_config_fpaths_bad_contents_no_samples(fs):
    test_generate_sample_config_fpaths_bad_contents(
        fs,
        contents=dedent(
            '''
            ---
            type: com.google.api.codegen.SampleConfigProto
            schema_version: 1.2.0
            '''
        )
    )


def test_generate_sample_config_partial_config(fs):
    expected_path = 'sample.yaml'
    fs.create_file(
        expected_path,
        # Note the typo: SampleConfigPronto
        contents=dedent(
            '''
            ---
            type: com.google.api.codegen.SampleConfigPronto
            schema_version: 1.2.0
            samples:
            - service: google.cloud.language.v1.LanguageService
            ---
            # Note: this one IS a valid config
            type: com.google.api.codegen.SampleConfigProto
            schema_version: 1.2.0
            samples:
            - service: google.cloud.language.v1.LanguageService
            '''
        )
    )
    expected_paths = [expected_path]

    actual_paths = list(gapic_utils.generate_all_sample_fpaths(expected_path))

    assert actual_paths == expected_paths


def test_generate_sample_config_fpaths_no_such_file(fs):
    with pytest.raises(types.InvalidConfig):
        list(gapic_utils.generate_all_sample_fpaths('cfgs/sample_config.yaml'))<|MERGE_RESOLUTION|>--- conflicted
+++ resolved
@@ -49,24 +49,6 @@
     # that catch errors in behavior that is emergent from combining smaller features
     # or in features that are sufficiently small and trivial that it doesn't make sense
     # to have standalone tests.
-<<<<<<< HEAD
-    api_naming = naming.Naming(
-        name="MolluscClient", namespace=("molluscs", "v1"))
-    service = wrappers.Service(
-        service_pb=namedtuple('service_pb', ['name'])('MolluscClient'),
-        methods={
-            "Classify": DummyMethod(
-                input=message_factory(
-                    "mollusc.classify_request.video"),
-                output=message_factory("$resp.taxonomy")
-            )
-        }
-    )
-
-    schema = DummyApiSchema(
-        services={"animalia.mollusca.v1.Mollusc": service},
-        naming=api_naming,
-=======
     input_type = DummyMessage(
         type="REQUEST TYPE",
         fields={
@@ -85,19 +67,22 @@
             )
         }
     )
+
+    api_naming = naming.Naming(
+        name="MolluscClient", namespace=("molluscs", "v1"))
+    service = wrappers.Service(
+        service_pb=namedtuple('service_pb', ['name'])('MolluscClient'),
+        methods={
+            "Classify": DummyMethod(
+                input=input_type,
+                output=message_factory("$resp.taxonomy")
+            )
+        }
+    )
+
     schema = DummyApiSchema(
-        {
-            "animalia.mollusca.v1.Mollusc": DummyService(
-                {
-                    "Classify": DummyMethod(
-                        input=input_type,
-                        output=message_factory("$resp.taxonomy")
-                    )
-                }
-            )
-        },
-        DummyNaming("molluscs-v1-mollusc")
->>>>>>> b3e8ffe5
+        services={"animalia.mollusca.v1.Mollusc": service},
+        naming=api_naming,
     )
 
     sample = {"service": "animalia.mollusca.v1.Mollusc",
