# Copyright 2018 Google LLC
#
# Licensed under the Apache License, Version 2.0 (the "License");
# you may not use this file except in compliance with the License.
# You may obtain a copy of the License at
#
#     https://www.apache.org/licenses/LICENSE-2.0
#
# Unless required by applicable law or agreed to in writing, software
# distributed under the License is distributed on an "AS IS" BASIS,
# WITHOUT WARRANTIES OR CONDITIONS OF ANY KIND, either express or implied.
# See the License for the specific language governing permissions and
# limitations under the License.

import collections
import re
from typing import Sequence, Tuple

import pytest

from google.api import field_behavior_pb2
from google.api import resource_pb2
from google.cloud import extended_operations_pb2 as ex_ops_pb2
from google.protobuf import descriptor_pb2

from gapic.schema import naming
from gapic.schema import metadata
from gapic.schema import wrappers

from test_utils.test_utils import (
    make_enum,
    make_field,
    make_message,
)


def test_message_properties():
    message = make_message("MyMessage")
    assert message.name == "MyMessage"


def test_message_docstring():
    L = descriptor_pb2.SourceCodeInfo.Location

    meta = metadata.Metadata(
        documentation=L(
            leading_comments="Lorem ipsum",
            trailing_comments="dolor set amet",
        )
    )
    message = make_message("Name", meta=meta)
    assert message.meta.doc == "Lorem ipsum"


def test_message_ident():
    message = make_message("Baz", package="foo.v1", module="bar")
    assert str(message.ident) == "bar.Baz"
    assert message.ident.sphinx == "foo.v1.bar.Baz"


def test_message_ident_collisions():
    message = make_message("Baz", package="foo.v1", module="bar").with_context(
        collisions=frozenset({"bar"}),
    )
    assert str(message.ident) == "fv_bar.Baz"
    assert message.ident.sphinx == "foo.v1.bar.Baz"


def test_message_pb2_sphinx_ident():
    meta = metadata.Metadata(
        address=metadata.Address(
            name="Timestamp",
            package=("google", "protobuf"),
            module="timestamp",
            api_naming=naming.NewNaming(proto_package="foo.bar"),
        )
    )
    message = make_message(
        "Timestamp", package="google.protobuf", module="timestamp", meta=meta
    )
    assert message.ident.sphinx == "google.protobuf.timestamp_pb2.Timestamp"


def test_get_field():
    fields = (make_field("field_one"), make_field("field_two"))
    message = make_message("Message", fields=fields)
    field_one = message.get_field("field_one")
    assert isinstance(field_one, wrappers.Field)
    assert field_one.name == "field_one"


def test_field_types():
    # Create the inner message.
    inner_msg = make_message(
        "InnerMessage",
        fields=(
            make_field(
                "hidden_message",
                message=make_message("HiddenMessage"),
            ),
        ),
    )
    inner_enum = make_enum("InnerEnum")

    # Create the outer message, which contains an Inner as a field.
    fields = (
        make_field("inner_message", message=inner_msg),
        make_field("inner_enum", enum=inner_enum),
        make_field("not_interesting"),
    )
    outer = make_message("Outer", fields=fields)

    # Assert that composite field types are recognized but primitives are not.
    assert len(outer.field_types) == 2
    assert inner_msg in outer.field_types
    assert inner_enum in outer.field_types


def test_field_types_recursive():
    enumeration = make_enum("Enumeration")
    innest_msg = make_message(
        "InnestMessage", fields=(make_field("enumeration", enum=enumeration),)
    )
    inner_msg = make_message(
        "InnerMessage", fields=(make_field("innest_message", message=innest_msg),)
    )
    topmost_msg = make_message(
        "TopmostMessage",
        fields=(
            make_field("inner_message", message=inner_msg),
            make_field("uninteresting"),
        ),
    )

    actual = {t.name for t in topmost_msg.recursive_field_types}
    expected = {t.name for t in (enumeration, innest_msg, inner_msg)}
    assert actual == expected


def test_get_field_recursive():
    # Create the inner message.
    inner_fields = (make_field("zero"), make_field("one"))
    inner = make_message("Inner", fields=inner_fields, package="foo.v1")

    # Create the outer message, which contains an Inner as a field.
    outer_field = make_field("inner", message=inner)
    outer = make_message("Outer", fields=(outer_field,))

<<<<<<< HEAD
    # Assert that a recusive retrieval works.
    assert outer.get_field("inner", "zero") == inner_fields[0]
    assert outer.get_field("inner", "one") == inner_fields[1]
    assert outer.get_field("inner.one") == inner_fields[1]
=======
    # Assert that a recursive retrieval works.
    assert outer.get_field('inner', 'zero') == inner_fields[0]
    assert outer.get_field('inner', 'one') == inner_fields[1]
    assert outer.get_field('inner.one') == inner_fields[1]
>>>>>>> ee23936a


def test_get_field_nested_not_found_error():
    # Create the inner message.
    inner_field = make_field("zero")
    inner = make_message("Inner", fields=(inner_field,), package="foo.v1")

    # Create the outer message, which contains an Inner as a field.
    outer_field = make_field("inner", message=inner)
    outer = make_message("Outer", fields=(outer_field,))

    # Assert that a recursive retrieval fails.
    with pytest.raises(KeyError):
        assert outer.get_field("inner", "zero", "beyond")


def test_get_field_nonterminal_repeated_error():
    # Create the inner message.
    inner_fields = (make_field("zero"), make_field("one"))
    inner = make_message("Inner", fields=inner_fields, package="foo.v1")

    # Create the outer message, which contains an Inner as a field.
    outer_field = make_field("inner", message=inner, repeated=True)
    outer = make_message("Outer", fields=(outer_field,))

    # Assert that a recursive retrieval fails.
    with pytest.raises(KeyError):
        assert outer.get_field("inner", "zero") == inner_fields[0]
    with pytest.raises(KeyError):
        assert outer.get_field("inner", "one") == inner_fields[1]


def test_resource_path():
    options = descriptor_pb2.MessageOptions()
    resource = options.Extensions[resource_pb2.resource]
    resource.pattern.append("kingdoms/{kingdom}/phyla/{phylum}/classes/{klass}")
    resource.pattern.append("kingdoms/{kingdom}/divisions/{division}/classes/{klass}")
    resource.type = "taxonomy.biology.com/Class"
    message = make_message("Squid", options=options)

    assert message.resource_path == "kingdoms/{kingdom}/phyla/{phylum}/classes/{klass}"
    assert message.resource_path_args == ["kingdom", "phylum", "klass"]
    assert message.resource_type == "Class"


def test_resource_path_with_wildcard():
    options = descriptor_pb2.MessageOptions()
    resource = options.Extensions[resource_pb2.resource]
    resource.pattern.append("kingdoms/{kingdom}/phyla/{phylum}/classes/{klass=**}")
    resource.pattern.append("kingdoms/{kingdom}/divisions/{division}/classes/{klass}")
    resource.type = "taxonomy.biology.com/Class"
    message = make_message("Squid", options=options)

    assert (
        message.resource_path == "kingdoms/{kingdom}/phyla/{phylum}/classes/{klass=**}"
    )
    assert message.resource_path_args == ["kingdom", "phylum", "klass"]
    assert message.resource_type == "Class"
    assert re.match(
        message.path_regex_str, "kingdoms/my-kingdom/phyla/my-phylum/classes/my-klass"
    )
    assert re.match(
        message.path_regex_str,
        "kingdoms/my-kingdom/phyla/my-phylum/classes/my-klass/additional-segment",
    )
    assert (
        re.match(message.path_regex_str, "kingdoms/my-kingdom/phyla/my-phylum/classes/")
        is None
    )
    assert (
        message.resource_path_formatted
        == "kingdoms/{kingdom}/phyla/{phylum}/classes/{klass}"
    )


def test_resource_path_pure_wildcard():
    options = descriptor_pb2.MessageOptions()
    resource = options.Extensions[resource_pb2.resource]
    resource.pattern.append("*")
    resource.type = "taxonomy.biology.com/Class"
    message = make_message("Squid", options=options)

    # Pure wildcard resource names do not really help construct resources
    # but they are a part of the spec so we need to support them, which means at
    # least not failing.
    assert message.resource_path == "*"
    assert message.resource_path_args == []
    assert message.resource_type == "Class"

    # Pure wildcard resource names match everything...
    assert re.match(
        message.path_regex_str, "kingdoms/my-kingdom/phyla/my-phylum/classes/my-klass"
    )
    assert re.match(
        message.path_regex_str,
        "kingdoms/my-kingdom/phyla/my-phylum/classes/my-klass/additional-segment",
    )
    assert re.match(
        message.path_regex_str, "kingdoms/my-kingdom/phyla/my-phylum/classes/"
    )


def test_parse_resource_path():
    options = descriptor_pb2.MessageOptions()
    resource = options.Extensions[resource_pb2.resource]
    resource.pattern.append("kingdoms/{kingdom}/phyla/{phylum}/classes/{klass}")
    resource.type = "taxonomy.biology.com/Klass"
    message = make_message("Klass", options=options)

    # Plausible resource ID path
    path = "kingdoms/animalia/phyla/mollusca/classes/cephalopoda"
    expected = {
        "kingdom": "animalia",
        "phylum": "mollusca",
        "klass": "cephalopoda",
    }
    actual = re.match(message.path_regex_str, path).groupdict()

    assert expected == actual

    options2 = descriptor_pb2.MessageOptions()
    resource2 = options2.Extensions[resource_pb2.resource]
    resource2.pattern.append("kingdoms-{kingdom}_{phylum}#classes%{klass}")
    resource2.type = "taxonomy.biology.com/Klass"
    message2 = make_message("Klass", options=options2)

    # Plausible resource ID path from a non-standard schema
    path2 = "kingdoms-Animalia/_Mollusca~#classes%Cephalopoda"
    expected2 = {
        "kingdom": "Animalia/",
        "phylum": "Mollusca~",
        "klass": "Cephalopoda",
    }
    actual2 = re.match(message2.path_regex_str, path2).groupdict()

    assert expected2 == actual2


def test_field_map():
    # Create an Entry message.
    entry_msg = make_message(
        name="FooEntry",
        fields=(
            make_field(name="key", type=9),
            make_field(name="value", type=9),
        ),
        options=descriptor_pb2.MessageOptions(map_entry=True),
    )
    entry_field = make_field("foos", message=entry_msg, repeated=True)
    assert entry_msg.map
    assert entry_field.map


def test_oneof_fields():
    mass_kg = make_field(name="mass_kg", oneof="mass", type=5)
    mass_lbs = make_field(name="mass_lbs", oneof="mass", type=5)
    length_m = make_field(name="length_m", oneof="length", type=5)
    length_f = make_field(name="length_f", oneof="length", type=5)
    color = make_field(name="color", type=5)
    request = make_message(
        name="CreateMolluscRequest",
        fields=(
            mass_kg,
            mass_lbs,
            length_m,
            length_f,
            color,
        ),
    )
    actual_oneofs = request.oneof_fields()
    expected_oneofs = {
        "mass": [mass_kg, mass_lbs],
        "length": [length_m, length_f],
    }
    assert actual_oneofs == expected_oneofs


def test_required_fields():
    REQUIRED = field_behavior_pb2.FieldBehavior.Value("REQUIRED")

    mass_kg = make_field(name="mass_kg", type=5)
    mass_kg.options.Extensions[field_behavior_pb2.field_behavior].append(REQUIRED)

    length_m = make_field(name="length_m", type=5)
    length_m.options.Extensions[field_behavior_pb2.field_behavior].append(REQUIRED)

    color = make_field(name="color", type=5)
    color.options.Extensions[field_behavior_pb2.field_behavior].append(REQUIRED)

    request = make_message(
        name="CreateMolluscRequest",
        fields=(
            mass_kg,
            length_m,
            color,
        ),
    )

    assert set(request.required_fields) == {mass_kg, length_m, color}


def test_is_extended_operation():
    T = descriptor_pb2.FieldDescriptorProto.Type

    # Canonical Operation

    operation = make_message(
        name="Operation",
        fields=tuple(
            make_field(name=name, type=T.Value("TYPE_STRING"), number=i)
            for i, name in enumerate(
                ("name", "status", "error_code", "error_message"), start=1
            )
        ),
    )
    for f in operation.fields.values():
        options = descriptor_pb2.FieldOptions()
        # Note: The field numbers were carefully chosen to be the corresponding enum values.
        options.Extensions[ex_ops_pb2.operation_field] = f.number
        f.options.MergeFrom(options)

    assert operation.is_extended_operation
    assert operation.extended_operation_status_field == operation.fields["status"]

    # Missing a required field
    missing = make_message(
        name="Operation",
        fields=tuple(
            make_field(name=name, type=T.Value("TYPE_STRING"), number=i)
            # Missing error_message
            for i, name in enumerate(("name", "status", "error_code"), start=1)
        ),
    )
    for f in missing.fields.values():
        options = descriptor_pb2.FieldOptions()
        # Note: The field numbers were carefully chosen to be the corresponding enum values.
        options.Extensions[ex_ops_pb2.operation_field] = f.number
        f.options.MergeFrom(options)

    assert not missing.is_extended_operation

    # Named incorrectly
    my_message = make_message(
        name="MyMessage",
        fields=tuple(
            make_field(name=name, type=T.Value("TYPE_STRING"), number=i)
            for i, name in enumerate(
                ("name", "status", "error_code", "error_message"), start=1
            )
        ),
    )
    for f in my_message.fields.values():
        options = descriptor_pb2.FieldOptions()
        options.Extensions[ex_ops_pb2.operation_field] = f.number
        f.options.MergeFrom(options)

    assert not my_message.is_extended_operation

    # Duplicated annotation
    for mapping in range(1, 5):
        duplicate = make_message(
            name="Operation",
            fields=tuple(
                make_field(name=name, type=T.Value("TYPE_STRING"), number=i)
                for i, name in enumerate(
                    ("name", "status", "error_code", "error_message"), start=1
                )
            ),
        )
        for f in duplicate.fields.values():
            options = descriptor_pb2.FieldOptions()
            # All set to the same value
            options.Extensions[ex_ops_pb2.operation_field] = mapping
            f.options.MergeFrom(options)

        with pytest.raises(TypeError):
            duplicate.is_extended_operation

    # Just totally not an operation
    random_message = make_message(
        "MyOperation",
        fields=[
            make_field(name="moniker", type=T.Value("TYPE_STRING"), number=1),
        ],
    )

    assert not random_message.is_extended_operation
    assert not random_message.extended_operation_status_field


def test_extended_operation_request_response_fields():
    T = descriptor_pb2.FieldDescriptorProto.Type
    # Operation request
    request = make_message(
        name="Request",
        fields=[
            make_field(name=name, type=T.Value("TYPE_STRING"), number=i)
            for i, name in enumerate(("project", "name", "armor_class", "id"), start=1)
        ],
    )
    expected = (request.fields["project"], request.fields["id"])
    for field in expected:
        options = descriptor_pb2.FieldOptions()
        options.Extensions[ex_ops_pb2.operation_request_field] = field.name
        field.options.MergeFrom(options)

    actual = request.extended_operation_request_fields
    assert actual == expected

    # Operation response
    poll_request = make_message(
        name="GetRequest",
        fields=[
            make_field(name=name, type=T.Value("TYPE_STRING"), number=i)
            for i, name in enumerate(("name", "rank", "affinity", "serial"))
        ],
    )
    expected = (poll_request.fields["name"], poll_request.fields["affinity"])
    for field in expected:
        field.options.Extensions[ex_ops_pb2.operation_response_field] = field.name

    actual = poll_request.extended_operation_response_fields
    assert actual == expected<|MERGE_RESOLUTION|>--- conflicted
+++ resolved
@@ -146,17 +146,10 @@
     outer_field = make_field("inner", message=inner)
     outer = make_message("Outer", fields=(outer_field,))
 
-<<<<<<< HEAD
-    # Assert that a recusive retrieval works.
+    # Assert that a recursive retrieval works.
     assert outer.get_field("inner", "zero") == inner_fields[0]
     assert outer.get_field("inner", "one") == inner_fields[1]
     assert outer.get_field("inner.one") == inner_fields[1]
-=======
-    # Assert that a recursive retrieval works.
-    assert outer.get_field('inner', 'zero') == inner_fields[0]
-    assert outer.get_field('inner', 'one') == inner_fields[1]
-    assert outer.get_field('inner.one') == inner_fields[1]
->>>>>>> ee23936a
 
 
 def test_get_field_nested_not_found_error():
