--- conflicted
+++ resolved
@@ -3815,23 +3815,13 @@
             name="foo.proto",
             package="google.example.v1",
             messages=(
-<<<<<<< HEAD
                 make_message_pb2(name="Operation", fields=operation_fields),
                 make_message_pb2(name="CreateFooRequest"),
                 make_message_pb2(name="GetFooOperationRequest"),
                 make_message_pb2(name="CreateBarRequest"),
                 make_message_pb2(name="GetBarOperationRequest"),
                 make_message_pb2(name="PoorlyOrganizedMethodRequest"),
-                make_message_pb2(name="PoorlyOrganizedMethodReponse"),
-=======
-                make_message_pb2(name='Operation', fields=operation_fields),
-                make_message_pb2(name='CreateFooRequest'),
-                make_message_pb2(name='GetFooOperationRequest'),
-                make_message_pb2(name='CreateBarRequest'),
-                make_message_pb2(name='GetBarOperationRequest'),
-                make_message_pb2(name='PoorlyOrganizedMethodRequest'),
-                make_message_pb2(name='PoorlyOrganizedMethodResponse')
->>>>>>> ee23936a
+                make_message_pb2(name="PoorlyOrganizedMethodResponse"),
             ),
             services=(
                 descriptor_pb2.ServiceDescriptorProto(
@@ -3844,15 +3834,9 @@
                             options=polling_method_options,
                         ),
                         descriptor_pb2.MethodDescriptorProto(
-<<<<<<< HEAD
                             name="PoorlyOrganizedMethod",
                             input_type="google.example.v1.PoorlyOrganizedMethodRequest",
-                            output_type="google.example.v1.PoorlyOrganizedMethodReponse",
-=======
-                            name='PoorlyOrganizedMethod',
-                            input_type='google.example.v1.PoorlyOrganizedMethodRequest',
-                            output_type='google.example.v1.PoorlyOrganizedMethodResponse',
->>>>>>> ee23936a
+                            output_type="google.example.v1.PoorlyOrganizedMethodResponse",
                         ),
                     ),
                 ),
