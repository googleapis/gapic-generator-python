--- conflicted
+++ resolved
@@ -368,8 +368,6 @@
 
     async def _add_request_metadata(self, client_call_details):
         if client_call_details.metadata is not None:
-<<<<<<< HEAD
-=======
             # As of gRPC 1.75.0 and newer,
             # https://grpc.github.io/grpc/python/grpc_asyncio.html#grpc.aio.Metadata
             # Note that for async, `ClientCallDetails.metadata` is a mapping.
@@ -384,7 +382,6 @@
                 client_call_details.metadata.append((self._key, self._value))
             else:
                 client_call_details.metadata[self._key] = self._value
->>>>>>> 792e4004
             self.request_metadata = list(client_call_details.metadata)
 
     async def intercept_unary_unary(self, continuation, client_call_details, request):
