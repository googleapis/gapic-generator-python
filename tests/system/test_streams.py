--- conflicted
+++ resolved
@@ -143,15 +143,9 @@
             ground_truth = next(tokens)
             assert response.content == ground_truth
         assert ground_truth == 'snails.'
-<<<<<<< HEAD
-        if isinstance(async_echo.transport, type(async_echo).get_transport_class("grpc_asyncio")):
-            trailing_metadata = await call.trailing_metadata()
-            assert trailing_metadata == metadata
-=======
-
-        trailing_metadata = await call.trailing_metadata()
-        assert _METADATA[0] in trailing_metadata.items()
->>>>>>> 44e9b30a
+
+        trailing_metadata = await call.trailing_metadata()
+        assert _METADATA[0] in trailing_metadata.items()
 
     @pytest.mark.asyncio
     async def test_async_stream_unary_iterable(async_echo):
@@ -235,27 +229,4 @@
         assert contents == ['hello', 'world!']
 
         trailing_metadata = await call.trailing_metadata()
-<<<<<<< HEAD
-        assert trailing_metadata == metadata
-
-
-    @pytest.mark.asyncio
-    async def test_unary_stream_omair(async_echo):
-        content = 'The hail in Wales falls mainly on the snails.'
-        responses = await async_echo.expand({
-            'content': content,
-        }, metadata=metadata)
-
-        # Consume the response and ensure it matches what we expect.
-        # with pytest.raises(exceptions.NotFound) as exc:
-        
-        ground_truth = None
-        async for response in responses:
-            ground_truth = response.content
-        assert ground_truth  == 'snails.'
-        if isinstance(async_echo.transport, type(async_echo).get_transport_class("grpc_asyncio")):
-            trailing_metadata = await responses.trailing_metadata()
-            assert trailing_metadata == metadata
-=======
-        assert _METADATA[0] in trailing_metadata.items()
->>>>>>> 44e9b30a
+        assert _METADATA[0] in trailing_metadata.items()