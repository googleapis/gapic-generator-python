# -*- coding: utf-8 -*-
# Copyright 2022 Google LLC
#
# Licensed under the Apache License, Version 2.0 (the "License");
# you may not use this file except in compliance with the License.
# You may obtain a copy of the License at
#
#     http://www.apache.org/licenses/LICENSE-2.0
#
# Unless required by applicable law or agreed to in writing, software
# distributed under the License is distributed on an "AS IS" BASIS,
# WITHOUT WARRANTIES OR CONDITIONS OF ANY KIND, either express or implied.
# See the License for the specific language governing permissions and
# limitations under the License.
#

from google.auth.transport.requests import AuthorizedSession  # type: ignore
import json  # type: ignore
import grpc  # type: ignore
from google.auth.transport.grpc import SslCredentials  # type: ignore
from google.auth import credentials as ga_credentials  # type: ignore
from google.api_core import exceptions as core_exceptions
from google.api_core import retry as retries
from google.api_core import rest_helpers
from google.api_core import rest_streaming
from google.api_core import path_template
from google.api_core import gapic_v1

from google.protobuf import json_format
from google.api_core import operations_v1
from requests import __version__ as requests_version
import dataclasses
import re
from typing import Callable, Dict, List, Optional, Sequence, Tuple, Union
import warnings

try:
    OptionalRetry = Union[retries.Retry, gapic_v1.method._MethodDefault]
except AttributeError:  # pragma: NO COVER
    OptionalRetry = Union[retries.Retry, object]  # type: ignore


from google.cloud.eventarc_v1.types import eventarc
from google.cloud.eventarc_v1.types import trigger
from google.longrunning import operations_pb2  # type: ignore

from .base import EventarcTransport, DEFAULT_CLIENT_INFO as BASE_DEFAULT_CLIENT_INFO


DEFAULT_CLIENT_INFO = gapic_v1.client_info.ClientInfo(
    gapic_version=BASE_DEFAULT_CLIENT_INFO.gapic_version,
    grpc_version=None,
    rest_version=requests_version,
)


class EventarcRestInterceptor:
    """Interceptor for Eventarc.

    Interceptors are used to manipulate requests, request metadata, and responses
    in arbitrary ways.
    Example use cases include:
    * Logging
    * Verifying requests according to service or custom semantics
    * Stripping extraneous information from responses

    These use cases and more can be enabled by injecting an
    instance of a custom subclass when constructing the EventarcRestTransport.

    .. code-block:: python
        class MyCustomEventarcInterceptor(EventarcRestInterceptor):
            def pre_create_trigger(request, metadata):
                logging.log(f"Received request: {request}")
                return request, metadata

            def post_create_trigger(response):
                logging.log(f"Received response: {response}")

            def pre_delete_trigger(request, metadata):
                logging.log(f"Received request: {request}")
                return request, metadata

            def post_delete_trigger(response):
                logging.log(f"Received response: {response}")

            def pre_get_trigger(request, metadata):
                logging.log(f"Received request: {request}")
                return request, metadata

            def post_get_trigger(response):
                logging.log(f"Received response: {response}")

            def pre_list_triggers(request, metadata):
                logging.log(f"Received request: {request}")
                return request, metadata

            def post_list_triggers(response):
                logging.log(f"Received response: {response}")

            def pre_update_trigger(request, metadata):
                logging.log(f"Received request: {request}")
                return request, metadata

            def post_update_trigger(response):
                logging.log(f"Received response: {response}")

        transport = EventarcRestTransport(interceptor=MyCustomEventarcInterceptor())
        client = EventarcClient(transport=transport)


    """
    def pre_create_trigger(self, request: eventarc.CreateTriggerRequest, metadata: Sequence[Tuple[str, str]]) -> Tuple[eventarc.CreateTriggerRequest, Sequence[Tuple[str, str]]]:
        """Pre-rpc interceptor for create_trigger

        Override in a subclass to manipulate the request or metadata
        before they are sent to the Eventarc server.
        """
        return request, metadata

    def post_create_trigger(self, response: operations_pb2.Operation) -> operations_pb2.Operation:
        """Post-rpc interceptor for create_trigger

        Override in a subclass to manipulate the response
        after it is returned by the Eventarc server but before
        it is returned to user code.
        """
        return response
    def pre_delete_trigger(self, request: eventarc.DeleteTriggerRequest, metadata: Sequence[Tuple[str, str]]) -> Tuple[eventarc.DeleteTriggerRequest, Sequence[Tuple[str, str]]]:
        """Pre-rpc interceptor for delete_trigger

        Override in a subclass to manipulate the request or metadata
        before they are sent to the Eventarc server.
        """
        return request, metadata

    def post_delete_trigger(self, response: operations_pb2.Operation) -> operations_pb2.Operation:
        """Post-rpc interceptor for delete_trigger

        Override in a subclass to manipulate the response
        after it is returned by the Eventarc server but before
        it is returned to user code.
        """
        return response
    def pre_get_trigger(self, request: eventarc.GetTriggerRequest, metadata: Sequence[Tuple[str, str]]) -> Tuple[eventarc.GetTriggerRequest, Sequence[Tuple[str, str]]]:
        """Pre-rpc interceptor for get_trigger

        Override in a subclass to manipulate the request or metadata
        before they are sent to the Eventarc server.
        """
        return request, metadata

    def post_get_trigger(self, response: trigger.Trigger) -> trigger.Trigger:
        """Post-rpc interceptor for get_trigger

        Override in a subclass to manipulate the response
        after it is returned by the Eventarc server but before
        it is returned to user code.
        """
        return response
    def pre_list_triggers(self, request: eventarc.ListTriggersRequest, metadata: Sequence[Tuple[str, str]]) -> Tuple[eventarc.ListTriggersRequest, Sequence[Tuple[str, str]]]:
        """Pre-rpc interceptor for list_triggers

        Override in a subclass to manipulate the request or metadata
        before they are sent to the Eventarc server.
        """
        return request, metadata

    def post_list_triggers(self, response: eventarc.ListTriggersResponse) -> eventarc.ListTriggersResponse:
        """Post-rpc interceptor for list_triggers

        Override in a subclass to manipulate the response
        after it is returned by the Eventarc server but before
        it is returned to user code.
        """
        return response
    def pre_update_trigger(self, request: eventarc.UpdateTriggerRequest, metadata: Sequence[Tuple[str, str]]) -> Tuple[eventarc.UpdateTriggerRequest, Sequence[Tuple[str, str]]]:
        """Pre-rpc interceptor for update_trigger

        Override in a subclass to manipulate the request or metadata
        before they are sent to the Eventarc server.
        """
        return request, metadata

    def post_update_trigger(self, response: operations_pb2.Operation) -> operations_pb2.Operation:
        """Post-rpc interceptor for update_trigger

        Override in a subclass to manipulate the response
        after it is returned by the Eventarc server but before
        it is returned to user code.
        """
        return response


@dataclasses.dataclass
class EventarcRestStub:
    _session: AuthorizedSession
    _host: str
    _interceptor: EventarcRestInterceptor


class EventarcRestTransport(EventarcTransport):
    """REST backend transport for Eventarc.

    Eventarc allows users to subscribe to various events that are
    provided by Google Cloud services and forward them to supported
    destinations.

    This class defines the same methods as the primary client, so the
    primary client can load the underlying transport implementation
    and call it.

    It sends JSON representations of protocol buffers over HTTP/1.1

    NOTE: This REST transport functionality is currently in a beta
    state (preview). We welcome your feedback via an issue in this
    library's source repository. Thank you!
    """

    def __init__(self, *,
            host: str = 'eventarc.googleapis.com',
            credentials: Optional[ga_credentials.Credentials] = None,
            credentials_file: Optional[str] = None,
            scopes: Optional[Sequence[str]] = None,
            client_cert_source_for_mtls: Optional[Callable[[
                ], Tuple[bytes, bytes]]] = None,
            quota_project_id: Optional[str] = None,
            client_info: gapic_v1.client_info.ClientInfo = DEFAULT_CLIENT_INFO,
            always_use_jwt_access: Optional[bool] = False,
            url_scheme: str = 'https',
            interceptor: Optional[EventarcRestInterceptor] = None,
            api_audience: Optional[str] = None,
            ) -> None:
        """Instantiate the transport.

       NOTE: This REST transport functionality is currently in a beta
       state (preview). We welcome your feedback via a GitHub issue in
       this library's repository. Thank you!

        Args:
            host (Optional[str]):
                 The hostname to connect to.
            credentials (Optional[google.auth.credentials.Credentials]): The
                authorization credentials to attach to requests. These
                credentials identify the application to the service; if none
                are specified, the client will attempt to ascertain the
                credentials from the environment.

            credentials_file (Optional[str]): A file with credentials that can
                be loaded with :func:`google.auth.load_credentials_from_file`.
                This argument is ignored if ``channel`` is provided.
            scopes (Optional(Sequence[str])): A list of scopes. This argument is
                ignored if ``channel`` is provided.
            client_cert_source_for_mtls (Callable[[], Tuple[bytes, bytes]]): Client
                certificate to configure mutual TLS HTTP channel. It is ignored
                if ``channel`` is provided.
            quota_project_id (Optional[str]): An optional project to use for billing
                and quota.
            client_info (google.api_core.gapic_v1.client_info.ClientInfo):
                The client info used to send a user-agent string along with
                API requests. If ``None``, then default info will be used.
                Generally, you only need to set this if you are developing
                your own client library.
            always_use_jwt_access (Optional[bool]): Whether self signed JWT should
                be used for service account credentials.
            url_scheme: the protocol scheme for the API endpoint.  Normally
                "https", but for testing or local servers,
                "http" can be specified.
        """
        # Run the base constructor
        # TODO(yon-mg): resolve other ctor params i.e. scopes, quota, etc.
        # TODO: When custom host (api_endpoint) is set, `scopes` must *also* be set on the
        # credentials object
        maybe_url_match = re.match("^(?P<scheme>http(?:s)?://)?(?P<host>.*)$", host)
        if maybe_url_match is None:
            raise ValueError(f"Unexpected hostname structure: {host}")  # pragma: NO COVER

        url_match_items = maybe_url_match.groupdict()

        host = f"{url_scheme}://{host}" if not url_match_items["scheme"] else host

        super().__init__(
            host=host,
            credentials=credentials,
            client_info=client_info,
            always_use_jwt_access=always_use_jwt_access,
            api_audience=api_audience
        )
        self._session = AuthorizedSession(
            self._credentials, default_host=self.DEFAULT_HOST)
        self._operations_client: Optional[operations_v1.AbstractOperationsClient] = None
        if client_cert_source_for_mtls:
            self._session.configure_mtls_channel(client_cert_source_for_mtls)
        self._interceptor = interceptor or EventarcRestInterceptor()
        self._prep_wrapped_messages(client_info)

    @property
    def operations_client(self) -> operations_v1.AbstractOperationsClient:
        """Create the client designed to process long-running operations.

        This property caches on the instance; repeated calls return the same
        client.
        """
        # Only create a new client if we do not already have one.
        if self._operations_client is None:
            http_options: Dict[str, List[Dict[str, str]]] = {
            }

            rest_transport = operations_v1.OperationsRestTransport(
                    host=self._host,
                    # use the credentials which are saved
                    credentials=self._credentials,
                    scopes=self._scopes,
                    http_options=http_options,
                    path_prefix="v1")

            self._operations_client = operations_v1.AbstractOperationsClient(transport=rest_transport)

        # Return the client from cache.
        return self._operations_client

    class _CreateTrigger(EventarcRestStub):
        def __hash__(self):
            return hash("CreateTrigger")

        __REQUIRED_FIELDS_DEFAULT_VALUES: Dict[str, str] =  {
            "triggerId" : "",            "validateOnly" : False,        }

        @classmethod
        def _get_unset_required_fields(cls, message_dict):
            return {k: v for k, v in cls.__REQUIRED_FIELDS_DEFAULT_VALUES.items() if k not in message_dict}

        def __call__(self,
                request: eventarc.CreateTriggerRequest, *,
<<<<<<< HEAD
                retry: OptionalRetry=gapic_v1.method.DEFAULT,
                timeout: Union[float, object] = gapic_v1.method.DEFAULT,
                metadata: Sequence[Tuple[str, str]]=(),
=======
                retry: OptionalRetry = gapic_v1.method.DEFAULT,
                timeout: Optional[float] = None,
                metadata: Sequence[Tuple[str, str]] = (),
>>>>>>> 69a49c6b
                ) -> operations_pb2.Operation:
            r"""Call the create trigger method over HTTP.

            Args:
                request (~.eventarc.CreateTriggerRequest):
                    The request object. The request message for the
                CreateTrigger method.

                retry (google.api_core.retry.Retry): Designation of what errors, if any,
                    should be retried.
                timeout (float): The timeout for this request.
                metadata (Sequence[Tuple[str, str]]): Strings which should be
                    sent along with the request as metadata.

            Returns:
                ~.operations_pb2.Operation:
                    This resource represents a
                long-running operation that is the
                result of a network API call.

            """

            http_options: List[Dict[str, str]] = [{
                'method': 'post',
                'uri': '/v1/{parent=projects/*/locations/*}/triggers',
                'body': 'trigger',
            },
            ]
            request, metadata = self._interceptor.pre_create_trigger(request, metadata)
            pb_request = eventarc.CreateTriggerRequest.pb(request)
            transcoded_request = path_template.transcode(http_options, pb_request)

            # Jsonify the request body

            body = json_format.MessageToJson(
                transcoded_request['body'],
                including_default_value_fields=False,
                use_integers_for_enums=False
            )
            uri = transcoded_request['uri']
            method = transcoded_request['method']

            # Jsonify the query params
            query_params = json.loads(json_format.MessageToJson(
                transcoded_request['query_params'],
                including_default_value_fields=False,
                use_integers_for_enums=False,
            ))
            query_params.update(self._get_unset_required_fields(query_params))

            # Send the request
            headers = dict(metadata)
            headers['Content-Type'] = 'application/json'
            response = getattr(self._session, method)(
                "{host}{uri}".format(host=self._host, uri=uri),
                timeout=timeout,
                headers=headers,
                params=rest_helpers.flatten_query_params(query_params, strict=True),
                data=body,
                )

            # In case of error, raise the appropriate core_exceptions.GoogleAPICallError exception
            # subclass.
            if response.status_code >= 400:
                raise core_exceptions.from_http_response(response)

            # Return the response
            resp = operations_pb2.Operation()
            json_format.Parse(response.content, resp, ignore_unknown_fields=True)
            resp = self._interceptor.post_create_trigger(resp)
            return resp

    class _DeleteTrigger(EventarcRestStub):
        def __hash__(self):
            return hash("DeleteTrigger")

        __REQUIRED_FIELDS_DEFAULT_VALUES: Dict[str, str] =  {
            "validateOnly" : False,        }

        @classmethod
        def _get_unset_required_fields(cls, message_dict):
            return {k: v for k, v in cls.__REQUIRED_FIELDS_DEFAULT_VALUES.items() if k not in message_dict}

        def __call__(self,
                request: eventarc.DeleteTriggerRequest, *,
<<<<<<< HEAD
                retry: OptionalRetry=gapic_v1.method.DEFAULT,
                timeout: Union[float, object] = gapic_v1.method.DEFAULT,
                metadata: Sequence[Tuple[str, str]]=(),
=======
                retry: OptionalRetry = gapic_v1.method.DEFAULT,
                timeout: Optional[float] = None,
                metadata: Sequence[Tuple[str, str]] = (),
>>>>>>> 69a49c6b
                ) -> operations_pb2.Operation:
            r"""Call the delete trigger method over HTTP.

            Args:
                request (~.eventarc.DeleteTriggerRequest):
                    The request object. The request message for the
                DeleteTrigger method.

                retry (google.api_core.retry.Retry): Designation of what errors, if any,
                    should be retried.
                timeout (float): The timeout for this request.
                metadata (Sequence[Tuple[str, str]]): Strings which should be
                    sent along with the request as metadata.

            Returns:
                ~.operations_pb2.Operation:
                    This resource represents a
                long-running operation that is the
                result of a network API call.

            """

            http_options: List[Dict[str, str]] = [{
                'method': 'delete',
                'uri': '/v1/{name=projects/*/locations/*/triggers/*}',
            },
            ]
            request, metadata = self._interceptor.pre_delete_trigger(request, metadata)
            pb_request = eventarc.DeleteTriggerRequest.pb(request)
            transcoded_request = path_template.transcode(http_options, pb_request)

            uri = transcoded_request['uri']
            method = transcoded_request['method']

            # Jsonify the query params
            query_params = json.loads(json_format.MessageToJson(
                transcoded_request['query_params'],
                including_default_value_fields=False,
                use_integers_for_enums=False,
            ))
            query_params.update(self._get_unset_required_fields(query_params))

            # Send the request
            headers = dict(metadata)
            headers['Content-Type'] = 'application/json'
            response = getattr(self._session, method)(
                "{host}{uri}".format(host=self._host, uri=uri),
                timeout=timeout,
                headers=headers,
                params=rest_helpers.flatten_query_params(query_params, strict=True),
                )

            # In case of error, raise the appropriate core_exceptions.GoogleAPICallError exception
            # subclass.
            if response.status_code >= 400:
                raise core_exceptions.from_http_response(response)

            # Return the response
            resp = operations_pb2.Operation()
            json_format.Parse(response.content, resp, ignore_unknown_fields=True)
            resp = self._interceptor.post_delete_trigger(resp)
            return resp

    class _GetTrigger(EventarcRestStub):
        def __hash__(self):
            return hash("GetTrigger")

        __REQUIRED_FIELDS_DEFAULT_VALUES: Dict[str, str] =  {
        }

        @classmethod
        def _get_unset_required_fields(cls, message_dict):
            return {k: v for k, v in cls.__REQUIRED_FIELDS_DEFAULT_VALUES.items() if k not in message_dict}

        def __call__(self,
                request: eventarc.GetTriggerRequest, *,
<<<<<<< HEAD
                retry: OptionalRetry=gapic_v1.method.DEFAULT,
                timeout: Union[float, object] = gapic_v1.method.DEFAULT,
                metadata: Sequence[Tuple[str, str]]=(),
=======
                retry: OptionalRetry = gapic_v1.method.DEFAULT,
                timeout: Optional[float] = None,
                metadata: Sequence[Tuple[str, str]] = (),
>>>>>>> 69a49c6b
                ) -> trigger.Trigger:
            r"""Call the get trigger method over HTTP.

            Args:
                request (~.eventarc.GetTriggerRequest):
                    The request object. The request message for the
                GetTrigger method.

                retry (google.api_core.retry.Retry): Designation of what errors, if any,
                    should be retried.
                timeout (float): The timeout for this request.
                metadata (Sequence[Tuple[str, str]]): Strings which should be
                    sent along with the request as metadata.

            Returns:
                ~.trigger.Trigger:
                    A representation of the trigger
                resource.

            """

            http_options: List[Dict[str, str]] = [{
                'method': 'get',
                'uri': '/v1/{name=projects/*/locations/*/triggers/*}',
            },
            ]
            request, metadata = self._interceptor.pre_get_trigger(request, metadata)
            pb_request = eventarc.GetTriggerRequest.pb(request)
            transcoded_request = path_template.transcode(http_options, pb_request)

            uri = transcoded_request['uri']
            method = transcoded_request['method']

            # Jsonify the query params
            query_params = json.loads(json_format.MessageToJson(
                transcoded_request['query_params'],
                including_default_value_fields=False,
                use_integers_for_enums=False,
            ))
            query_params.update(self._get_unset_required_fields(query_params))

            # Send the request
            headers = dict(metadata)
            headers['Content-Type'] = 'application/json'
            response = getattr(self._session, method)(
                "{host}{uri}".format(host=self._host, uri=uri),
                timeout=timeout,
                headers=headers,
                params=rest_helpers.flatten_query_params(query_params, strict=True),
                )

            # In case of error, raise the appropriate core_exceptions.GoogleAPICallError exception
            # subclass.
            if response.status_code >= 400:
                raise core_exceptions.from_http_response(response)

            # Return the response
            resp = trigger.Trigger()
            pb_resp = trigger.Trigger.pb(resp)

            json_format.Parse(response.content, pb_resp, ignore_unknown_fields=True)
            resp = self._interceptor.post_get_trigger(resp)
            return resp

    class _ListTriggers(EventarcRestStub):
        def __hash__(self):
            return hash("ListTriggers")

        __REQUIRED_FIELDS_DEFAULT_VALUES: Dict[str, str] =  {
        }

        @classmethod
        def _get_unset_required_fields(cls, message_dict):
            return {k: v for k, v in cls.__REQUIRED_FIELDS_DEFAULT_VALUES.items() if k not in message_dict}

        def __call__(self,
                request: eventarc.ListTriggersRequest, *,
<<<<<<< HEAD
                retry: OptionalRetry=gapic_v1.method.DEFAULT,
                timeout: Union[float, object] = gapic_v1.method.DEFAULT,
                metadata: Sequence[Tuple[str, str]]=(),
=======
                retry: OptionalRetry = gapic_v1.method.DEFAULT,
                timeout: Optional[float] = None,
                metadata: Sequence[Tuple[str, str]] = (),
>>>>>>> 69a49c6b
                ) -> eventarc.ListTriggersResponse:
            r"""Call the list triggers method over HTTP.

            Args:
                request (~.eventarc.ListTriggersRequest):
                    The request object. The request message for the
                ListTriggers method.

                retry (google.api_core.retry.Retry): Designation of what errors, if any,
                    should be retried.
                timeout (float): The timeout for this request.
                metadata (Sequence[Tuple[str, str]]): Strings which should be
                    sent along with the request as metadata.

            Returns:
                ~.eventarc.ListTriggersResponse:
                    The response message for the
                ListTriggers method.

            """

            http_options: List[Dict[str, str]] = [{
                'method': 'get',
                'uri': '/v1/{parent=projects/*/locations/*}/triggers',
            },
            ]
            request, metadata = self._interceptor.pre_list_triggers(request, metadata)
            pb_request = eventarc.ListTriggersRequest.pb(request)
            transcoded_request = path_template.transcode(http_options, pb_request)

            uri = transcoded_request['uri']
            method = transcoded_request['method']

            # Jsonify the query params
            query_params = json.loads(json_format.MessageToJson(
                transcoded_request['query_params'],
                including_default_value_fields=False,
                use_integers_for_enums=False,
            ))
            query_params.update(self._get_unset_required_fields(query_params))

            # Send the request
            headers = dict(metadata)
            headers['Content-Type'] = 'application/json'
            response = getattr(self._session, method)(
                "{host}{uri}".format(host=self._host, uri=uri),
                timeout=timeout,
                headers=headers,
                params=rest_helpers.flatten_query_params(query_params, strict=True),
                )

            # In case of error, raise the appropriate core_exceptions.GoogleAPICallError exception
            # subclass.
            if response.status_code >= 400:
                raise core_exceptions.from_http_response(response)

            # Return the response
            resp = eventarc.ListTriggersResponse()
            pb_resp = eventarc.ListTriggersResponse.pb(resp)

            json_format.Parse(response.content, pb_resp, ignore_unknown_fields=True)
            resp = self._interceptor.post_list_triggers(resp)
            return resp

    class _UpdateTrigger(EventarcRestStub):
        def __hash__(self):
            return hash("UpdateTrigger")

        __REQUIRED_FIELDS_DEFAULT_VALUES: Dict[str, str] =  {
            "validateOnly" : False,        }

        @classmethod
        def _get_unset_required_fields(cls, message_dict):
            return {k: v for k, v in cls.__REQUIRED_FIELDS_DEFAULT_VALUES.items() if k not in message_dict}

        def __call__(self,
                request: eventarc.UpdateTriggerRequest, *,
<<<<<<< HEAD
                retry: OptionalRetry=gapic_v1.method.DEFAULT,
                timeout: Union[float, object] = gapic_v1.method.DEFAULT,
                metadata: Sequence[Tuple[str, str]]=(),
=======
                retry: OptionalRetry = gapic_v1.method.DEFAULT,
                timeout: Optional[float] = None,
                metadata: Sequence[Tuple[str, str]] = (),
>>>>>>> 69a49c6b
                ) -> operations_pb2.Operation:
            r"""Call the update trigger method over HTTP.

            Args:
                request (~.eventarc.UpdateTriggerRequest):
                    The request object. The request message for the
                UpdateTrigger method.

                retry (google.api_core.retry.Retry): Designation of what errors, if any,
                    should be retried.
                timeout (float): The timeout for this request.
                metadata (Sequence[Tuple[str, str]]): Strings which should be
                    sent along with the request as metadata.

            Returns:
                ~.operations_pb2.Operation:
                    This resource represents a
                long-running operation that is the
                result of a network API call.

            """

            http_options: List[Dict[str, str]] = [{
                'method': 'patch',
                'uri': '/v1/{trigger.name=projects/*/locations/*/triggers/*}',
                'body': 'trigger',
            },
            ]
            request, metadata = self._interceptor.pre_update_trigger(request, metadata)
            pb_request = eventarc.UpdateTriggerRequest.pb(request)
            transcoded_request = path_template.transcode(http_options, pb_request)

            # Jsonify the request body

            body = json_format.MessageToJson(
                transcoded_request['body'],
                including_default_value_fields=False,
                use_integers_for_enums=False
            )
            uri = transcoded_request['uri']
            method = transcoded_request['method']

            # Jsonify the query params
            query_params = json.loads(json_format.MessageToJson(
                transcoded_request['query_params'],
                including_default_value_fields=False,
                use_integers_for_enums=False,
            ))
            query_params.update(self._get_unset_required_fields(query_params))

            # Send the request
            headers = dict(metadata)
            headers['Content-Type'] = 'application/json'
            response = getattr(self._session, method)(
                "{host}{uri}".format(host=self._host, uri=uri),
                timeout=timeout,
                headers=headers,
                params=rest_helpers.flatten_query_params(query_params, strict=True),
                data=body,
                )

            # In case of error, raise the appropriate core_exceptions.GoogleAPICallError exception
            # subclass.
            if response.status_code >= 400:
                raise core_exceptions.from_http_response(response)

            # Return the response
            resp = operations_pb2.Operation()
            json_format.Parse(response.content, resp, ignore_unknown_fields=True)
            resp = self._interceptor.post_update_trigger(resp)
            return resp

    @property
    def create_trigger(self) -> Callable[
            [eventarc.CreateTriggerRequest],
            operations_pb2.Operation]:
        # The return type is fine, but mypy isn't sophisticated enough to determine what's going on here.
        # In C++ this would require a dynamic_cast
        return self._CreateTrigger(self._session, self._host, self._interceptor) # type: ignore

    @property
    def delete_trigger(self) -> Callable[
            [eventarc.DeleteTriggerRequest],
            operations_pb2.Operation]:
        # The return type is fine, but mypy isn't sophisticated enough to determine what's going on here.
        # In C++ this would require a dynamic_cast
        return self._DeleteTrigger(self._session, self._host, self._interceptor) # type: ignore

    @property
    def get_trigger(self) -> Callable[
            [eventarc.GetTriggerRequest],
            trigger.Trigger]:
        # The return type is fine, but mypy isn't sophisticated enough to determine what's going on here.
        # In C++ this would require a dynamic_cast
        return self._GetTrigger(self._session, self._host, self._interceptor) # type: ignore

    @property
    def list_triggers(self) -> Callable[
            [eventarc.ListTriggersRequest],
            eventarc.ListTriggersResponse]:
        # The return type is fine, but mypy isn't sophisticated enough to determine what's going on here.
        # In C++ this would require a dynamic_cast
        return self._ListTriggers(self._session, self._host, self._interceptor) # type: ignore

    @property
    def update_trigger(self) -> Callable[
            [eventarc.UpdateTriggerRequest],
            operations_pb2.Operation]:
        # The return type is fine, but mypy isn't sophisticated enough to determine what's going on here.
        # In C++ this would require a dynamic_cast
        return self._UpdateTrigger(self._session, self._host, self._interceptor) # type: ignore

    @property
    def kind(self) -> str:
        return "rest"

    def close(self):
        self._session.close()


__all__=(
    'EventarcRestTransport',
)<|MERGE_RESOLUTION|>--- conflicted
+++ resolved
@@ -331,15 +331,9 @@
 
         def __call__(self,
                 request: eventarc.CreateTriggerRequest, *,
-<<<<<<< HEAD
                 retry: OptionalRetry=gapic_v1.method.DEFAULT,
                 timeout: Union[float, object] = gapic_v1.method.DEFAULT,
                 metadata: Sequence[Tuple[str, str]]=(),
-=======
-                retry: OptionalRetry = gapic_v1.method.DEFAULT,
-                timeout: Optional[float] = None,
-                metadata: Sequence[Tuple[str, str]] = (),
->>>>>>> 69a49c6b
                 ) -> operations_pb2.Operation:
             r"""Call the create trigger method over HTTP.
 
@@ -425,15 +419,9 @@
 
         def __call__(self,
                 request: eventarc.DeleteTriggerRequest, *,
-<<<<<<< HEAD
                 retry: OptionalRetry=gapic_v1.method.DEFAULT,
                 timeout: Union[float, object] = gapic_v1.method.DEFAULT,
                 metadata: Sequence[Tuple[str, str]]=(),
-=======
-                retry: OptionalRetry = gapic_v1.method.DEFAULT,
-                timeout: Optional[float] = None,
-                metadata: Sequence[Tuple[str, str]] = (),
->>>>>>> 69a49c6b
                 ) -> operations_pb2.Operation:
             r"""Call the delete trigger method over HTTP.
 
@@ -510,15 +498,9 @@
 
         def __call__(self,
                 request: eventarc.GetTriggerRequest, *,
-<<<<<<< HEAD
                 retry: OptionalRetry=gapic_v1.method.DEFAULT,
                 timeout: Union[float, object] = gapic_v1.method.DEFAULT,
                 metadata: Sequence[Tuple[str, str]]=(),
-=======
-                retry: OptionalRetry = gapic_v1.method.DEFAULT,
-                timeout: Optional[float] = None,
-                metadata: Sequence[Tuple[str, str]] = (),
->>>>>>> 69a49c6b
                 ) -> trigger.Trigger:
             r"""Call the get trigger method over HTTP.
 
@@ -596,15 +578,9 @@
 
         def __call__(self,
                 request: eventarc.ListTriggersRequest, *,
-<<<<<<< HEAD
                 retry: OptionalRetry=gapic_v1.method.DEFAULT,
                 timeout: Union[float, object] = gapic_v1.method.DEFAULT,
                 metadata: Sequence[Tuple[str, str]]=(),
-=======
-                retry: OptionalRetry = gapic_v1.method.DEFAULT,
-                timeout: Optional[float] = None,
-                metadata: Sequence[Tuple[str, str]] = (),
->>>>>>> 69a49c6b
                 ) -> eventarc.ListTriggersResponse:
             r"""Call the list triggers method over HTTP.
 
@@ -682,15 +658,9 @@
 
         def __call__(self,
                 request: eventarc.UpdateTriggerRequest, *,
-<<<<<<< HEAD
                 retry: OptionalRetry=gapic_v1.method.DEFAULT,
                 timeout: Union[float, object] = gapic_v1.method.DEFAULT,
                 metadata: Sequence[Tuple[str, str]]=(),
-=======
-                retry: OptionalRetry = gapic_v1.method.DEFAULT,
-                timeout: Optional[float] = None,
-                metadata: Sequence[Tuple[str, str]] = (),
->>>>>>> 69a49c6b
                 ) -> operations_pb2.Operation:
             r"""Call the update trigger method over HTTP.
 
