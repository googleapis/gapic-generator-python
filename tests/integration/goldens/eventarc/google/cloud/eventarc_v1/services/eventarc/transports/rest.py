--- conflicted
+++ resolved
@@ -257,11 +257,6 @@
     def post_create_channel_with_metadata(self, response: operations_pb2.Operation, metadata: Sequence[Tuple[str, Union[str, bytes]]]) -> Tuple[operations_pb2.Operation, Sequence[Tuple[str, Union[str, bytes]]]]:
         """Post-rpc interceptor for create_channel
 
-<<<<<<< HEAD
-        Override in a subclass to either manipulate or read, either the response
-        or metadata after it is returned by the Eventarc server but before
-        it is returned to user code.
-=======
         Override in a subclass to read or manipulate the response or metadata after it
         is returned by the Eventarc server but before it is returned to user code.
 
@@ -271,7 +266,6 @@
         `post_create_channel` interceptor. The (possibly modified) response returned by
         `post_create_channel` will be passed to
         `post_create_channel_with_metadata`.
->>>>>>> 868f2019
         """
         return response, metadata
 
@@ -299,11 +293,6 @@
     def post_create_channel_connection_with_metadata(self, response: operations_pb2.Operation, metadata: Sequence[Tuple[str, Union[str, bytes]]]) -> Tuple[operations_pb2.Operation, Sequence[Tuple[str, Union[str, bytes]]]]:
         """Post-rpc interceptor for create_channel_connection
 
-<<<<<<< HEAD
-        Override in a subclass to either manipulate or read, either the response
-        or metadata after it is returned by the Eventarc server but before
-        it is returned to user code.
-=======
         Override in a subclass to read or manipulate the response or metadata after it
         is returned by the Eventarc server but before it is returned to user code.
 
@@ -313,7 +302,6 @@
         `post_create_channel_connection` interceptor. The (possibly modified) response returned by
         `post_create_channel_connection` will be passed to
         `post_create_channel_connection_with_metadata`.
->>>>>>> 868f2019
         """
         return response, metadata
 
@@ -341,11 +329,6 @@
     def post_create_trigger_with_metadata(self, response: operations_pb2.Operation, metadata: Sequence[Tuple[str, Union[str, bytes]]]) -> Tuple[operations_pb2.Operation, Sequence[Tuple[str, Union[str, bytes]]]]:
         """Post-rpc interceptor for create_trigger
 
-<<<<<<< HEAD
-        Override in a subclass to either manipulate or read, either the response
-        or metadata after it is returned by the Eventarc server but before
-        it is returned to user code.
-=======
         Override in a subclass to read or manipulate the response or metadata after it
         is returned by the Eventarc server but before it is returned to user code.
 
@@ -355,7 +338,6 @@
         `post_create_trigger` interceptor. The (possibly modified) response returned by
         `post_create_trigger` will be passed to
         `post_create_trigger_with_metadata`.
->>>>>>> 868f2019
         """
         return response, metadata
 
@@ -383,11 +365,6 @@
     def post_delete_channel_with_metadata(self, response: operations_pb2.Operation, metadata: Sequence[Tuple[str, Union[str, bytes]]]) -> Tuple[operations_pb2.Operation, Sequence[Tuple[str, Union[str, bytes]]]]:
         """Post-rpc interceptor for delete_channel
 
-<<<<<<< HEAD
-        Override in a subclass to either manipulate or read, either the response
-        or metadata after it is returned by the Eventarc server but before
-        it is returned to user code.
-=======
         Override in a subclass to read or manipulate the response or metadata after it
         is returned by the Eventarc server but before it is returned to user code.
 
@@ -397,7 +374,6 @@
         `post_delete_channel` interceptor. The (possibly modified) response returned by
         `post_delete_channel` will be passed to
         `post_delete_channel_with_metadata`.
->>>>>>> 868f2019
         """
         return response, metadata
 
@@ -425,11 +401,6 @@
     def post_delete_channel_connection_with_metadata(self, response: operations_pb2.Operation, metadata: Sequence[Tuple[str, Union[str, bytes]]]) -> Tuple[operations_pb2.Operation, Sequence[Tuple[str, Union[str, bytes]]]]:
         """Post-rpc interceptor for delete_channel_connection
 
-<<<<<<< HEAD
-        Override in a subclass to either manipulate or read, either the response
-        or metadata after it is returned by the Eventarc server but before
-        it is returned to user code.
-=======
         Override in a subclass to read or manipulate the response or metadata after it
         is returned by the Eventarc server but before it is returned to user code.
 
@@ -439,7 +410,6 @@
         `post_delete_channel_connection` interceptor. The (possibly modified) response returned by
         `post_delete_channel_connection` will be passed to
         `post_delete_channel_connection_with_metadata`.
->>>>>>> 868f2019
         """
         return response, metadata
 
@@ -467,11 +437,6 @@
     def post_delete_trigger_with_metadata(self, response: operations_pb2.Operation, metadata: Sequence[Tuple[str, Union[str, bytes]]]) -> Tuple[operations_pb2.Operation, Sequence[Tuple[str, Union[str, bytes]]]]:
         """Post-rpc interceptor for delete_trigger
 
-<<<<<<< HEAD
-        Override in a subclass to either manipulate or read, either the response
-        or metadata after it is returned by the Eventarc server but before
-        it is returned to user code.
-=======
         Override in a subclass to read or manipulate the response or metadata after it
         is returned by the Eventarc server but before it is returned to user code.
 
@@ -481,7 +446,6 @@
         `post_delete_trigger` interceptor. The (possibly modified) response returned by
         `post_delete_trigger` will be passed to
         `post_delete_trigger_with_metadata`.
->>>>>>> 868f2019
         """
         return response, metadata
 
@@ -509,11 +473,6 @@
     def post_get_channel_with_metadata(self, response: channel.Channel, metadata: Sequence[Tuple[str, Union[str, bytes]]]) -> Tuple[channel.Channel, Sequence[Tuple[str, Union[str, bytes]]]]:
         """Post-rpc interceptor for get_channel
 
-<<<<<<< HEAD
-        Override in a subclass to either manipulate or read, either the response
-        or metadata after it is returned by the Eventarc server but before
-        it is returned to user code.
-=======
         Override in a subclass to read or manipulate the response or metadata after it
         is returned by the Eventarc server but before it is returned to user code.
 
@@ -523,7 +482,6 @@
         `post_get_channel` interceptor. The (possibly modified) response returned by
         `post_get_channel` will be passed to
         `post_get_channel_with_metadata`.
->>>>>>> 868f2019
         """
         return response, metadata
 
@@ -551,11 +509,6 @@
     def post_get_channel_connection_with_metadata(self, response: channel_connection.ChannelConnection, metadata: Sequence[Tuple[str, Union[str, bytes]]]) -> Tuple[channel_connection.ChannelConnection, Sequence[Tuple[str, Union[str, bytes]]]]:
         """Post-rpc interceptor for get_channel_connection
 
-<<<<<<< HEAD
-        Override in a subclass to either manipulate or read, either the response
-        or metadata after it is returned by the Eventarc server but before
-        it is returned to user code.
-=======
         Override in a subclass to read or manipulate the response or metadata after it
         is returned by the Eventarc server but before it is returned to user code.
 
@@ -565,7 +518,6 @@
         `post_get_channel_connection` interceptor. The (possibly modified) response returned by
         `post_get_channel_connection` will be passed to
         `post_get_channel_connection_with_metadata`.
->>>>>>> 868f2019
         """
         return response, metadata
 
@@ -593,11 +545,6 @@
     def post_get_google_channel_config_with_metadata(self, response: google_channel_config.GoogleChannelConfig, metadata: Sequence[Tuple[str, Union[str, bytes]]]) -> Tuple[google_channel_config.GoogleChannelConfig, Sequence[Tuple[str, Union[str, bytes]]]]:
         """Post-rpc interceptor for get_google_channel_config
 
-<<<<<<< HEAD
-        Override in a subclass to either manipulate or read, either the response
-        or metadata after it is returned by the Eventarc server but before
-        it is returned to user code.
-=======
         Override in a subclass to read or manipulate the response or metadata after it
         is returned by the Eventarc server but before it is returned to user code.
 
@@ -607,7 +554,6 @@
         `post_get_google_channel_config` interceptor. The (possibly modified) response returned by
         `post_get_google_channel_config` will be passed to
         `post_get_google_channel_config_with_metadata`.
->>>>>>> 868f2019
         """
         return response, metadata
 
@@ -635,11 +581,6 @@
     def post_get_provider_with_metadata(self, response: discovery.Provider, metadata: Sequence[Tuple[str, Union[str, bytes]]]) -> Tuple[discovery.Provider, Sequence[Tuple[str, Union[str, bytes]]]]:
         """Post-rpc interceptor for get_provider
 
-<<<<<<< HEAD
-        Override in a subclass to either manipulate or read, either the response
-        or metadata after it is returned by the Eventarc server but before
-        it is returned to user code.
-=======
         Override in a subclass to read or manipulate the response or metadata after it
         is returned by the Eventarc server but before it is returned to user code.
 
@@ -649,7 +590,6 @@
         `post_get_provider` interceptor. The (possibly modified) response returned by
         `post_get_provider` will be passed to
         `post_get_provider_with_metadata`.
->>>>>>> 868f2019
         """
         return response, metadata
 
@@ -677,11 +617,6 @@
     def post_get_trigger_with_metadata(self, response: trigger.Trigger, metadata: Sequence[Tuple[str, Union[str, bytes]]]) -> Tuple[trigger.Trigger, Sequence[Tuple[str, Union[str, bytes]]]]:
         """Post-rpc interceptor for get_trigger
 
-<<<<<<< HEAD
-        Override in a subclass to either manipulate or read, either the response
-        or metadata after it is returned by the Eventarc server but before
-        it is returned to user code.
-=======
         Override in a subclass to read or manipulate the response or metadata after it
         is returned by the Eventarc server but before it is returned to user code.
 
@@ -691,7 +626,6 @@
         `post_get_trigger` interceptor. The (possibly modified) response returned by
         `post_get_trigger` will be passed to
         `post_get_trigger_with_metadata`.
->>>>>>> 868f2019
         """
         return response, metadata
 
@@ -719,11 +653,6 @@
     def post_list_channel_connections_with_metadata(self, response: eventarc.ListChannelConnectionsResponse, metadata: Sequence[Tuple[str, Union[str, bytes]]]) -> Tuple[eventarc.ListChannelConnectionsResponse, Sequence[Tuple[str, Union[str, bytes]]]]:
         """Post-rpc interceptor for list_channel_connections
 
-<<<<<<< HEAD
-        Override in a subclass to either manipulate or read, either the response
-        or metadata after it is returned by the Eventarc server but before
-        it is returned to user code.
-=======
         Override in a subclass to read or manipulate the response or metadata after it
         is returned by the Eventarc server but before it is returned to user code.
 
@@ -733,7 +662,6 @@
         `post_list_channel_connections` interceptor. The (possibly modified) response returned by
         `post_list_channel_connections` will be passed to
         `post_list_channel_connections_with_metadata`.
->>>>>>> 868f2019
         """
         return response, metadata
 
@@ -761,11 +689,6 @@
     def post_list_channels_with_metadata(self, response: eventarc.ListChannelsResponse, metadata: Sequence[Tuple[str, Union[str, bytes]]]) -> Tuple[eventarc.ListChannelsResponse, Sequence[Tuple[str, Union[str, bytes]]]]:
         """Post-rpc interceptor for list_channels
 
-<<<<<<< HEAD
-        Override in a subclass to either manipulate or read, either the response
-        or metadata after it is returned by the Eventarc server but before
-        it is returned to user code.
-=======
         Override in a subclass to read or manipulate the response or metadata after it
         is returned by the Eventarc server but before it is returned to user code.
 
@@ -775,7 +698,6 @@
         `post_list_channels` interceptor. The (possibly modified) response returned by
         `post_list_channels` will be passed to
         `post_list_channels_with_metadata`.
->>>>>>> 868f2019
         """
         return response, metadata
 
@@ -803,11 +725,6 @@
     def post_list_providers_with_metadata(self, response: eventarc.ListProvidersResponse, metadata: Sequence[Tuple[str, Union[str, bytes]]]) -> Tuple[eventarc.ListProvidersResponse, Sequence[Tuple[str, Union[str, bytes]]]]:
         """Post-rpc interceptor for list_providers
 
-<<<<<<< HEAD
-        Override in a subclass to either manipulate or read, either the response
-        or metadata after it is returned by the Eventarc server but before
-        it is returned to user code.
-=======
         Override in a subclass to read or manipulate the response or metadata after it
         is returned by the Eventarc server but before it is returned to user code.
 
@@ -817,7 +734,6 @@
         `post_list_providers` interceptor. The (possibly modified) response returned by
         `post_list_providers` will be passed to
         `post_list_providers_with_metadata`.
->>>>>>> 868f2019
         """
         return response, metadata
 
@@ -845,11 +761,6 @@
     def post_list_triggers_with_metadata(self, response: eventarc.ListTriggersResponse, metadata: Sequence[Tuple[str, Union[str, bytes]]]) -> Tuple[eventarc.ListTriggersResponse, Sequence[Tuple[str, Union[str, bytes]]]]:
         """Post-rpc interceptor for list_triggers
 
-<<<<<<< HEAD
-        Override in a subclass to either manipulate or read, either the response
-        or metadata after it is returned by the Eventarc server but before
-        it is returned to user code.
-=======
         Override in a subclass to read or manipulate the response or metadata after it
         is returned by the Eventarc server but before it is returned to user code.
 
@@ -859,7 +770,6 @@
         `post_list_triggers` interceptor. The (possibly modified) response returned by
         `post_list_triggers` will be passed to
         `post_list_triggers_with_metadata`.
->>>>>>> 868f2019
         """
         return response, metadata
 
@@ -887,11 +797,6 @@
     def post_update_channel_with_metadata(self, response: operations_pb2.Operation, metadata: Sequence[Tuple[str, Union[str, bytes]]]) -> Tuple[operations_pb2.Operation, Sequence[Tuple[str, Union[str, bytes]]]]:
         """Post-rpc interceptor for update_channel
 
-<<<<<<< HEAD
-        Override in a subclass to either manipulate or read, either the response
-        or metadata after it is returned by the Eventarc server but before
-        it is returned to user code.
-=======
         Override in a subclass to read or manipulate the response or metadata after it
         is returned by the Eventarc server but before it is returned to user code.
 
@@ -901,7 +806,6 @@
         `post_update_channel` interceptor. The (possibly modified) response returned by
         `post_update_channel` will be passed to
         `post_update_channel_with_metadata`.
->>>>>>> 868f2019
         """
         return response, metadata
 
@@ -929,11 +833,6 @@
     def post_update_google_channel_config_with_metadata(self, response: gce_google_channel_config.GoogleChannelConfig, metadata: Sequence[Tuple[str, Union[str, bytes]]]) -> Tuple[gce_google_channel_config.GoogleChannelConfig, Sequence[Tuple[str, Union[str, bytes]]]]:
         """Post-rpc interceptor for update_google_channel_config
 
-<<<<<<< HEAD
-        Override in a subclass to either manipulate or read, either the response
-        or metadata after it is returned by the Eventarc server but before
-        it is returned to user code.
-=======
         Override in a subclass to read or manipulate the response or metadata after it
         is returned by the Eventarc server but before it is returned to user code.
 
@@ -943,7 +842,6 @@
         `post_update_google_channel_config` interceptor. The (possibly modified) response returned by
         `post_update_google_channel_config` will be passed to
         `post_update_google_channel_config_with_metadata`.
->>>>>>> 868f2019
         """
         return response, metadata
 
@@ -971,11 +869,6 @@
     def post_update_trigger_with_metadata(self, response: operations_pb2.Operation, metadata: Sequence[Tuple[str, Union[str, bytes]]]) -> Tuple[operations_pb2.Operation, Sequence[Tuple[str, Union[str, bytes]]]]:
         """Post-rpc interceptor for update_trigger
 
-<<<<<<< HEAD
-        Override in a subclass to either manipulate or read, either the response
-        or metadata after it is returned by the Eventarc server but before
-        it is returned to user code.
-=======
         Override in a subclass to read or manipulate the response or metadata after it
         is returned by the Eventarc server but before it is returned to user code.
 
@@ -985,7 +878,6 @@
         `post_update_trigger` interceptor. The (possibly modified) response returned by
         `post_update_trigger` will be passed to
         `post_update_trigger_with_metadata`.
->>>>>>> 868f2019
         """
         return response, metadata
 
