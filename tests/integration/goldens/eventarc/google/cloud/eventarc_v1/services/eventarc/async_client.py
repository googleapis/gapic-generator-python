# -*- coding: utf-8 -*-
# Copyright 2022 Google LLC
#
# Licensed under the Apache License, Version 2.0 (the "License");
# you may not use this file except in compliance with the License.
# You may obtain a copy of the License at
#
#     http://www.apache.org/licenses/LICENSE-2.0
#
# Unless required by applicable law or agreed to in writing, software
# distributed under the License is distributed on an "AS IS" BASIS,
# WITHOUT WARRANTIES OR CONDITIONS OF ANY KIND, either express or implied.
# See the License for the specific language governing permissions and
# limitations under the License.
#
from collections import OrderedDict
import functools
import re
from typing import Dict, Mapping, MutableMapping, MutableSequence, Optional, Sequence, Tuple, Type, Union
import pkg_resources

from google.api_core.client_options import ClientOptions
from google.api_core import exceptions as core_exceptions
from google.api_core import gapic_v1
from google.api_core import retry as retries
from google.auth import credentials as ga_credentials   # type: ignore
from google.oauth2 import service_account              # type: ignore

try:
    OptionalRetry = Union[retries.Retry, gapic_v1.method._MethodDefault]
except AttributeError:  # pragma: NO COVER
    OptionalRetry = Union[retries.Retry, object]  # type: ignore

from google.api_core import operation  # type: ignore
from google.api_core import operation_async  # type: ignore
from google.cloud.eventarc_v1.services.eventarc import pagers
from google.cloud.eventarc_v1.types import eventarc
from google.cloud.eventarc_v1.types import trigger
from google.cloud.eventarc_v1.types import trigger as gce_trigger
from google.protobuf import field_mask_pb2  # type: ignore
from google.protobuf import timestamp_pb2  # type: ignore
from .transports.base import EventarcTransport, DEFAULT_CLIENT_INFO
from .transports.grpc_asyncio import EventarcGrpcAsyncIOTransport
from .client import EventarcClient


class EventarcAsyncClient:
    """Eventarc allows users to subscribe to various events that are
    provided by Google Cloud services and forward them to supported
    destinations.
    """

    _client: EventarcClient

    DEFAULT_ENDPOINT = EventarcClient.DEFAULT_ENDPOINT
    DEFAULT_MTLS_ENDPOINT = EventarcClient.DEFAULT_MTLS_ENDPOINT

    service_path = staticmethod(EventarcClient.service_path)
    parse_service_path = staticmethod(EventarcClient.parse_service_path)
    service_account_path = staticmethod(EventarcClient.service_account_path)
    parse_service_account_path = staticmethod(EventarcClient.parse_service_account_path)
    trigger_path = staticmethod(EventarcClient.trigger_path)
    parse_trigger_path = staticmethod(EventarcClient.parse_trigger_path)
    common_billing_account_path = staticmethod(EventarcClient.common_billing_account_path)
    parse_common_billing_account_path = staticmethod(EventarcClient.parse_common_billing_account_path)
    common_folder_path = staticmethod(EventarcClient.common_folder_path)
    parse_common_folder_path = staticmethod(EventarcClient.parse_common_folder_path)
    common_organization_path = staticmethod(EventarcClient.common_organization_path)
    parse_common_organization_path = staticmethod(EventarcClient.parse_common_organization_path)
    common_project_path = staticmethod(EventarcClient.common_project_path)
    parse_common_project_path = staticmethod(EventarcClient.parse_common_project_path)
    common_location_path = staticmethod(EventarcClient.common_location_path)
    parse_common_location_path = staticmethod(EventarcClient.parse_common_location_path)

    @classmethod
    def from_service_account_info(cls, info: dict, *args, **kwargs):
        """Creates an instance of this client using the provided credentials
            info.

        Args:
            info (dict): The service account private key info.
            args: Additional arguments to pass to the constructor.
            kwargs: Additional arguments to pass to the constructor.

        Returns:
            EventarcAsyncClient: The constructed client.
        """
        return EventarcClient.from_service_account_info.__func__(EventarcAsyncClient, info, *args, **kwargs)  # type: ignore

    @classmethod
    def from_service_account_file(cls, filename: str, *args, **kwargs):
        """Creates an instance of this client using the provided credentials
            file.

        Args:
            filename (str): The path to the service account private key json
                file.
            args: Additional arguments to pass to the constructor.
            kwargs: Additional arguments to pass to the constructor.

        Returns:
            EventarcAsyncClient: The constructed client.
        """
        return EventarcClient.from_service_account_file.__func__(EventarcAsyncClient, filename, *args, **kwargs)  # type: ignore

    from_service_account_json = from_service_account_file

    @classmethod
    def get_mtls_endpoint_and_cert_source(cls, client_options: Optional[ClientOptions] = None):
        """Return the API endpoint and client cert source for mutual TLS.

        The client cert source is determined in the following order:
        (1) if `GOOGLE_API_USE_CLIENT_CERTIFICATE` environment variable is not "true", the
        client cert source is None.
        (2) if `client_options.client_cert_source` is provided, use the provided one; if the
        default client cert source exists, use the default one; otherwise the client cert
        source is None.

        The API endpoint is determined in the following order:
        (1) if `client_options.api_endpoint` if provided, use the provided one.
        (2) if `GOOGLE_API_USE_CLIENT_CERTIFICATE` environment variable is "always", use the
        default mTLS endpoint; if the environment variabel is "never", use the default API
        endpoint; otherwise if client cert source exists, use the default mTLS endpoint, otherwise
        use the default API endpoint.

        More details can be found at https://google.aip.dev/auth/4114.

        Args:
            client_options (google.api_core.client_options.ClientOptions): Custom options for the
                client. Only the `api_endpoint` and `client_cert_source` properties may be used
                in this method.

        Returns:
            Tuple[str, Callable[[], Tuple[bytes, bytes]]]: returns the API endpoint and the
                client cert source to use.

        Raises:
            google.auth.exceptions.MutualTLSChannelError: If any errors happen.
        """
        return EventarcClient.get_mtls_endpoint_and_cert_source(client_options)  # type: ignore

    @property
    def transport(self) -> EventarcTransport:
        """Returns the transport used by the client instance.

        Returns:
            EventarcTransport: The transport used by the client instance.
        """
        return self._client.transport

    get_transport_class = functools.partial(type(EventarcClient).get_transport_class, type(EventarcClient))

    def __init__(self, *,
            credentials: Optional[ga_credentials.Credentials] = None,
            transport: Union[str, EventarcTransport] = "grpc_asyncio",
            client_options: Optional[ClientOptions] = None,
            client_info: gapic_v1.client_info.ClientInfo = DEFAULT_CLIENT_INFO,
            ) -> None:
        """Instantiates the eventarc client.

        Args:
            credentials (Optional[google.auth.credentials.Credentials]): The
                authorization credentials to attach to requests. These
                credentials identify the application to the service; if none
                are specified, the client will attempt to ascertain the
                credentials from the environment.
            transport (Union[str, ~.EventarcTransport]): The
                transport to use. If set to None, a transport is chosen
                automatically.
            client_options (ClientOptions): Custom options for the client. It
                won't take effect if a ``transport`` instance is provided.
                (1) The ``api_endpoint`` property can be used to override the
                default endpoint provided by the client. GOOGLE_API_USE_MTLS_ENDPOINT
                environment variable can also be used to override the endpoint:
                "always" (always use the default mTLS endpoint), "never" (always
                use the default regular endpoint) and "auto" (auto switch to the
                default mTLS endpoint if client certificate is present, this is
                the default value). However, the ``api_endpoint`` property takes
                precedence if provided.
                (2) If GOOGLE_API_USE_CLIENT_CERTIFICATE environment variable
                is "true", then the ``client_cert_source`` property can be used
                to provide client certificate for mutual TLS transport. If
                not provided, the default SSL client certificate will be used if
                present. If GOOGLE_API_USE_CLIENT_CERTIFICATE is "false" or not
                set, no client certificate will be used.

        Raises:
            google.auth.exceptions.MutualTlsChannelError: If mutual TLS transport
                creation failed for any reason.
        """
        self._client = EventarcClient(
            credentials=credentials,
            transport=transport,
            client_options=client_options,
            client_info=client_info,

        )

    async def get_trigger(self,
            request: Optional[Union[eventarc.GetTriggerRequest, dict]] = None,
            *,
            name: Optional[str] = None,
            retry: OptionalRetry = gapic_v1.method.DEFAULT,
<<<<<<< HEAD
            timeout: Union[float, object] = gapic_v1.method.DEFAULT,
=======
            timeout: Optional[float] = None,
>>>>>>> 69a49c6b
            metadata: Sequence[Tuple[str, str]] = (),
            ) -> trigger.Trigger:
        r"""Get a single trigger.

        .. code-block:: python

            # This snippet has been automatically generated and should be regarded as a
            # code template only.
            # It will require modifications to work:
            # - It may require correct/in-range values for request initialization.
            # - It may require specifying regional endpoints when creating the service
            #   client as shown in:
            #   https://googleapis.dev/python/google-api-core/latest/client_options.html
            from google.cloud import eventarc_v1

            async def sample_get_trigger():
                # Create a client
                client = eventarc_v1.EventarcAsyncClient()

                # Initialize request argument(s)
                request = eventarc_v1.GetTriggerRequest(
                    name="name_value",
                )

                # Make the request
                response = await client.get_trigger(request=request)

                # Handle the response
                print(response)

        Args:
            request (Optional[Union[google.cloud.eventarc_v1.types.GetTriggerRequest, dict]]):
                The request object. The request message for the
                GetTrigger method.
            name (:class:`str`):
                Required. The name of the trigger to
                get.

                This corresponds to the ``name`` field
                on the ``request`` instance; if ``request`` is provided, this
                should not be set.
            retry (google.api_core.retry.Retry): Designation of what errors, if any,
                should be retried.
            timeout (float): The timeout for this request.
            metadata (Sequence[Tuple[str, str]]): Strings which should be
                sent along with the request as metadata.

        Returns:
            google.cloud.eventarc_v1.types.Trigger:
                A representation of the trigger
                resource.

        """
        # Create or coerce a protobuf request object.
        # Quick check: If we got a request object, we should *not* have
        # gotten any keyword arguments that map to the request.
        has_flattened_params = any([name])
        if request is not None and has_flattened_params:
            raise ValueError("If the `request` argument is set, then none of "
                             "the individual field arguments should be set.")

        request = eventarc.GetTriggerRequest(request)

        # If we have keyword arguments corresponding to fields on the
        # request, apply these.
        if name is not None:
            request.name = name

        # Wrap the RPC method; this adds retry and timeout information,
        # and friendly error handling.
        rpc = gapic_v1.method_async.wrap_method(
            self._client._transport.get_trigger,
            default_timeout=None,
            client_info=DEFAULT_CLIENT_INFO,
        )

        # Certain fields should be provided within the metadata header;
        # add these here.
        metadata = tuple(metadata) + (
            gapic_v1.routing_header.to_grpc_metadata((
                ("name", request.name),
            )),
        )

        # Send the request.
        response = await rpc(
            request,
            retry=retry,
            timeout=timeout,
            metadata=metadata,
        )

        # Done; return the response.
        return response

    async def list_triggers(self,
            request: Optional[Union[eventarc.ListTriggersRequest, dict]] = None,
            *,
            parent: Optional[str] = None,
            retry: OptionalRetry = gapic_v1.method.DEFAULT,
<<<<<<< HEAD
            timeout: Union[float, object] = gapic_v1.method.DEFAULT,
=======
            timeout: Optional[float] = None,
>>>>>>> 69a49c6b
            metadata: Sequence[Tuple[str, str]] = (),
            ) -> pagers.ListTriggersAsyncPager:
        r"""List triggers.

        .. code-block:: python

            # This snippet has been automatically generated and should be regarded as a
            # code template only.
            # It will require modifications to work:
            # - It may require correct/in-range values for request initialization.
            # - It may require specifying regional endpoints when creating the service
            #   client as shown in:
            #   https://googleapis.dev/python/google-api-core/latest/client_options.html
            from google.cloud import eventarc_v1

            async def sample_list_triggers():
                # Create a client
                client = eventarc_v1.EventarcAsyncClient()

                # Initialize request argument(s)
                request = eventarc_v1.ListTriggersRequest(
                    parent="parent_value",
                )

                # Make the request
                page_result = client.list_triggers(request=request)

                # Handle the response
                async for response in page_result:
                    print(response)

        Args:
            request (Optional[Union[google.cloud.eventarc_v1.types.ListTriggersRequest, dict]]):
                The request object. The request message for the
                ListTriggers method.
            parent (:class:`str`):
                Required. The parent collection to
                list triggers on.

                This corresponds to the ``parent`` field
                on the ``request`` instance; if ``request`` is provided, this
                should not be set.
            retry (google.api_core.retry.Retry): Designation of what errors, if any,
                should be retried.
            timeout (float): The timeout for this request.
            metadata (Sequence[Tuple[str, str]]): Strings which should be
                sent along with the request as metadata.

        Returns:
            google.cloud.eventarc_v1.services.eventarc.pagers.ListTriggersAsyncPager:
                The response message for the
                ListTriggers method.
                Iterating over this object will yield
                results and resolve additional pages
                automatically.

        """
        # Create or coerce a protobuf request object.
        # Quick check: If we got a request object, we should *not* have
        # gotten any keyword arguments that map to the request.
        has_flattened_params = any([parent])
        if request is not None and has_flattened_params:
            raise ValueError("If the `request` argument is set, then none of "
                             "the individual field arguments should be set.")

        request = eventarc.ListTriggersRequest(request)

        # If we have keyword arguments corresponding to fields on the
        # request, apply these.
        if parent is not None:
            request.parent = parent

        # Wrap the RPC method; this adds retry and timeout information,
        # and friendly error handling.
        rpc = gapic_v1.method_async.wrap_method(
            self._client._transport.list_triggers,
            default_timeout=None,
            client_info=DEFAULT_CLIENT_INFO,
        )

        # Certain fields should be provided within the metadata header;
        # add these here.
        metadata = tuple(metadata) + (
            gapic_v1.routing_header.to_grpc_metadata((
                ("parent", request.parent),
            )),
        )

        # Send the request.
        response = await rpc(
            request,
            retry=retry,
            timeout=timeout,
            metadata=metadata,
        )

        # This method is paged; wrap the response in a pager, which provides
        # an `__aiter__` convenience method.
        response = pagers.ListTriggersAsyncPager(
            method=rpc,
            request=request,
            response=response,
            metadata=metadata,
        )

        # Done; return the response.
        return response

    async def create_trigger(self,
            request: Optional[Union[eventarc.CreateTriggerRequest, dict]] = None,
            *,
            parent: Optional[str] = None,
            trigger: Optional[gce_trigger.Trigger] = None,
            trigger_id: Optional[str] = None,
            retry: OptionalRetry = gapic_v1.method.DEFAULT,
<<<<<<< HEAD
            timeout: Union[float, object] = gapic_v1.method.DEFAULT,
=======
            timeout: Optional[float] = None,
>>>>>>> 69a49c6b
            metadata: Sequence[Tuple[str, str]] = (),
            ) -> operation_async.AsyncOperation:
        r"""Create a new trigger in a particular project and
        location.

        .. code-block:: python

            # This snippet has been automatically generated and should be regarded as a
            # code template only.
            # It will require modifications to work:
            # - It may require correct/in-range values for request initialization.
            # - It may require specifying regional endpoints when creating the service
            #   client as shown in:
            #   https://googleapis.dev/python/google-api-core/latest/client_options.html
            from google.cloud import eventarc_v1

            async def sample_create_trigger():
                # Create a client
                client = eventarc_v1.EventarcAsyncClient()

                # Initialize request argument(s)
                trigger = eventarc_v1.Trigger()
                trigger.name = "name_value"
                trigger.event_filters.attribute = "attribute_value"
                trigger.event_filters.value = "value_value"
                trigger.destination.cloud_run.service = "service_value"
                trigger.destination.cloud_run.region = "region_value"

                request = eventarc_v1.CreateTriggerRequest(
                    parent="parent_value",
                    trigger=trigger,
                    trigger_id="trigger_id_value",
                    validate_only=True,
                )

                # Make the request
                operation = client.create_trigger(request=request)

                print("Waiting for operation to complete...")

                response = (await operation).result()

                # Handle the response
                print(response)

        Args:
            request (Optional[Union[google.cloud.eventarc_v1.types.CreateTriggerRequest, dict]]):
                The request object. The request message for the
                CreateTrigger method.
            parent (:class:`str`):
                Required. The parent collection in
                which to add this trigger.

                This corresponds to the ``parent`` field
                on the ``request`` instance; if ``request`` is provided, this
                should not be set.
            trigger (:class:`google.cloud.eventarc_v1.types.Trigger`):
                Required. The trigger to create.
                This corresponds to the ``trigger`` field
                on the ``request`` instance; if ``request`` is provided, this
                should not be set.
            trigger_id (:class:`str`):
                Required. The user-provided ID to be
                assigned to the trigger.

                This corresponds to the ``trigger_id`` field
                on the ``request`` instance; if ``request`` is provided, this
                should not be set.
            retry (google.api_core.retry.Retry): Designation of what errors, if any,
                should be retried.
            timeout (float): The timeout for this request.
            metadata (Sequence[Tuple[str, str]]): Strings which should be
                sent along with the request as metadata.

        Returns:
            google.api_core.operation_async.AsyncOperation:
                An object representing a long-running operation.

                The result type for the operation will be
                :class:`google.cloud.eventarc_v1.types.Trigger` A
                representation of the trigger resource.

        """
        # Create or coerce a protobuf request object.
        # Quick check: If we got a request object, we should *not* have
        # gotten any keyword arguments that map to the request.
        has_flattened_params = any([parent, trigger, trigger_id])
        if request is not None and has_flattened_params:
            raise ValueError("If the `request` argument is set, then none of "
                             "the individual field arguments should be set.")

        request = eventarc.CreateTriggerRequest(request)

        # If we have keyword arguments corresponding to fields on the
        # request, apply these.
        if parent is not None:
            request.parent = parent
        if trigger is not None:
            request.trigger = trigger
        if trigger_id is not None:
            request.trigger_id = trigger_id

        # Wrap the RPC method; this adds retry and timeout information,
        # and friendly error handling.
        rpc = gapic_v1.method_async.wrap_method(
            self._client._transport.create_trigger,
            default_timeout=None,
            client_info=DEFAULT_CLIENT_INFO,
        )

        # Certain fields should be provided within the metadata header;
        # add these here.
        metadata = tuple(metadata) + (
            gapic_v1.routing_header.to_grpc_metadata((
                ("parent", request.parent),
            )),
        )

        # Send the request.
        response = await rpc(
            request,
            retry=retry,
            timeout=timeout,
            metadata=metadata,
        )

        # Wrap the response in an operation future.
        response = operation_async.from_gapic(
            response,
            self._client._transport.operations_client,
            gce_trigger.Trigger,
            metadata_type=eventarc.OperationMetadata,
        )

        # Done; return the response.
        return response

    async def update_trigger(self,
            request: Optional[Union[eventarc.UpdateTriggerRequest, dict]] = None,
            *,
            trigger: Optional[gce_trigger.Trigger] = None,
            update_mask: Optional[field_mask_pb2.FieldMask] = None,
            allow_missing: Optional[bool] = None,
            retry: OptionalRetry = gapic_v1.method.DEFAULT,
<<<<<<< HEAD
            timeout: Union[float, object] = gapic_v1.method.DEFAULT,
=======
            timeout: Optional[float] = None,
>>>>>>> 69a49c6b
            metadata: Sequence[Tuple[str, str]] = (),
            ) -> operation_async.AsyncOperation:
        r"""Update a single trigger.

        .. code-block:: python

            # This snippet has been automatically generated and should be regarded as a
            # code template only.
            # It will require modifications to work:
            # - It may require correct/in-range values for request initialization.
            # - It may require specifying regional endpoints when creating the service
            #   client as shown in:
            #   https://googleapis.dev/python/google-api-core/latest/client_options.html
            from google.cloud import eventarc_v1

            async def sample_update_trigger():
                # Create a client
                client = eventarc_v1.EventarcAsyncClient()

                # Initialize request argument(s)
                request = eventarc_v1.UpdateTriggerRequest(
                    validate_only=True,
                )

                # Make the request
                operation = client.update_trigger(request=request)

                print("Waiting for operation to complete...")

                response = (await operation).result()

                # Handle the response
                print(response)

        Args:
            request (Optional[Union[google.cloud.eventarc_v1.types.UpdateTriggerRequest, dict]]):
                The request object. The request message for the
                UpdateTrigger method.
            trigger (:class:`google.cloud.eventarc_v1.types.Trigger`):
                The trigger to be updated.
                This corresponds to the ``trigger`` field
                on the ``request`` instance; if ``request`` is provided, this
                should not be set.
            update_mask (:class:`google.protobuf.field_mask_pb2.FieldMask`):
                The fields to be updated; only fields explicitly
                provided will be updated. If no field mask is provided,
                all provided fields in the request will be updated. To
                update all fields, provide a field mask of "*".

                This corresponds to the ``update_mask`` field
                on the ``request`` instance; if ``request`` is provided, this
                should not be set.
            allow_missing (:class:`bool`):
                If set to true, and the trigger is not found, a new
                trigger will be created. In this situation,
                ``update_mask`` is ignored.

                This corresponds to the ``allow_missing`` field
                on the ``request`` instance; if ``request`` is provided, this
                should not be set.
            retry (google.api_core.retry.Retry): Designation of what errors, if any,
                should be retried.
            timeout (float): The timeout for this request.
            metadata (Sequence[Tuple[str, str]]): Strings which should be
                sent along with the request as metadata.

        Returns:
            google.api_core.operation_async.AsyncOperation:
                An object representing a long-running operation.

                The result type for the operation will be
                :class:`google.cloud.eventarc_v1.types.Trigger` A
                representation of the trigger resource.

        """
        # Create or coerce a protobuf request object.
        # Quick check: If we got a request object, we should *not* have
        # gotten any keyword arguments that map to the request.
        has_flattened_params = any([trigger, update_mask, allow_missing])
        if request is not None and has_flattened_params:
            raise ValueError("If the `request` argument is set, then none of "
                             "the individual field arguments should be set.")

        request = eventarc.UpdateTriggerRequest(request)

        # If we have keyword arguments corresponding to fields on the
        # request, apply these.
        if trigger is not None:
            request.trigger = trigger
        if update_mask is not None:
            request.update_mask = update_mask
        if allow_missing is not None:
            request.allow_missing = allow_missing

        # Wrap the RPC method; this adds retry and timeout information,
        # and friendly error handling.
        rpc = gapic_v1.method_async.wrap_method(
            self._client._transport.update_trigger,
            default_timeout=None,
            client_info=DEFAULT_CLIENT_INFO,
        )

        # Certain fields should be provided within the metadata header;
        # add these here.
        metadata = tuple(metadata) + (
            gapic_v1.routing_header.to_grpc_metadata((
                ("trigger.name", request.trigger.name),
            )),
        )

        # Send the request.
        response = await rpc(
            request,
            retry=retry,
            timeout=timeout,
            metadata=metadata,
        )

        # Wrap the response in an operation future.
        response = operation_async.from_gapic(
            response,
            self._client._transport.operations_client,
            gce_trigger.Trigger,
            metadata_type=eventarc.OperationMetadata,
        )

        # Done; return the response.
        return response

    async def delete_trigger(self,
            request: Optional[Union[eventarc.DeleteTriggerRequest, dict]] = None,
            *,
            name: Optional[str] = None,
            allow_missing: Optional[bool] = None,
            retry: OptionalRetry = gapic_v1.method.DEFAULT,
<<<<<<< HEAD
            timeout: Union[float, object] = gapic_v1.method.DEFAULT,
=======
            timeout: Optional[float] = None,
>>>>>>> 69a49c6b
            metadata: Sequence[Tuple[str, str]] = (),
            ) -> operation_async.AsyncOperation:
        r"""Delete a single trigger.

        .. code-block:: python

            # This snippet has been automatically generated and should be regarded as a
            # code template only.
            # It will require modifications to work:
            # - It may require correct/in-range values for request initialization.
            # - It may require specifying regional endpoints when creating the service
            #   client as shown in:
            #   https://googleapis.dev/python/google-api-core/latest/client_options.html
            from google.cloud import eventarc_v1

            async def sample_delete_trigger():
                # Create a client
                client = eventarc_v1.EventarcAsyncClient()

                # Initialize request argument(s)
                request = eventarc_v1.DeleteTriggerRequest(
                    name="name_value",
                    validate_only=True,
                )

                # Make the request
                operation = client.delete_trigger(request=request)

                print("Waiting for operation to complete...")

                response = (await operation).result()

                # Handle the response
                print(response)

        Args:
            request (Optional[Union[google.cloud.eventarc_v1.types.DeleteTriggerRequest, dict]]):
                The request object. The request message for the
                DeleteTrigger method.
            name (:class:`str`):
                Required. The name of the trigger to
                be deleted.

                This corresponds to the ``name`` field
                on the ``request`` instance; if ``request`` is provided, this
                should not be set.
            allow_missing (:class:`bool`):
                If set to true, and the trigger is
                not found, the request will succeed but
                no action will be taken on the server.

                This corresponds to the ``allow_missing`` field
                on the ``request`` instance; if ``request`` is provided, this
                should not be set.
            retry (google.api_core.retry.Retry): Designation of what errors, if any,
                should be retried.
            timeout (float): The timeout for this request.
            metadata (Sequence[Tuple[str, str]]): Strings which should be
                sent along with the request as metadata.

        Returns:
            google.api_core.operation_async.AsyncOperation:
                An object representing a long-running operation.

                The result type for the operation will be
                :class:`google.cloud.eventarc_v1.types.Trigger` A
                representation of the trigger resource.

        """
        # Create or coerce a protobuf request object.
        # Quick check: If we got a request object, we should *not* have
        # gotten any keyword arguments that map to the request.
        has_flattened_params = any([name, allow_missing])
        if request is not None and has_flattened_params:
            raise ValueError("If the `request` argument is set, then none of "
                             "the individual field arguments should be set.")

        request = eventarc.DeleteTriggerRequest(request)

        # If we have keyword arguments corresponding to fields on the
        # request, apply these.
        if name is not None:
            request.name = name
        if allow_missing is not None:
            request.allow_missing = allow_missing

        # Wrap the RPC method; this adds retry and timeout information,
        # and friendly error handling.
        rpc = gapic_v1.method_async.wrap_method(
            self._client._transport.delete_trigger,
            default_timeout=None,
            client_info=DEFAULT_CLIENT_INFO,
        )

        # Certain fields should be provided within the metadata header;
        # add these here.
        metadata = tuple(metadata) + (
            gapic_v1.routing_header.to_grpc_metadata((
                ("name", request.name),
            )),
        )

        # Send the request.
        response = await rpc(
            request,
            retry=retry,
            timeout=timeout,
            metadata=metadata,
        )

        # Wrap the response in an operation future.
        response = operation_async.from_gapic(
            response,
            self._client._transport.operations_client,
            trigger.Trigger,
            metadata_type=eventarc.OperationMetadata,
        )

        # Done; return the response.
        return response

    async def __aenter__(self):
        return self

    async def __aexit__(self, exc_type, exc, tb):
        await self.transport.close()

try:
    DEFAULT_CLIENT_INFO = gapic_v1.client_info.ClientInfo(
        gapic_version=pkg_resources.get_distribution(
            "google-cloud-eventarc",
        ).version,
    )
except pkg_resources.DistributionNotFound:
    DEFAULT_CLIENT_INFO = gapic_v1.client_info.ClientInfo()


__all__ = (
    "EventarcAsyncClient",
)<|MERGE_RESOLUTION|>--- conflicted
+++ resolved
@@ -201,11 +201,7 @@
             *,
             name: Optional[str] = None,
             retry: OptionalRetry = gapic_v1.method.DEFAULT,
-<<<<<<< HEAD
             timeout: Union[float, object] = gapic_v1.method.DEFAULT,
-=======
-            timeout: Optional[float] = None,
->>>>>>> 69a49c6b
             metadata: Sequence[Tuple[str, str]] = (),
             ) -> trigger.Trigger:
         r"""Get a single trigger.
@@ -306,11 +302,7 @@
             *,
             parent: Optional[str] = None,
             retry: OptionalRetry = gapic_v1.method.DEFAULT,
-<<<<<<< HEAD
             timeout: Union[float, object] = gapic_v1.method.DEFAULT,
-=======
-            timeout: Optional[float] = None,
->>>>>>> 69a49c6b
             metadata: Sequence[Tuple[str, str]] = (),
             ) -> pagers.ListTriggersAsyncPager:
         r"""List triggers.
@@ -426,11 +418,7 @@
             trigger: Optional[gce_trigger.Trigger] = None,
             trigger_id: Optional[str] = None,
             retry: OptionalRetry = gapic_v1.method.DEFAULT,
-<<<<<<< HEAD
             timeout: Union[float, object] = gapic_v1.method.DEFAULT,
-=======
-            timeout: Optional[float] = None,
->>>>>>> 69a49c6b
             metadata: Sequence[Tuple[str, str]] = (),
             ) -> operation_async.AsyncOperation:
         r"""Create a new trigger in a particular project and
@@ -575,11 +563,7 @@
             update_mask: Optional[field_mask_pb2.FieldMask] = None,
             allow_missing: Optional[bool] = None,
             retry: OptionalRetry = gapic_v1.method.DEFAULT,
-<<<<<<< HEAD
             timeout: Union[float, object] = gapic_v1.method.DEFAULT,
-=======
-            timeout: Optional[float] = None,
->>>>>>> 69a49c6b
             metadata: Sequence[Tuple[str, str]] = (),
             ) -> operation_async.AsyncOperation:
         r"""Update a single trigger.
@@ -715,11 +699,7 @@
             name: Optional[str] = None,
             allow_missing: Optional[bool] = None,
             retry: OptionalRetry = gapic_v1.method.DEFAULT,
-<<<<<<< HEAD
             timeout: Union[float, object] = gapic_v1.method.DEFAULT,
-=======
-            timeout: Optional[float] = None,
->>>>>>> 69a49c6b
             metadata: Sequence[Tuple[str, str]] = (),
             ) -> operation_async.AsyncOperation:
         r"""Delete a single trigger.
