--- conflicted
+++ resolved
@@ -53,11 +53,7 @@
 from google.cloud.redis_v1.services.cloud_redis import pagers
 from google.cloud.redis_v1.services.cloud_redis import transports
 from google.cloud.redis_v1.types import cloud_redis
-<<<<<<< HEAD
-from google.longrunning import operations_pb2  # type: ignore
-=======
 from google.longrunning import operations_pb2 # type: ignore
->>>>>>> 7416db3a
 from google.oauth2 import service_account
 from google.protobuf import duration_pb2  # type: ignore
 from google.protobuf import empty_pb2  # type: ignore
