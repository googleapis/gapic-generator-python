--- conflicted
+++ resolved
@@ -8267,7 +8267,7 @@
         in str(not_implemented_error.value)
     )
 
-<<<<<<< HEAD
+
 
 @pytest.mark.asyncio
 async def test_reschedule_maintenance_rest_asyncio_error():
@@ -8280,7 +8280,8 @@
         credentials=async_anonymous_credentials(),
         transport="rest_asyncio"
     )
-=======
+
+    
 # This test is a coverage failsafe to make sure that totally empty calls,
 # i.e. request == None and no flattened fields passed, work.
 def test_list_instances_empty_call_grpc():
@@ -8777,7 +8778,7 @@
         call.assert_called()
         _, args, _ = call.mock_calls[0]
         assert args[0] == cloud_redis.RescheduleMaintenanceRequest()
->>>>>>> 1a49b4bf
+
 
     with pytest.raises(NotImplementedError) as not_implemented_error:
         await client.reschedule_maintenance({})
