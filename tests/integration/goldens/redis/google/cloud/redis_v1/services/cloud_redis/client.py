# -*- coding: utf-8 -*-
# Copyright 2024 Google LLC
#
# Licensed under the Apache License, Version 2.0 (the "License");
# you may not use this file except in compliance with the License.
# You may obtain a copy of the License at
#
#     http://www.apache.org/licenses/LICENSE-2.0
#
# Unless required by applicable law or agreed to in writing, software
# distributed under the License is distributed on an "AS IS" BASIS,
# WITHOUT WARRANTIES OR CONDITIONS OF ANY KIND, either express or implied.
# See the License for the specific language governing permissions and
# limitations under the License.
#
from collections import OrderedDict
<<<<<<< HEAD
import logging
=======
import logging as std_logging
>>>>>>> 1fc665d5
import os
import re
from typing import Dict, Callable, Mapping, MutableMapping, MutableSequence, Optional, Sequence, Tuple, Type, Union, cast
import warnings

from google.cloud.redis_v1 import gapic_version as package_version

from google.api_core import client_options as client_options_lib
from google.api_core import exceptions as core_exceptions
from google.api_core import gapic_v1
from google.api_core import retry as retries
from google.auth import credentials as ga_credentials             # type: ignore
from google.auth.transport import mtls                            # type: ignore
from google.auth.transport.grpc import SslCredentials             # type: ignore
from google.auth.exceptions import MutualTLSChannelError          # type: ignore
from google.oauth2 import service_account                         # type: ignore

try:
    OptionalRetry = Union[retries.Retry, gapic_v1.method._MethodDefault, None]
except AttributeError:  # pragma: NO COVER
    OptionalRetry = Union[retries.Retry, object, None]  # type: ignore

<<<<<<< HEAD
try:
    from google.api_core import client_logging
=======
try:  # pragma: NO COVER
    from google.api_core import client_logging  # type: ignore
>>>>>>> 1fc665d5
    CLIENT_LOGGING_SUPPORTED = True
except ImportError:
    CLIENT_LOGGING_SUPPORTED = False

<<<<<<< HEAD
_LOGGER = logging.getLogger(__name__)
=======
_LOGGER = std_logging.getLogger(__name__)
>>>>>>> 1fc665d5

from google.api_core import operation  # type: ignore
from google.api_core import operation_async  # type: ignore
from google.cloud.location import locations_pb2 # type: ignore
from google.cloud.redis_v1.services.cloud_redis import pagers
from google.cloud.redis_v1.types import cloud_redis
from google.longrunning import operations_pb2 # type: ignore
from google.protobuf import empty_pb2  # type: ignore
from google.protobuf import field_mask_pb2  # type: ignore
from google.protobuf import timestamp_pb2  # type: ignore
from .transports.base import CloudRedisTransport, DEFAULT_CLIENT_INFO
from .transports.grpc import CloudRedisGrpcTransport
from .transports.grpc_asyncio import CloudRedisGrpcAsyncIOTransport
from .transports.rest import CloudRedisRestTransport
try:
    from .transports.rest_asyncio import AsyncCloudRedisRestTransport
    HAS_ASYNC_REST_DEPENDENCIES = True
except ImportError as e: # pragma: NO COVER
    HAS_ASYNC_REST_DEPENDENCIES = False
    ASYNC_REST_EXCEPTION = e


class CloudRedisClientMeta(type):
    """Metaclass for the CloudRedis client.

    This provides class-level methods for building and retrieving
    support objects (e.g. transport) without polluting the client instance
    objects.
    """
    _transport_registry = OrderedDict()  # type: Dict[str, Type[CloudRedisTransport]]
    _transport_registry["grpc"] = CloudRedisGrpcTransport
    _transport_registry["grpc_asyncio"] = CloudRedisGrpcAsyncIOTransport
    _transport_registry["rest"] = CloudRedisRestTransport
    if HAS_ASYNC_REST_DEPENDENCIES:  # pragma: NO COVER
        _transport_registry["rest_asyncio"] = AsyncCloudRedisRestTransport

    def get_transport_class(cls,
            label: Optional[str] = None,
        ) -> Type[CloudRedisTransport]:
        """Returns an appropriate transport class.

        Args:
            label: The name of the desired transport. If none is
                provided, then the first transport in the registry is used.

        Returns:
            The transport class to use.
        """
        # If a specific transport is requested, return that one.
        if label == "rest_asyncio" and not HAS_ASYNC_REST_DEPENDENCIES:  # pragma: NO COVER
            raise ASYNC_REST_EXCEPTION
        if label:
            return cls._transport_registry[label]

        # No transport is requested; return the default (that is, the first one
        # in the dictionary).
        return next(iter(cls._transport_registry.values()))


class CloudRedisClient(metaclass=CloudRedisClientMeta):
    """Configures and manages Cloud Memorystore for Redis instances

    Google Cloud Memorystore for Redis v1

    The ``redis.googleapis.com`` service implements the Google Cloud
    Memorystore for Redis API and defines the following resource model
    for managing Redis instances:

    -  The service works with a collection of cloud projects, named:
       ``/projects/*``
    -  Each project has a collection of available locations, named:
       ``/locations/*``
    -  Each location has a collection of Redis instances, named:
       ``/instances/*``
    -  As such, Redis instances are resources of the form:
       ``/projects/{project_id}/locations/{location_id}/instances/{instance_id}``

    Note that location_id must be referring to a GCP ``region``; for
    example:

    -  ``projects/redpepper-1290/locations/us-central1/instances/my-redis``
    """

    @staticmethod
    def _get_default_mtls_endpoint(api_endpoint):
        """Converts api endpoint to mTLS endpoint.

        Convert "*.sandbox.googleapis.com" and "*.googleapis.com" to
        "*.mtls.sandbox.googleapis.com" and "*.mtls.googleapis.com" respectively.
        Args:
            api_endpoint (Optional[str]): the api endpoint to convert.
        Returns:
            str: converted mTLS api endpoint.
        """
        if not api_endpoint:
            return api_endpoint

        mtls_endpoint_re = re.compile(
            r"(?P<name>[^.]+)(?P<mtls>\.mtls)?(?P<sandbox>\.sandbox)?(?P<googledomain>\.googleapis\.com)?"
        )

        m = mtls_endpoint_re.match(api_endpoint)
        name, mtls, sandbox, googledomain = m.groups()
        if mtls or not googledomain:
            return api_endpoint

        if sandbox:
            return api_endpoint.replace(
                "sandbox.googleapis.com", "mtls.sandbox.googleapis.com"
            )

        return api_endpoint.replace(".googleapis.com", ".mtls.googleapis.com")

    # Note: DEFAULT_ENDPOINT is deprecated. Use _DEFAULT_ENDPOINT_TEMPLATE instead.
    DEFAULT_ENDPOINT = "redis.googleapis.com"
    DEFAULT_MTLS_ENDPOINT = _get_default_mtls_endpoint.__func__(  # type: ignore
        DEFAULT_ENDPOINT
    )

    _DEFAULT_ENDPOINT_TEMPLATE = "redis.{UNIVERSE_DOMAIN}"
    _DEFAULT_UNIVERSE = "googleapis.com"

    @classmethod
    def from_service_account_info(cls, info: dict, *args, **kwargs):
        """Creates an instance of this client using the provided credentials
            info.

        Args:
            info (dict): The service account private key info.
            args: Additional arguments to pass to the constructor.
            kwargs: Additional arguments to pass to the constructor.

        Returns:
            CloudRedisClient: The constructed client.
        """
        credentials = service_account.Credentials.from_service_account_info(info)
        kwargs["credentials"] = credentials
        return cls(*args, **kwargs)

    @classmethod
    def from_service_account_file(cls, filename: str, *args, **kwargs):
        """Creates an instance of this client using the provided credentials
            file.

        Args:
            filename (str): The path to the service account private key json
                file.
            args: Additional arguments to pass to the constructor.
            kwargs: Additional arguments to pass to the constructor.

        Returns:
            CloudRedisClient: The constructed client.
        """
        credentials = service_account.Credentials.from_service_account_file(
            filename)
        kwargs["credentials"] = credentials
        return cls(*args, **kwargs)

    from_service_account_json = from_service_account_file

    @property
    def transport(self) -> CloudRedisTransport:
        """Returns the transport used by the client instance.

        Returns:
            CloudRedisTransport: The transport used by the client
                instance.
        """
        return self._transport

    @staticmethod
    def instance_path(project: str,location: str,instance: str,) -> str:
        """Returns a fully-qualified instance string."""
        return "projects/{project}/locations/{location}/instances/{instance}".format(project=project, location=location, instance=instance, )

    @staticmethod
    def parse_instance_path(path: str) -> Dict[str,str]:
        """Parses a instance path into its component segments."""
        m = re.match(r"^projects/(?P<project>.+?)/locations/(?P<location>.+?)/instances/(?P<instance>.+?)$", path)
        return m.groupdict() if m else {}

    @staticmethod
    def common_billing_account_path(billing_account: str, ) -> str:
        """Returns a fully-qualified billing_account string."""
        return "billingAccounts/{billing_account}".format(billing_account=billing_account, )

    @staticmethod
    def parse_common_billing_account_path(path: str) -> Dict[str,str]:
        """Parse a billing_account path into its component segments."""
        m = re.match(r"^billingAccounts/(?P<billing_account>.+?)$", path)
        return m.groupdict() if m else {}

    @staticmethod
    def common_folder_path(folder: str, ) -> str:
        """Returns a fully-qualified folder string."""
        return "folders/{folder}".format(folder=folder, )

    @staticmethod
    def parse_common_folder_path(path: str) -> Dict[str,str]:
        """Parse a folder path into its component segments."""
        m = re.match(r"^folders/(?P<folder>.+?)$", path)
        return m.groupdict() if m else {}

    @staticmethod
    def common_organization_path(organization: str, ) -> str:
        """Returns a fully-qualified organization string."""
        return "organizations/{organization}".format(organization=organization, )

    @staticmethod
    def parse_common_organization_path(path: str) -> Dict[str,str]:
        """Parse a organization path into its component segments."""
        m = re.match(r"^organizations/(?P<organization>.+?)$", path)
        return m.groupdict() if m else {}

    @staticmethod
    def common_project_path(project: str, ) -> str:
        """Returns a fully-qualified project string."""
        return "projects/{project}".format(project=project, )

    @staticmethod
    def parse_common_project_path(path: str) -> Dict[str,str]:
        """Parse a project path into its component segments."""
        m = re.match(r"^projects/(?P<project>.+?)$", path)
        return m.groupdict() if m else {}

    @staticmethod
    def common_location_path(project: str, location: str, ) -> str:
        """Returns a fully-qualified location string."""
        return "projects/{project}/locations/{location}".format(project=project, location=location, )

    @staticmethod
    def parse_common_location_path(path: str) -> Dict[str,str]:
        """Parse a location path into its component segments."""
        m = re.match(r"^projects/(?P<project>.+?)/locations/(?P<location>.+?)$", path)
        return m.groupdict() if m else {}

    @classmethod
    def get_mtls_endpoint_and_cert_source(cls, client_options: Optional[client_options_lib.ClientOptions] = None):
        """Deprecated. Return the API endpoint and client cert source for mutual TLS.

        The client cert source is determined in the following order:
        (1) if `GOOGLE_API_USE_CLIENT_CERTIFICATE` environment variable is not "true", the
        client cert source is None.
        (2) if `client_options.client_cert_source` is provided, use the provided one; if the
        default client cert source exists, use the default one; otherwise the client cert
        source is None.

        The API endpoint is determined in the following order:
        (1) if `client_options.api_endpoint` if provided, use the provided one.
        (2) if `GOOGLE_API_USE_CLIENT_CERTIFICATE` environment variable is "always", use the
        default mTLS endpoint; if the environment variable is "never", use the default API
        endpoint; otherwise if client cert source exists, use the default mTLS endpoint, otherwise
        use the default API endpoint.

        More details can be found at https://google.aip.dev/auth/4114.

        Args:
            client_options (google.api_core.client_options.ClientOptions): Custom options for the
                client. Only the `api_endpoint` and `client_cert_source` properties may be used
                in this method.

        Returns:
            Tuple[str, Callable[[], Tuple[bytes, bytes]]]: returns the API endpoint and the
                client cert source to use.

        Raises:
            google.auth.exceptions.MutualTLSChannelError: If any errors happen.
        """

        warnings.warn("get_mtls_endpoint_and_cert_source is deprecated. Use the api_endpoint property instead.",
            DeprecationWarning)
        if client_options is None:
            client_options = client_options_lib.ClientOptions()
        use_client_cert = os.getenv("GOOGLE_API_USE_CLIENT_CERTIFICATE", "false")
        use_mtls_endpoint = os.getenv("GOOGLE_API_USE_MTLS_ENDPOINT", "auto")
        if use_client_cert not in ("true", "false"):
            raise ValueError("Environment variable `GOOGLE_API_USE_CLIENT_CERTIFICATE` must be either `true` or `false`")
        if use_mtls_endpoint not in ("auto", "never", "always"):
            raise MutualTLSChannelError("Environment variable `GOOGLE_API_USE_MTLS_ENDPOINT` must be `never`, `auto` or `always`")

        # Figure out the client cert source to use.
        client_cert_source = None
        if use_client_cert == "true":
            if client_options.client_cert_source:
                client_cert_source = client_options.client_cert_source
            elif mtls.has_default_client_cert_source():
                client_cert_source = mtls.default_client_cert_source()

        # Figure out which api endpoint to use.
        if client_options.api_endpoint is not None:
            api_endpoint = client_options.api_endpoint
        elif use_mtls_endpoint == "always" or (use_mtls_endpoint == "auto" and client_cert_source):
            api_endpoint = cls.DEFAULT_MTLS_ENDPOINT
        else:
            api_endpoint = cls.DEFAULT_ENDPOINT

        return api_endpoint, client_cert_source

    @staticmethod
    def _read_environment_variables():
        """Returns the environment variables used by the client.

        Returns:
            Tuple[bool, str, str]: returns the GOOGLE_API_USE_CLIENT_CERTIFICATE,
            GOOGLE_API_USE_MTLS_ENDPOINT, and GOOGLE_CLOUD_UNIVERSE_DOMAIN environment variables.

        Raises:
            ValueError: If GOOGLE_API_USE_CLIENT_CERTIFICATE is not
                any of ["true", "false"].
            google.auth.exceptions.MutualTLSChannelError: If GOOGLE_API_USE_MTLS_ENDPOINT
                is not any of ["auto", "never", "always"].
        """
        use_client_cert = os.getenv("GOOGLE_API_USE_CLIENT_CERTIFICATE", "false").lower()
        use_mtls_endpoint = os.getenv("GOOGLE_API_USE_MTLS_ENDPOINT", "auto").lower()
        universe_domain_env = os.getenv("GOOGLE_CLOUD_UNIVERSE_DOMAIN")
        if use_client_cert not in ("true", "false"):
            raise ValueError("Environment variable `GOOGLE_API_USE_CLIENT_CERTIFICATE` must be either `true` or `false`")
        if use_mtls_endpoint not in ("auto", "never", "always"):
            raise MutualTLSChannelError("Environment variable `GOOGLE_API_USE_MTLS_ENDPOINT` must be `never`, `auto` or `always`")
        return use_client_cert == "true", use_mtls_endpoint, universe_domain_env

    @staticmethod
    def _get_client_cert_source(provided_cert_source, use_cert_flag):
        """Return the client cert source to be used by the client.

        Args:
            provided_cert_source (bytes): The client certificate source provided.
            use_cert_flag (bool): A flag indicating whether to use the client certificate.

        Returns:
            bytes or None: The client cert source to be used by the client.
        """
        client_cert_source = None
        if use_cert_flag:
            if provided_cert_source:
                client_cert_source = provided_cert_source
            elif mtls.has_default_client_cert_source():
                client_cert_source = mtls.default_client_cert_source()
        return client_cert_source

    @staticmethod
    def _get_api_endpoint(api_override, client_cert_source, universe_domain, use_mtls_endpoint):
        """Return the API endpoint used by the client.

        Args:
            api_override (str): The API endpoint override. If specified, this is always
                the return value of this function and the other arguments are not used.
            client_cert_source (bytes): The client certificate source used by the client.
            universe_domain (str): The universe domain used by the client.
            use_mtls_endpoint (str): How to use the mTLS endpoint, which depends also on the other parameters.
                Possible values are "always", "auto", or "never".

        Returns:
            str: The API endpoint to be used by the client.
        """
        if api_override is not None:
            api_endpoint = api_override
        elif use_mtls_endpoint == "always" or (use_mtls_endpoint == "auto" and client_cert_source):
            _default_universe = CloudRedisClient._DEFAULT_UNIVERSE
            if universe_domain != _default_universe:
                raise MutualTLSChannelError(f"mTLS is not supported in any universe other than {_default_universe}.")
            api_endpoint = CloudRedisClient.DEFAULT_MTLS_ENDPOINT
        else:
            api_endpoint = CloudRedisClient._DEFAULT_ENDPOINT_TEMPLATE.format(UNIVERSE_DOMAIN=universe_domain)
        return api_endpoint

    @staticmethod
    def _get_universe_domain(client_universe_domain: Optional[str], universe_domain_env: Optional[str]) -> str:
        """Return the universe domain used by the client.

        Args:
            client_universe_domain (Optional[str]): The universe domain configured via the client options.
            universe_domain_env (Optional[str]): The universe domain configured via the "GOOGLE_CLOUD_UNIVERSE_DOMAIN" environment variable.

        Returns:
            str: The universe domain to be used by the client.

        Raises:
            ValueError: If the universe domain is an empty string.
        """
        universe_domain = CloudRedisClient._DEFAULT_UNIVERSE
        if client_universe_domain is not None:
            universe_domain = client_universe_domain
        elif universe_domain_env is not None:
            universe_domain = universe_domain_env
        if len(universe_domain.strip()) == 0:
            raise ValueError("Universe Domain cannot be an empty string.")
        return universe_domain

    def _validate_universe_domain(self):
        """Validates client's and credentials' universe domains are consistent.

        Returns:
            bool: True iff the configured universe domain is valid.

        Raises:
            ValueError: If the configured universe domain is not valid.
        """

        # NOTE (b/349488459): universe validation is disabled until further notice.
        return True

    @property
    def api_endpoint(self):
        """Return the API endpoint used by the client instance.

        Returns:
            str: The API endpoint used by the client instance.
        """
        return self._api_endpoint

    @property
    def universe_domain(self) -> str:
        """Return the universe domain used by the client instance.

        Returns:
            str: The universe domain used by the client instance.
        """
        return self._universe_domain

    def __init__(self, *,
            credentials: Optional[ga_credentials.Credentials] = None,
            transport: Optional[Union[str, CloudRedisTransport, Callable[..., CloudRedisTransport]]] = None,
            client_options: Optional[Union[client_options_lib.ClientOptions, dict]] = None,
            client_info: gapic_v1.client_info.ClientInfo = DEFAULT_CLIENT_INFO,
            ) -> None:
        """Instantiates the cloud redis client.

        Args:
            credentials (Optional[google.auth.credentials.Credentials]): The
                authorization credentials to attach to requests. These
                credentials identify the application to the service; if none
                are specified, the client will attempt to ascertain the
                credentials from the environment.
            transport (Optional[Union[str,CloudRedisTransport,Callable[..., CloudRedisTransport]]]):
                The transport to use, or a Callable that constructs and returns a new transport.
                If a Callable is given, it will be called with the same set of initialization
                arguments as used in the CloudRedisTransport constructor.
                If set to None, a transport is chosen automatically.
                NOTE: "rest" transport functionality is currently in a
                beta state (preview). We welcome your feedback via an
                issue in this library's source repository.
            client_options (Optional[Union[google.api_core.client_options.ClientOptions, dict]]):
                Custom options for the client.

                1. The ``api_endpoint`` property can be used to override the
                default endpoint provided by the client when ``transport`` is
                not explicitly provided. Only if this property is not set and
                ``transport`` was not explicitly provided, the endpoint is
                determined by the GOOGLE_API_USE_MTLS_ENDPOINT environment
                variable, which have one of the following values:
                "always" (always use the default mTLS endpoint), "never" (always
                use the default regular endpoint) and "auto" (auto-switch to the
                default mTLS endpoint if client certificate is present; this is
                the default value).

                2. If the GOOGLE_API_USE_CLIENT_CERTIFICATE environment variable
                is "true", then the ``client_cert_source`` property can be used
                to provide a client certificate for mTLS transport. If
                not provided, the default SSL client certificate will be used if
                present. If GOOGLE_API_USE_CLIENT_CERTIFICATE is "false" or not
                set, no client certificate will be used.

                3. The ``universe_domain`` property can be used to override the
                default "googleapis.com" universe. Note that the ``api_endpoint``
                property still takes precedence; and ``universe_domain`` is
                currently not supported for mTLS.

            client_info (google.api_core.gapic_v1.client_info.ClientInfo):
                The client info used to send a user-agent string along with
                API requests. If ``None``, then default info will be used.
                Generally, you only need to set this if you're developing
                your own client library.

        Raises:
            google.auth.exceptions.MutualTLSChannelError: If mutual TLS transport
                creation failed for any reason.
        """
        self._client_options = client_options
        if isinstance(self._client_options, dict):
            self._client_options = client_options_lib.from_dict(self._client_options)
        if self._client_options is None:
            self._client_options = client_options_lib.ClientOptions()
        self._client_options = cast(client_options_lib.ClientOptions, self._client_options)

        universe_domain_opt = getattr(self._client_options, 'universe_domain', None)

        self._use_client_cert, self._use_mtls_endpoint, self._universe_domain_env = CloudRedisClient._read_environment_variables()
        self._client_cert_source = CloudRedisClient._get_client_cert_source(self._client_options.client_cert_source, self._use_client_cert)
        self._universe_domain = CloudRedisClient._get_universe_domain(universe_domain_opt, self._universe_domain_env)
        self._api_endpoint = None # updated below, depending on `transport`

        # Initialize the universe domain validation.
        self._is_universe_domain_valid = False

<<<<<<< HEAD
        if CLIENT_LOGGING_SUPPORTED:
=======
        if CLIENT_LOGGING_SUPPORTED:  # pragma: NO COVER
>>>>>>> 1fc665d5
            # Setup logging.
            client_logging.initialize_logging()

        api_key_value = getattr(self._client_options, "api_key", None)
        if api_key_value and credentials:
            raise ValueError("client_options.api_key and credentials are mutually exclusive")

        # Save or instantiate the transport.
        # Ordinarily, we provide the transport, but allowing a custom transport
        # instance provides an extensibility point for unusual situations.
        transport_provided = isinstance(transport, CloudRedisTransport)
        if transport_provided:
            # transport is a CloudRedisTransport instance.
            if credentials or self._client_options.credentials_file or api_key_value:
                raise ValueError("When providing a transport instance, "
                                 "provide its credentials directly.")
            if self._client_options.scopes:
                raise ValueError(
                    "When providing a transport instance, provide its scopes "
                    "directly."
                )
            self._transport = cast(CloudRedisTransport, transport)
            self._api_endpoint = self._transport.host

        self._api_endpoint = (self._api_endpoint or
            CloudRedisClient._get_api_endpoint(
                self._client_options.api_endpoint,
                self._client_cert_source,
                self._universe_domain,
                self._use_mtls_endpoint))

        if not transport_provided:
            transport_init: Union[Type[CloudRedisTransport], Callable[..., CloudRedisTransport]] = (
                CloudRedisClient.get_transport_class(transport)
                if isinstance(transport, str) or transport is None
                else cast(Callable[..., CloudRedisTransport], transport)
            )

            if "rest_asyncio" in str(transport_init):
                unsupported_params = {
                    "google.api_core.client_options.ClientOptions.credentials_file": self._client_options.credentials_file,
                    "google.api_core.client_options.ClientOptions.scopes": self._client_options.scopes,
                    "google.api_core.client_options.ClientOptions.quota_project_id": self._client_options.quota_project_id,
                    "google.api_core.client_options.ClientOptions.client_cert_source": self._client_options.client_cert_source,
                    "google.api_core.client_options.ClientOptions.api_audience": self._client_options.api_audience,

                }
                provided_unsupported_params = [name for name, value in unsupported_params.items() if value is not None]
                if provided_unsupported_params:
                    raise core_exceptions.AsyncRestUnsupportedParameterError(  # type: ignore
                        f"The following provided parameters are not supported for `transport=rest_asyncio`: {', '.join(provided_unsupported_params)}"
                    )
                self._transport = transport_init(
                    credentials=credentials,
                    host=self._api_endpoint,
                    client_info=client_info,
                )
                return

            import google.auth._default  # type: ignore

            if api_key_value and hasattr(google.auth._default, "get_api_key_credentials"):
                credentials = google.auth._default.get_api_key_credentials(api_key_value)

            # initialize with the provided callable or the passed in class
            self._transport = transport_init(
                credentials=credentials,
                credentials_file=self._client_options.credentials_file,
                host=self._api_endpoint,
                scopes=self._client_options.scopes,
                client_cert_source_for_mtls=self._client_cert_source,
                quota_project_id=self._client_options.quota_project_id,
                client_info=client_info,
                always_use_jwt_access=True,
                api_audience=self._client_options.api_audience,
            )

        if "async" not in str(self._transport):
<<<<<<< HEAD
            if CLIENT_LOGGING_SUPPORTED:
                # TODO: Make this performant when logging is not enabled

                credential_info = None
                # TODO: Remove this condition once the minimum version of google-auth is 2.35.0
                if hasattr(self.transport._credentials, "get_cred_info"):
                    credential_info = self.transport._credentials.get_cred_info()
=======
            if CLIENT_LOGGING_SUPPORTED and _LOGGER.isEnabledFor(std_logging.DEBUG):  # pragma: NO COVER

                # TODO: Remove this condition once the minimum version of google-auth is 2.35.0
                credential_info = getattr(self.transport._credentials, "get_cred_info", None)
                if callable(credential_info):
                    credential_info = credential_info()
>>>>>>> 1fc665d5

                _LOGGER.debug(
                    "Created client `google.cloud.redis_v1.CloudRedisClient`.",
                    extra = {
                        "serviceName": "google.cloud.redis.v1.CloudRedis",
                        "universeDomain": getattr(self._transport._credentials, "universe_domain", ""),
                        "credentialType": f"{type(self._transport._credentials).__module__}.{type(self._transport._credentials).__qualname__}",
                        "credentialInfo": credential_info,
                    },
                )

    def list_instances(self,
            request: Optional[Union[cloud_redis.ListInstancesRequest, dict]] = None,
            *,
            parent: Optional[str] = None,
            retry: OptionalRetry = gapic_v1.method.DEFAULT,
            timeout: Union[float, object] = gapic_v1.method.DEFAULT,
            metadata: Sequence[Tuple[str, Union[str, bytes]]] = (),
            ) -> pagers.ListInstancesPager:
        r"""Lists all Redis instances owned by a project in either the
        specified location (region) or all locations.

        The location should have the following format:

        -  ``projects/{project_id}/locations/{location_id}``

        If ``location_id`` is specified as ``-`` (wildcard), then all
        regions available to the project are queried, and the results
        are aggregated.

        .. code-block:: python

            # This snippet has been automatically generated and should be regarded as a
            # code template only.
            # It will require modifications to work:
            # - It may require correct/in-range values for request initialization.
            # - It may require specifying regional endpoints when creating the service
            #   client as shown in:
            #   https://googleapis.dev/python/google-api-core/latest/client_options.html
            from google.cloud import redis_v1

            def sample_list_instances():
                # Create a client
                client = redis_v1.CloudRedisClient()

                # Initialize request argument(s)
                request = redis_v1.ListInstancesRequest(
                    parent="parent_value",
                )

                # Make the request
                page_result = client.list_instances(request=request)

                # Handle the response
                for response in page_result:
                    print(response)

        Args:
            request (Union[google.cloud.redis_v1.types.ListInstancesRequest, dict]):
                The request object. Request for
                [ListInstances][google.cloud.redis.v1.CloudRedis.ListInstances].
            parent (str):
                Required. The resource name of the instance location
                using the form:
                ``projects/{project_id}/locations/{location_id}`` where
                ``location_id`` refers to a GCP region.

                This corresponds to the ``parent`` field
                on the ``request`` instance; if ``request`` is provided, this
                should not be set.
            retry (google.api_core.retry.Retry): Designation of what errors, if any,
                should be retried.
            timeout (float): The timeout for this request.
            metadata (Sequence[Tuple[str, Union[str, bytes]]]): Key/value pairs which should be
                sent along with the request as metadata. Normally, each value must be of type `str`,
                but for metadata keys ending with the suffix `-bin`, the corresponding values must
                be of type `bytes`.

        Returns:
            google.cloud.redis_v1.services.cloud_redis.pagers.ListInstancesPager:
                Response for
                [ListInstances][google.cloud.redis.v1.CloudRedis.ListInstances].

                Iterating over this object will yield results and
                resolve additional pages automatically.

        """
        # Create or coerce a protobuf request object.
        # - Quick check: If we got a request object, we should *not* have
        #   gotten any keyword arguments that map to the request.
        has_flattened_params = any([parent])
        if request is not None and has_flattened_params:
            raise ValueError('If the `request` argument is set, then none of '
                             'the individual field arguments should be set.')

        # - Use the request object if provided (there's no risk of modifying the input as
        #   there are no flattened fields), or create one.
        if not isinstance(request, cloud_redis.ListInstancesRequest):
            request = cloud_redis.ListInstancesRequest(request)
            # If we have keyword arguments corresponding to fields on the
            # request, apply these.
            if parent is not None:
                request.parent = parent

        # Wrap the RPC method; this adds retry and timeout information,
        # and friendly error handling.
        rpc = self._transport._wrapped_methods[self._transport.list_instances]

        # Certain fields should be provided within the metadata header;
        # add these here.
        metadata = tuple(metadata) + (
            gapic_v1.routing_header.to_grpc_metadata((
                ("parent", request.parent),
            )),
        )

        # Validate the universe domain.
        self._validate_universe_domain()

        # Send the request.
        response = rpc(
            request,
            retry=retry,
            timeout=timeout,
            metadata=metadata,
        )

        # This method is paged; wrap the response in a pager, which provides
        # an `__iter__` convenience method.
        response = pagers.ListInstancesPager(
            method=rpc,
            request=request,
            response=response,
            retry=retry,
            timeout=timeout,
            metadata=metadata,
        )

        # Done; return the response.
        return response

    def get_instance(self,
            request: Optional[Union[cloud_redis.GetInstanceRequest, dict]] = None,
            *,
            name: Optional[str] = None,
            retry: OptionalRetry = gapic_v1.method.DEFAULT,
            timeout: Union[float, object] = gapic_v1.method.DEFAULT,
            metadata: Sequence[Tuple[str, Union[str, bytes]]] = (),
            ) -> cloud_redis.Instance:
        r"""Gets the details of a specific Redis instance.

        .. code-block:: python

            # This snippet has been automatically generated and should be regarded as a
            # code template only.
            # It will require modifications to work:
            # - It may require correct/in-range values for request initialization.
            # - It may require specifying regional endpoints when creating the service
            #   client as shown in:
            #   https://googleapis.dev/python/google-api-core/latest/client_options.html
            from google.cloud import redis_v1

            def sample_get_instance():
                # Create a client
                client = redis_v1.CloudRedisClient()

                # Initialize request argument(s)
                request = redis_v1.GetInstanceRequest(
                    name="name_value",
                )

                # Make the request
                response = client.get_instance(request=request)

                # Handle the response
                print(response)

        Args:
            request (Union[google.cloud.redis_v1.types.GetInstanceRequest, dict]):
                The request object. Request for
                [GetInstance][google.cloud.redis.v1.CloudRedis.GetInstance].
            name (str):
                Required. Redis instance resource name using the form:
                ``projects/{project_id}/locations/{location_id}/instances/{instance_id}``
                where ``location_id`` refers to a GCP region.

                This corresponds to the ``name`` field
                on the ``request`` instance; if ``request`` is provided, this
                should not be set.
            retry (google.api_core.retry.Retry): Designation of what errors, if any,
                should be retried.
            timeout (float): The timeout for this request.
            metadata (Sequence[Tuple[str, Union[str, bytes]]]): Key/value pairs which should be
                sent along with the request as metadata. Normally, each value must be of type `str`,
                but for metadata keys ending with the suffix `-bin`, the corresponding values must
                be of type `bytes`.

        Returns:
            google.cloud.redis_v1.types.Instance:
                A Memorystore for Redis instance.
        """
        # Create or coerce a protobuf request object.
        # - Quick check: If we got a request object, we should *not* have
        #   gotten any keyword arguments that map to the request.
        has_flattened_params = any([name])
        if request is not None and has_flattened_params:
            raise ValueError('If the `request` argument is set, then none of '
                             'the individual field arguments should be set.')

        # - Use the request object if provided (there's no risk of modifying the input as
        #   there are no flattened fields), or create one.
        if not isinstance(request, cloud_redis.GetInstanceRequest):
            request = cloud_redis.GetInstanceRequest(request)
            # If we have keyword arguments corresponding to fields on the
            # request, apply these.
            if name is not None:
                request.name = name

        # Wrap the RPC method; this adds retry and timeout information,
        # and friendly error handling.
        rpc = self._transport._wrapped_methods[self._transport.get_instance]

        # Certain fields should be provided within the metadata header;
        # add these here.
        metadata = tuple(metadata) + (
            gapic_v1.routing_header.to_grpc_metadata((
                ("name", request.name),
            )),
        )

        # Validate the universe domain.
        self._validate_universe_domain()

        # Send the request.
        response = rpc(
            request,
            retry=retry,
            timeout=timeout,
            metadata=metadata,
        )

        # Done; return the response.
        return response

    def get_instance_auth_string(self,
            request: Optional[Union[cloud_redis.GetInstanceAuthStringRequest, dict]] = None,
            *,
            name: Optional[str] = None,
            retry: OptionalRetry = gapic_v1.method.DEFAULT,
            timeout: Union[float, object] = gapic_v1.method.DEFAULT,
            metadata: Sequence[Tuple[str, Union[str, bytes]]] = (),
            ) -> cloud_redis.InstanceAuthString:
        r"""Gets the AUTH string for a Redis instance. If AUTH is
        not enabled for the instance the response will be empty.
        This information is not included in the details returned
        to GetInstance.

        .. code-block:: python

            # This snippet has been automatically generated and should be regarded as a
            # code template only.
            # It will require modifications to work:
            # - It may require correct/in-range values for request initialization.
            # - It may require specifying regional endpoints when creating the service
            #   client as shown in:
            #   https://googleapis.dev/python/google-api-core/latest/client_options.html
            from google.cloud import redis_v1

            def sample_get_instance_auth_string():
                # Create a client
                client = redis_v1.CloudRedisClient()

                # Initialize request argument(s)
                request = redis_v1.GetInstanceAuthStringRequest(
                    name="name_value",
                )

                # Make the request
                response = client.get_instance_auth_string(request=request)

                # Handle the response
                print(response)

        Args:
            request (Union[google.cloud.redis_v1.types.GetInstanceAuthStringRequest, dict]):
                The request object. Request for
                [GetInstanceAuthString][google.cloud.redis.v1.CloudRedis.GetInstanceAuthString].
            name (str):
                Required. Redis instance resource name using the form:
                ``projects/{project_id}/locations/{location_id}/instances/{instance_id}``
                where ``location_id`` refers to a GCP region.

                This corresponds to the ``name`` field
                on the ``request`` instance; if ``request`` is provided, this
                should not be set.
            retry (google.api_core.retry.Retry): Designation of what errors, if any,
                should be retried.
            timeout (float): The timeout for this request.
            metadata (Sequence[Tuple[str, Union[str, bytes]]]): Key/value pairs which should be
                sent along with the request as metadata. Normally, each value must be of type `str`,
                but for metadata keys ending with the suffix `-bin`, the corresponding values must
                be of type `bytes`.

        Returns:
            google.cloud.redis_v1.types.InstanceAuthString:
                Instance AUTH string details.
        """
        # Create or coerce a protobuf request object.
        # - Quick check: If we got a request object, we should *not* have
        #   gotten any keyword arguments that map to the request.
        has_flattened_params = any([name])
        if request is not None and has_flattened_params:
            raise ValueError('If the `request` argument is set, then none of '
                             'the individual field arguments should be set.')

        # - Use the request object if provided (there's no risk of modifying the input as
        #   there are no flattened fields), or create one.
        if not isinstance(request, cloud_redis.GetInstanceAuthStringRequest):
            request = cloud_redis.GetInstanceAuthStringRequest(request)
            # If we have keyword arguments corresponding to fields on the
            # request, apply these.
            if name is not None:
                request.name = name

        # Wrap the RPC method; this adds retry and timeout information,
        # and friendly error handling.
        rpc = self._transport._wrapped_methods[self._transport.get_instance_auth_string]

        # Certain fields should be provided within the metadata header;
        # add these here.
        metadata = tuple(metadata) + (
            gapic_v1.routing_header.to_grpc_metadata((
                ("name", request.name),
            )),
        )

        # Validate the universe domain.
        self._validate_universe_domain()

        # Send the request.
        response = rpc(
            request,
            retry=retry,
            timeout=timeout,
            metadata=metadata,
        )

        # Done; return the response.
        return response

    def create_instance(self,
            request: Optional[Union[cloud_redis.CreateInstanceRequest, dict]] = None,
            *,
            parent: Optional[str] = None,
            instance_id: Optional[str] = None,
            instance: Optional[cloud_redis.Instance] = None,
            retry: OptionalRetry = gapic_v1.method.DEFAULT,
            timeout: Union[float, object] = gapic_v1.method.DEFAULT,
            metadata: Sequence[Tuple[str, Union[str, bytes]]] = (),
            ) -> operation.Operation:
        r"""Creates a Redis instance based on the specified tier and memory
        size.

        By default, the instance is accessible from the project's
        `default network <https://cloud.google.com/vpc/docs/vpc>`__.

        The creation is executed asynchronously and callers may check
        the returned operation to track its progress. Once the operation
        is completed the Redis instance will be fully functional.
        Completed longrunning.Operation will contain the new instance
        object in the response field.

        The returned operation is automatically deleted after a few
        hours, so there is no need to call DeleteOperation.

        .. code-block:: python

            # This snippet has been automatically generated and should be regarded as a
            # code template only.
            # It will require modifications to work:
            # - It may require correct/in-range values for request initialization.
            # - It may require specifying regional endpoints when creating the service
            #   client as shown in:
            #   https://googleapis.dev/python/google-api-core/latest/client_options.html
            from google.cloud import redis_v1

            def sample_create_instance():
                # Create a client
                client = redis_v1.CloudRedisClient()

                # Initialize request argument(s)
                instance = redis_v1.Instance()
                instance.name = "name_value"
                instance.tier = "STANDARD_HA"
                instance.memory_size_gb = 1499

                request = redis_v1.CreateInstanceRequest(
                    parent="parent_value",
                    instance_id="instance_id_value",
                    instance=instance,
                )

                # Make the request
                operation = client.create_instance(request=request)

                print("Waiting for operation to complete...")

                response = operation.result()

                # Handle the response
                print(response)

        Args:
            request (Union[google.cloud.redis_v1.types.CreateInstanceRequest, dict]):
                The request object. Request for
                [CreateInstance][google.cloud.redis.v1.CloudRedis.CreateInstance].
            parent (str):
                Required. The resource name of the instance location
                using the form:
                ``projects/{project_id}/locations/{location_id}`` where
                ``location_id`` refers to a GCP region.

                This corresponds to the ``parent`` field
                on the ``request`` instance; if ``request`` is provided, this
                should not be set.
            instance_id (str):
                Required. The logical name of the Redis instance in the
                customer project with the following restrictions:

                -  Must contain only lowercase letters, numbers, and
                   hyphens.
                -  Must start with a letter.
                -  Must be between 1-40 characters.
                -  Must end with a number or a letter.
                -  Must be unique within the customer project / location

                This corresponds to the ``instance_id`` field
                on the ``request`` instance; if ``request`` is provided, this
                should not be set.
            instance (google.cloud.redis_v1.types.Instance):
                Required. A Redis [Instance] resource
                This corresponds to the ``instance`` field
                on the ``request`` instance; if ``request`` is provided, this
                should not be set.
            retry (google.api_core.retry.Retry): Designation of what errors, if any,
                should be retried.
            timeout (float): The timeout for this request.
            metadata (Sequence[Tuple[str, Union[str, bytes]]]): Key/value pairs which should be
                sent along with the request as metadata. Normally, each value must be of type `str`,
                but for metadata keys ending with the suffix `-bin`, the corresponding values must
                be of type `bytes`.

        Returns:
            google.api_core.operation.Operation:
                An object representing a long-running operation.

                The result type for the operation will be
                :class:`google.cloud.redis_v1.types.Instance` A
                Memorystore for Redis instance.

        """
        # Create or coerce a protobuf request object.
        # - Quick check: If we got a request object, we should *not* have
        #   gotten any keyword arguments that map to the request.
        has_flattened_params = any([parent, instance_id, instance])
        if request is not None and has_flattened_params:
            raise ValueError('If the `request` argument is set, then none of '
                             'the individual field arguments should be set.')

        # - Use the request object if provided (there's no risk of modifying the input as
        #   there are no flattened fields), or create one.
        if not isinstance(request, cloud_redis.CreateInstanceRequest):
            request = cloud_redis.CreateInstanceRequest(request)
            # If we have keyword arguments corresponding to fields on the
            # request, apply these.
            if parent is not None:
                request.parent = parent
            if instance_id is not None:
                request.instance_id = instance_id
            if instance is not None:
                request.instance = instance

        # Wrap the RPC method; this adds retry and timeout information,
        # and friendly error handling.
        rpc = self._transport._wrapped_methods[self._transport.create_instance]

        # Certain fields should be provided within the metadata header;
        # add these here.
        metadata = tuple(metadata) + (
            gapic_v1.routing_header.to_grpc_metadata((
                ("parent", request.parent),
            )),
        )

        # Validate the universe domain.
        self._validate_universe_domain()

        # Send the request.
        response = rpc(
            request,
            retry=retry,
            timeout=timeout,
            metadata=metadata,
        )

        # Wrap the response in an operation future.
        response = operation.from_gapic(
            response,
            self._transport.operations_client,
            cloud_redis.Instance,
            metadata_type=cloud_redis.OperationMetadata,
        )

        # Done; return the response.
        return response

    def update_instance(self,
            request: Optional[Union[cloud_redis.UpdateInstanceRequest, dict]] = None,
            *,
            update_mask: Optional[field_mask_pb2.FieldMask] = None,
            instance: Optional[cloud_redis.Instance] = None,
            retry: OptionalRetry = gapic_v1.method.DEFAULT,
            timeout: Union[float, object] = gapic_v1.method.DEFAULT,
            metadata: Sequence[Tuple[str, Union[str, bytes]]] = (),
            ) -> operation.Operation:
        r"""Updates the metadata and configuration of a specific
        Redis instance.
        Completed longrunning.Operation will contain the new
        instance object in the response field. The returned
        operation is automatically deleted after a few hours, so
        there is no need to call DeleteOperation.

        .. code-block:: python

            # This snippet has been automatically generated and should be regarded as a
            # code template only.
            # It will require modifications to work:
            # - It may require correct/in-range values for request initialization.
            # - It may require specifying regional endpoints when creating the service
            #   client as shown in:
            #   https://googleapis.dev/python/google-api-core/latest/client_options.html
            from google.cloud import redis_v1

            def sample_update_instance():
                # Create a client
                client = redis_v1.CloudRedisClient()

                # Initialize request argument(s)
                instance = redis_v1.Instance()
                instance.name = "name_value"
                instance.tier = "STANDARD_HA"
                instance.memory_size_gb = 1499

                request = redis_v1.UpdateInstanceRequest(
                    instance=instance,
                )

                # Make the request
                operation = client.update_instance(request=request)

                print("Waiting for operation to complete...")

                response = operation.result()

                # Handle the response
                print(response)

        Args:
            request (Union[google.cloud.redis_v1.types.UpdateInstanceRequest, dict]):
                The request object. Request for
                [UpdateInstance][google.cloud.redis.v1.CloudRedis.UpdateInstance].
            update_mask (google.protobuf.field_mask_pb2.FieldMask):
                Required. Mask of fields to update. At least one path
                must be supplied in this field. The elements of the
                repeated paths field may only include these fields from
                [Instance][google.cloud.redis.v1.Instance]:

                -  ``displayName``
                -  ``labels``
                -  ``memorySizeGb``
                -  ``redisConfig``
                -  ``replica_count``

                This corresponds to the ``update_mask`` field
                on the ``request`` instance; if ``request`` is provided, this
                should not be set.
            instance (google.cloud.redis_v1.types.Instance):
                Required. Update description. Only fields specified in
                update_mask are updated.

                This corresponds to the ``instance`` field
                on the ``request`` instance; if ``request`` is provided, this
                should not be set.
            retry (google.api_core.retry.Retry): Designation of what errors, if any,
                should be retried.
            timeout (float): The timeout for this request.
            metadata (Sequence[Tuple[str, Union[str, bytes]]]): Key/value pairs which should be
                sent along with the request as metadata. Normally, each value must be of type `str`,
                but for metadata keys ending with the suffix `-bin`, the corresponding values must
                be of type `bytes`.

        Returns:
            google.api_core.operation.Operation:
                An object representing a long-running operation.

                The result type for the operation will be
                :class:`google.cloud.redis_v1.types.Instance` A
                Memorystore for Redis instance.

        """
        # Create or coerce a protobuf request object.
        # - Quick check: If we got a request object, we should *not* have
        #   gotten any keyword arguments that map to the request.
        has_flattened_params = any([update_mask, instance])
        if request is not None and has_flattened_params:
            raise ValueError('If the `request` argument is set, then none of '
                             'the individual field arguments should be set.')

        # - Use the request object if provided (there's no risk of modifying the input as
        #   there are no flattened fields), or create one.
        if not isinstance(request, cloud_redis.UpdateInstanceRequest):
            request = cloud_redis.UpdateInstanceRequest(request)
            # If we have keyword arguments corresponding to fields on the
            # request, apply these.
            if update_mask is not None:
                request.update_mask = update_mask
            if instance is not None:
                request.instance = instance

        # Wrap the RPC method; this adds retry and timeout information,
        # and friendly error handling.
        rpc = self._transport._wrapped_methods[self._transport.update_instance]

        # Certain fields should be provided within the metadata header;
        # add these here.
        metadata = tuple(metadata) + (
            gapic_v1.routing_header.to_grpc_metadata((
                ("instance.name", request.instance.name),
            )),
        )

        # Validate the universe domain.
        self._validate_universe_domain()

        # Send the request.
        response = rpc(
            request,
            retry=retry,
            timeout=timeout,
            metadata=metadata,
        )

        # Wrap the response in an operation future.
        response = operation.from_gapic(
            response,
            self._transport.operations_client,
            cloud_redis.Instance,
            metadata_type=cloud_redis.OperationMetadata,
        )

        # Done; return the response.
        return response

    def upgrade_instance(self,
            request: Optional[Union[cloud_redis.UpgradeInstanceRequest, dict]] = None,
            *,
            name: Optional[str] = None,
            redis_version: Optional[str] = None,
            retry: OptionalRetry = gapic_v1.method.DEFAULT,
            timeout: Union[float, object] = gapic_v1.method.DEFAULT,
            metadata: Sequence[Tuple[str, Union[str, bytes]]] = (),
            ) -> operation.Operation:
        r"""Upgrades Redis instance to the newer Redis version
        specified in the request.

        .. code-block:: python

            # This snippet has been automatically generated and should be regarded as a
            # code template only.
            # It will require modifications to work:
            # - It may require correct/in-range values for request initialization.
            # - It may require specifying regional endpoints when creating the service
            #   client as shown in:
            #   https://googleapis.dev/python/google-api-core/latest/client_options.html
            from google.cloud import redis_v1

            def sample_upgrade_instance():
                # Create a client
                client = redis_v1.CloudRedisClient()

                # Initialize request argument(s)
                request = redis_v1.UpgradeInstanceRequest(
                    name="name_value",
                    redis_version="redis_version_value",
                )

                # Make the request
                operation = client.upgrade_instance(request=request)

                print("Waiting for operation to complete...")

                response = operation.result()

                # Handle the response
                print(response)

        Args:
            request (Union[google.cloud.redis_v1.types.UpgradeInstanceRequest, dict]):
                The request object. Request for
                [UpgradeInstance][google.cloud.redis.v1.CloudRedis.UpgradeInstance].
            name (str):
                Required. Redis instance resource name using the form:
                ``projects/{project_id}/locations/{location_id}/instances/{instance_id}``
                where ``location_id`` refers to a GCP region.

                This corresponds to the ``name`` field
                on the ``request`` instance; if ``request`` is provided, this
                should not be set.
            redis_version (str):
                Required. Specifies the target
                version of Redis software to upgrade to.

                This corresponds to the ``redis_version`` field
                on the ``request`` instance; if ``request`` is provided, this
                should not be set.
            retry (google.api_core.retry.Retry): Designation of what errors, if any,
                should be retried.
            timeout (float): The timeout for this request.
            metadata (Sequence[Tuple[str, Union[str, bytes]]]): Key/value pairs which should be
                sent along with the request as metadata. Normally, each value must be of type `str`,
                but for metadata keys ending with the suffix `-bin`, the corresponding values must
                be of type `bytes`.

        Returns:
            google.api_core.operation.Operation:
                An object representing a long-running operation.

                The result type for the operation will be
                :class:`google.cloud.redis_v1.types.Instance` A
                Memorystore for Redis instance.

        """
        # Create or coerce a protobuf request object.
        # - Quick check: If we got a request object, we should *not* have
        #   gotten any keyword arguments that map to the request.
        has_flattened_params = any([name, redis_version])
        if request is not None and has_flattened_params:
            raise ValueError('If the `request` argument is set, then none of '
                             'the individual field arguments should be set.')

        # - Use the request object if provided (there's no risk of modifying the input as
        #   there are no flattened fields), or create one.
        if not isinstance(request, cloud_redis.UpgradeInstanceRequest):
            request = cloud_redis.UpgradeInstanceRequest(request)
            # If we have keyword arguments corresponding to fields on the
            # request, apply these.
            if name is not None:
                request.name = name
            if redis_version is not None:
                request.redis_version = redis_version

        # Wrap the RPC method; this adds retry and timeout information,
        # and friendly error handling.
        rpc = self._transport._wrapped_methods[self._transport.upgrade_instance]

        # Certain fields should be provided within the metadata header;
        # add these here.
        metadata = tuple(metadata) + (
            gapic_v1.routing_header.to_grpc_metadata((
                ("name", request.name),
            )),
        )

        # Validate the universe domain.
        self._validate_universe_domain()

        # Send the request.
        response = rpc(
            request,
            retry=retry,
            timeout=timeout,
            metadata=metadata,
        )

        # Wrap the response in an operation future.
        response = operation.from_gapic(
            response,
            self._transport.operations_client,
            cloud_redis.Instance,
            metadata_type=cloud_redis.OperationMetadata,
        )

        # Done; return the response.
        return response

    def import_instance(self,
            request: Optional[Union[cloud_redis.ImportInstanceRequest, dict]] = None,
            *,
            name: Optional[str] = None,
            input_config: Optional[cloud_redis.InputConfig] = None,
            retry: OptionalRetry = gapic_v1.method.DEFAULT,
            timeout: Union[float, object] = gapic_v1.method.DEFAULT,
            metadata: Sequence[Tuple[str, Union[str, bytes]]] = (),
            ) -> operation.Operation:
        r"""Import a Redis RDB snapshot file from Cloud Storage
        into a Redis instance.
        Redis may stop serving during this operation. Instance
        state will be IMPORTING for entire operation. When
        complete, the instance will contain only data from the
        imported file.

        The returned operation is automatically deleted after a
        few hours, so there is no need to call DeleteOperation.

        .. code-block:: python

            # This snippet has been automatically generated and should be regarded as a
            # code template only.
            # It will require modifications to work:
            # - It may require correct/in-range values for request initialization.
            # - It may require specifying regional endpoints when creating the service
            #   client as shown in:
            #   https://googleapis.dev/python/google-api-core/latest/client_options.html
            from google.cloud import redis_v1

            def sample_import_instance():
                # Create a client
                client = redis_v1.CloudRedisClient()

                # Initialize request argument(s)
                input_config = redis_v1.InputConfig()
                input_config.gcs_source.uri = "uri_value"

                request = redis_v1.ImportInstanceRequest(
                    name="name_value",
                    input_config=input_config,
                )

                # Make the request
                operation = client.import_instance(request=request)

                print("Waiting for operation to complete...")

                response = operation.result()

                # Handle the response
                print(response)

        Args:
            request (Union[google.cloud.redis_v1.types.ImportInstanceRequest, dict]):
                The request object. Request for
                [Import][google.cloud.redis.v1.CloudRedis.ImportInstance].
            name (str):
                Required. Redis instance resource name using the form:
                ``projects/{project_id}/locations/{location_id}/instances/{instance_id}``
                where ``location_id`` refers to a GCP region.

                This corresponds to the ``name`` field
                on the ``request`` instance; if ``request`` is provided, this
                should not be set.
            input_config (google.cloud.redis_v1.types.InputConfig):
                Required. Specify data to be
                imported.

                This corresponds to the ``input_config`` field
                on the ``request`` instance; if ``request`` is provided, this
                should not be set.
            retry (google.api_core.retry.Retry): Designation of what errors, if any,
                should be retried.
            timeout (float): The timeout for this request.
            metadata (Sequence[Tuple[str, Union[str, bytes]]]): Key/value pairs which should be
                sent along with the request as metadata. Normally, each value must be of type `str`,
                but for metadata keys ending with the suffix `-bin`, the corresponding values must
                be of type `bytes`.

        Returns:
            google.api_core.operation.Operation:
                An object representing a long-running operation.

                The result type for the operation will be
                :class:`google.cloud.redis_v1.types.Instance` A
                Memorystore for Redis instance.

        """
        # Create or coerce a protobuf request object.
        # - Quick check: If we got a request object, we should *not* have
        #   gotten any keyword arguments that map to the request.
        has_flattened_params = any([name, input_config])
        if request is not None and has_flattened_params:
            raise ValueError('If the `request` argument is set, then none of '
                             'the individual field arguments should be set.')

        # - Use the request object if provided (there's no risk of modifying the input as
        #   there are no flattened fields), or create one.
        if not isinstance(request, cloud_redis.ImportInstanceRequest):
            request = cloud_redis.ImportInstanceRequest(request)
            # If we have keyword arguments corresponding to fields on the
            # request, apply these.
            if name is not None:
                request.name = name
            if input_config is not None:
                request.input_config = input_config

        # Wrap the RPC method; this adds retry and timeout information,
        # and friendly error handling.
        rpc = self._transport._wrapped_methods[self._transport.import_instance]

        # Certain fields should be provided within the metadata header;
        # add these here.
        metadata = tuple(metadata) + (
            gapic_v1.routing_header.to_grpc_metadata((
                ("name", request.name),
            )),
        )

        # Validate the universe domain.
        self._validate_universe_domain()

        # Send the request.
        response = rpc(
            request,
            retry=retry,
            timeout=timeout,
            metadata=metadata,
        )

        # Wrap the response in an operation future.
        response = operation.from_gapic(
            response,
            self._transport.operations_client,
            cloud_redis.Instance,
            metadata_type=cloud_redis.OperationMetadata,
        )

        # Done; return the response.
        return response

    def export_instance(self,
            request: Optional[Union[cloud_redis.ExportInstanceRequest, dict]] = None,
            *,
            name: Optional[str] = None,
            output_config: Optional[cloud_redis.OutputConfig] = None,
            retry: OptionalRetry = gapic_v1.method.DEFAULT,
            timeout: Union[float, object] = gapic_v1.method.DEFAULT,
            metadata: Sequence[Tuple[str, Union[str, bytes]]] = (),
            ) -> operation.Operation:
        r"""Export Redis instance data into a Redis RDB format
        file in Cloud Storage.
        Redis will continue serving during this operation.

        The returned operation is automatically deleted after a
        few hours, so there is no need to call DeleteOperation.

        .. code-block:: python

            # This snippet has been automatically generated and should be regarded as a
            # code template only.
            # It will require modifications to work:
            # - It may require correct/in-range values for request initialization.
            # - It may require specifying regional endpoints when creating the service
            #   client as shown in:
            #   https://googleapis.dev/python/google-api-core/latest/client_options.html
            from google.cloud import redis_v1

            def sample_export_instance():
                # Create a client
                client = redis_v1.CloudRedisClient()

                # Initialize request argument(s)
                output_config = redis_v1.OutputConfig()
                output_config.gcs_destination.uri = "uri_value"

                request = redis_v1.ExportInstanceRequest(
                    name="name_value",
                    output_config=output_config,
                )

                # Make the request
                operation = client.export_instance(request=request)

                print("Waiting for operation to complete...")

                response = operation.result()

                # Handle the response
                print(response)

        Args:
            request (Union[google.cloud.redis_v1.types.ExportInstanceRequest, dict]):
                The request object. Request for
                [Export][google.cloud.redis.v1.CloudRedis.ExportInstance].
            name (str):
                Required. Redis instance resource name using the form:
                ``projects/{project_id}/locations/{location_id}/instances/{instance_id}``
                where ``location_id`` refers to a GCP region.

                This corresponds to the ``name`` field
                on the ``request`` instance; if ``request`` is provided, this
                should not be set.
            output_config (google.cloud.redis_v1.types.OutputConfig):
                Required. Specify data to be
                exported.

                This corresponds to the ``output_config`` field
                on the ``request`` instance; if ``request`` is provided, this
                should not be set.
            retry (google.api_core.retry.Retry): Designation of what errors, if any,
                should be retried.
            timeout (float): The timeout for this request.
            metadata (Sequence[Tuple[str, Union[str, bytes]]]): Key/value pairs which should be
                sent along with the request as metadata. Normally, each value must be of type `str`,
                but for metadata keys ending with the suffix `-bin`, the corresponding values must
                be of type `bytes`.

        Returns:
            google.api_core.operation.Operation:
                An object representing a long-running operation.

                The result type for the operation will be
                :class:`google.cloud.redis_v1.types.Instance` A
                Memorystore for Redis instance.

        """
        # Create or coerce a protobuf request object.
        # - Quick check: If we got a request object, we should *not* have
        #   gotten any keyword arguments that map to the request.
        has_flattened_params = any([name, output_config])
        if request is not None and has_flattened_params:
            raise ValueError('If the `request` argument is set, then none of '
                             'the individual field arguments should be set.')

        # - Use the request object if provided (there's no risk of modifying the input as
        #   there are no flattened fields), or create one.
        if not isinstance(request, cloud_redis.ExportInstanceRequest):
            request = cloud_redis.ExportInstanceRequest(request)
            # If we have keyword arguments corresponding to fields on the
            # request, apply these.
            if name is not None:
                request.name = name
            if output_config is not None:
                request.output_config = output_config

        # Wrap the RPC method; this adds retry and timeout information,
        # and friendly error handling.
        rpc = self._transport._wrapped_methods[self._transport.export_instance]

        # Certain fields should be provided within the metadata header;
        # add these here.
        metadata = tuple(metadata) + (
            gapic_v1.routing_header.to_grpc_metadata((
                ("name", request.name),
            )),
        )

        # Validate the universe domain.
        self._validate_universe_domain()

        # Send the request.
        response = rpc(
            request,
            retry=retry,
            timeout=timeout,
            metadata=metadata,
        )

        # Wrap the response in an operation future.
        response = operation.from_gapic(
            response,
            self._transport.operations_client,
            cloud_redis.Instance,
            metadata_type=cloud_redis.OperationMetadata,
        )

        # Done; return the response.
        return response

    def failover_instance(self,
            request: Optional[Union[cloud_redis.FailoverInstanceRequest, dict]] = None,
            *,
            name: Optional[str] = None,
            data_protection_mode: Optional[cloud_redis.FailoverInstanceRequest.DataProtectionMode] = None,
            retry: OptionalRetry = gapic_v1.method.DEFAULT,
            timeout: Union[float, object] = gapic_v1.method.DEFAULT,
            metadata: Sequence[Tuple[str, Union[str, bytes]]] = (),
            ) -> operation.Operation:
        r"""Initiates a failover of the primary node to current
        replica node for a specific STANDARD tier Cloud
        Memorystore for Redis instance.

        .. code-block:: python

            # This snippet has been automatically generated and should be regarded as a
            # code template only.
            # It will require modifications to work:
            # - It may require correct/in-range values for request initialization.
            # - It may require specifying regional endpoints when creating the service
            #   client as shown in:
            #   https://googleapis.dev/python/google-api-core/latest/client_options.html
            from google.cloud import redis_v1

            def sample_failover_instance():
                # Create a client
                client = redis_v1.CloudRedisClient()

                # Initialize request argument(s)
                request = redis_v1.FailoverInstanceRequest(
                    name="name_value",
                )

                # Make the request
                operation = client.failover_instance(request=request)

                print("Waiting for operation to complete...")

                response = operation.result()

                # Handle the response
                print(response)

        Args:
            request (Union[google.cloud.redis_v1.types.FailoverInstanceRequest, dict]):
                The request object. Request for
                [Failover][google.cloud.redis.v1.CloudRedis.FailoverInstance].
            name (str):
                Required. Redis instance resource name using the form:
                ``projects/{project_id}/locations/{location_id}/instances/{instance_id}``
                where ``location_id`` refers to a GCP region.

                This corresponds to the ``name`` field
                on the ``request`` instance; if ``request`` is provided, this
                should not be set.
            data_protection_mode (google.cloud.redis_v1.types.FailoverInstanceRequest.DataProtectionMode):
                Optional. Available data protection modes that the user
                can choose. If it's unspecified, data protection mode
                will be LIMITED_DATA_LOSS by default.

                This corresponds to the ``data_protection_mode`` field
                on the ``request`` instance; if ``request`` is provided, this
                should not be set.
            retry (google.api_core.retry.Retry): Designation of what errors, if any,
                should be retried.
            timeout (float): The timeout for this request.
            metadata (Sequence[Tuple[str, Union[str, bytes]]]): Key/value pairs which should be
                sent along with the request as metadata. Normally, each value must be of type `str`,
                but for metadata keys ending with the suffix `-bin`, the corresponding values must
                be of type `bytes`.

        Returns:
            google.api_core.operation.Operation:
                An object representing a long-running operation.

                The result type for the operation will be
                :class:`google.cloud.redis_v1.types.Instance` A
                Memorystore for Redis instance.

        """
        # Create or coerce a protobuf request object.
        # - Quick check: If we got a request object, we should *not* have
        #   gotten any keyword arguments that map to the request.
        has_flattened_params = any([name, data_protection_mode])
        if request is not None and has_flattened_params:
            raise ValueError('If the `request` argument is set, then none of '
                             'the individual field arguments should be set.')

        # - Use the request object if provided (there's no risk of modifying the input as
        #   there are no flattened fields), or create one.
        if not isinstance(request, cloud_redis.FailoverInstanceRequest):
            request = cloud_redis.FailoverInstanceRequest(request)
            # If we have keyword arguments corresponding to fields on the
            # request, apply these.
            if name is not None:
                request.name = name
            if data_protection_mode is not None:
                request.data_protection_mode = data_protection_mode

        # Wrap the RPC method; this adds retry and timeout information,
        # and friendly error handling.
        rpc = self._transport._wrapped_methods[self._transport.failover_instance]

        # Certain fields should be provided within the metadata header;
        # add these here.
        metadata = tuple(metadata) + (
            gapic_v1.routing_header.to_grpc_metadata((
                ("name", request.name),
            )),
        )

        # Validate the universe domain.
        self._validate_universe_domain()

        # Send the request.
        response = rpc(
            request,
            retry=retry,
            timeout=timeout,
            metadata=metadata,
        )

        # Wrap the response in an operation future.
        response = operation.from_gapic(
            response,
            self._transport.operations_client,
            cloud_redis.Instance,
            metadata_type=cloud_redis.OperationMetadata,
        )

        # Done; return the response.
        return response

    def delete_instance(self,
            request: Optional[Union[cloud_redis.DeleteInstanceRequest, dict]] = None,
            *,
            name: Optional[str] = None,
            retry: OptionalRetry = gapic_v1.method.DEFAULT,
            timeout: Union[float, object] = gapic_v1.method.DEFAULT,
            metadata: Sequence[Tuple[str, Union[str, bytes]]] = (),
            ) -> operation.Operation:
        r"""Deletes a specific Redis instance.  Instance stops
        serving and data is deleted.

        .. code-block:: python

            # This snippet has been automatically generated and should be regarded as a
            # code template only.
            # It will require modifications to work:
            # - It may require correct/in-range values for request initialization.
            # - It may require specifying regional endpoints when creating the service
            #   client as shown in:
            #   https://googleapis.dev/python/google-api-core/latest/client_options.html
            from google.cloud import redis_v1

            def sample_delete_instance():
                # Create a client
                client = redis_v1.CloudRedisClient()

                # Initialize request argument(s)
                request = redis_v1.DeleteInstanceRequest(
                    name="name_value",
                )

                # Make the request
                operation = client.delete_instance(request=request)

                print("Waiting for operation to complete...")

                response = operation.result()

                # Handle the response
                print(response)

        Args:
            request (Union[google.cloud.redis_v1.types.DeleteInstanceRequest, dict]):
                The request object. Request for
                [DeleteInstance][google.cloud.redis.v1.CloudRedis.DeleteInstance].
            name (str):
                Required. Redis instance resource name using the form:
                ``projects/{project_id}/locations/{location_id}/instances/{instance_id}``
                where ``location_id`` refers to a GCP region.

                This corresponds to the ``name`` field
                on the ``request`` instance; if ``request`` is provided, this
                should not be set.
            retry (google.api_core.retry.Retry): Designation of what errors, if any,
                should be retried.
            timeout (float): The timeout for this request.
            metadata (Sequence[Tuple[str, Union[str, bytes]]]): Key/value pairs which should be
                sent along with the request as metadata. Normally, each value must be of type `str`,
                but for metadata keys ending with the suffix `-bin`, the corresponding values must
                be of type `bytes`.

        Returns:
            google.api_core.operation.Operation:
                An object representing a long-running operation.

                The result type for the operation will be :class:`google.protobuf.empty_pb2.Empty` A generic empty message that you can re-use to avoid defining duplicated
                   empty messages in your APIs. A typical example is to
                   use it as the request or the response type of an API
                   method. For instance:

                      service Foo {
                         rpc Bar(google.protobuf.Empty) returns
                         (google.protobuf.Empty);

                      }

        """
        # Create or coerce a protobuf request object.
        # - Quick check: If we got a request object, we should *not* have
        #   gotten any keyword arguments that map to the request.
        has_flattened_params = any([name])
        if request is not None and has_flattened_params:
            raise ValueError('If the `request` argument is set, then none of '
                             'the individual field arguments should be set.')

        # - Use the request object if provided (there's no risk of modifying the input as
        #   there are no flattened fields), or create one.
        if not isinstance(request, cloud_redis.DeleteInstanceRequest):
            request = cloud_redis.DeleteInstanceRequest(request)
            # If we have keyword arguments corresponding to fields on the
            # request, apply these.
            if name is not None:
                request.name = name

        # Wrap the RPC method; this adds retry and timeout information,
        # and friendly error handling.
        rpc = self._transport._wrapped_methods[self._transport.delete_instance]

        # Certain fields should be provided within the metadata header;
        # add these here.
        metadata = tuple(metadata) + (
            gapic_v1.routing_header.to_grpc_metadata((
                ("name", request.name),
            )),
        )

        # Validate the universe domain.
        self._validate_universe_domain()

        # Send the request.
        response = rpc(
            request,
            retry=retry,
            timeout=timeout,
            metadata=metadata,
        )

        # Wrap the response in an operation future.
        response = operation.from_gapic(
            response,
            self._transport.operations_client,
            empty_pb2.Empty,
            metadata_type=cloud_redis.OperationMetadata,
        )

        # Done; return the response.
        return response

    def reschedule_maintenance(self,
            request: Optional[Union[cloud_redis.RescheduleMaintenanceRequest, dict]] = None,
            *,
            name: Optional[str] = None,
            reschedule_type: Optional[cloud_redis.RescheduleMaintenanceRequest.RescheduleType] = None,
            schedule_time: Optional[timestamp_pb2.Timestamp] = None,
            retry: OptionalRetry = gapic_v1.method.DEFAULT,
            timeout: Union[float, object] = gapic_v1.method.DEFAULT,
            metadata: Sequence[Tuple[str, Union[str, bytes]]] = (),
            ) -> operation.Operation:
        r"""Reschedule maintenance for a given instance in a
        given project and location.

        .. code-block:: python

            # This snippet has been automatically generated and should be regarded as a
            # code template only.
            # It will require modifications to work:
            # - It may require correct/in-range values for request initialization.
            # - It may require specifying regional endpoints when creating the service
            #   client as shown in:
            #   https://googleapis.dev/python/google-api-core/latest/client_options.html
            from google.cloud import redis_v1

            def sample_reschedule_maintenance():
                # Create a client
                client = redis_v1.CloudRedisClient()

                # Initialize request argument(s)
                request = redis_v1.RescheduleMaintenanceRequest(
                    name="name_value",
                    reschedule_type="SPECIFIC_TIME",
                )

                # Make the request
                operation = client.reschedule_maintenance(request=request)

                print("Waiting for operation to complete...")

                response = operation.result()

                # Handle the response
                print(response)

        Args:
            request (Union[google.cloud.redis_v1.types.RescheduleMaintenanceRequest, dict]):
                The request object. Request for
                [RescheduleMaintenance][google.cloud.redis.v1.CloudRedis.RescheduleMaintenance].
            name (str):
                Required. Redis instance resource name using the form:
                ``projects/{project_id}/locations/{location_id}/instances/{instance_id}``
                where ``location_id`` refers to a GCP region.

                This corresponds to the ``name`` field
                on the ``request`` instance; if ``request`` is provided, this
                should not be set.
            reschedule_type (google.cloud.redis_v1.types.RescheduleMaintenanceRequest.RescheduleType):
                Required. If reschedule type is SPECIFIC_TIME, must set
                up schedule_time as well.

                This corresponds to the ``reschedule_type`` field
                on the ``request`` instance; if ``request`` is provided, this
                should not be set.
            schedule_time (google.protobuf.timestamp_pb2.Timestamp):
                Optional. Timestamp when the maintenance shall be
                rescheduled to if reschedule_type=SPECIFIC_TIME, in RFC
                3339 format, for example ``2012-11-15T16:19:00.094Z``.

                This corresponds to the ``schedule_time`` field
                on the ``request`` instance; if ``request`` is provided, this
                should not be set.
            retry (google.api_core.retry.Retry): Designation of what errors, if any,
                should be retried.
            timeout (float): The timeout for this request.
            metadata (Sequence[Tuple[str, Union[str, bytes]]]): Key/value pairs which should be
                sent along with the request as metadata. Normally, each value must be of type `str`,
                but for metadata keys ending with the suffix `-bin`, the corresponding values must
                be of type `bytes`.

        Returns:
            google.api_core.operation.Operation:
                An object representing a long-running operation.

                The result type for the operation will be
                :class:`google.cloud.redis_v1.types.Instance` A
                Memorystore for Redis instance.

        """
        # Create or coerce a protobuf request object.
        # - Quick check: If we got a request object, we should *not* have
        #   gotten any keyword arguments that map to the request.
        has_flattened_params = any([name, reschedule_type, schedule_time])
        if request is not None and has_flattened_params:
            raise ValueError('If the `request` argument is set, then none of '
                             'the individual field arguments should be set.')

        # - Use the request object if provided (there's no risk of modifying the input as
        #   there are no flattened fields), or create one.
        if not isinstance(request, cloud_redis.RescheduleMaintenanceRequest):
            request = cloud_redis.RescheduleMaintenanceRequest(request)
            # If we have keyword arguments corresponding to fields on the
            # request, apply these.
            if name is not None:
                request.name = name
            if reschedule_type is not None:
                request.reschedule_type = reschedule_type
            if schedule_time is not None:
                request.schedule_time = schedule_time

        # Wrap the RPC method; this adds retry and timeout information,
        # and friendly error handling.
        rpc = self._transport._wrapped_methods[self._transport.reschedule_maintenance]

        # Certain fields should be provided within the metadata header;
        # add these here.
        metadata = tuple(metadata) + (
            gapic_v1.routing_header.to_grpc_metadata((
                ("name", request.name),
            )),
        )

        # Validate the universe domain.
        self._validate_universe_domain()

        # Send the request.
        response = rpc(
            request,
            retry=retry,
            timeout=timeout,
            metadata=metadata,
        )

        # Wrap the response in an operation future.
        response = operation.from_gapic(
            response,
            self._transport.operations_client,
            cloud_redis.Instance,
            metadata_type=cloud_redis.OperationMetadata,
        )

        # Done; return the response.
        return response

    def __enter__(self) -> "CloudRedisClient":
        return self

    def __exit__(self, type, value, traceback):
        """Releases underlying transport's resources.

        .. warning::
            ONLY use as a context manager if the transport is NOT shared
            with other clients! Exiting the with block will CLOSE the transport
            and may cause errors in other clients!
        """
        self.transport.close()

    def list_operations(
        self,
        request: Optional[operations_pb2.ListOperationsRequest] = None,
        *,
        retry: OptionalRetry = gapic_v1.method.DEFAULT,
        timeout: Union[float, object] = gapic_v1.method.DEFAULT,
        metadata: Sequence[Tuple[str, Union[str, bytes]]] = (),
    ) -> operations_pb2.ListOperationsResponse:
        r"""Lists operations that match the specified filter in the request.

        Args:
            request (:class:`~.operations_pb2.ListOperationsRequest`):
                The request object. Request message for
                `ListOperations` method.
            retry (google.api_core.retry.Retry): Designation of what errors,
                    if any, should be retried.
            timeout (float): The timeout for this request.
            metadata (Sequence[Tuple[str, Union[str, bytes]]]): Key/value pairs which should be
                sent along with the request as metadata. Normally, each value must be of type `str`,
                but for metadata keys ending with the suffix `-bin`, the corresponding values must
                be of type `bytes`.
        Returns:
            ~.operations_pb2.ListOperationsResponse:
                Response message for ``ListOperations`` method.
        """
        # Create or coerce a protobuf request object.
        # The request isn't a proto-plus wrapped type,
        # so it must be constructed via keyword expansion.
        if isinstance(request, dict):
            request = operations_pb2.ListOperationsRequest(**request)

        # Wrap the RPC method; this adds retry and timeout information,
        # and friendly error handling.
        rpc = self._transport._wrapped_methods[self._transport.list_operations]

        # Certain fields should be provided within the metadata header;
        # add these here.
        metadata = tuple(metadata) + (
            gapic_v1.routing_header.to_grpc_metadata(
                (("name", request.name),)),
        )

        # Validate the universe domain.
        self._validate_universe_domain()

        # Send the request.
        response = rpc(
            request, retry=retry, timeout=timeout, metadata=metadata,)

        # Done; return the response.
        return response

    def get_operation(
        self,
        request: Optional[operations_pb2.GetOperationRequest] = None,
        *,
        retry: OptionalRetry = gapic_v1.method.DEFAULT,
        timeout: Union[float, object] = gapic_v1.method.DEFAULT,
        metadata: Sequence[Tuple[str, Union[str, bytes]]] = (),
    ) -> operations_pb2.Operation:
        r"""Gets the latest state of a long-running operation.

        Args:
            request (:class:`~.operations_pb2.GetOperationRequest`):
                The request object. Request message for
                `GetOperation` method.
            retry (google.api_core.retry.Retry): Designation of what errors,
                    if any, should be retried.
            timeout (float): The timeout for this request.
            metadata (Sequence[Tuple[str, Union[str, bytes]]]): Key/value pairs which should be
                sent along with the request as metadata. Normally, each value must be of type `str`,
                but for metadata keys ending with the suffix `-bin`, the corresponding values must
                be of type `bytes`.
        Returns:
            ~.operations_pb2.Operation:
                An ``Operation`` object.
        """
        # Create or coerce a protobuf request object.
        # The request isn't a proto-plus wrapped type,
        # so it must be constructed via keyword expansion.
        if isinstance(request, dict):
            request = operations_pb2.GetOperationRequest(**request)

        # Wrap the RPC method; this adds retry and timeout information,
        # and friendly error handling.
        rpc = self._transport._wrapped_methods[self._transport.get_operation]

        # Certain fields should be provided within the metadata header;
        # add these here.
        metadata = tuple(metadata) + (
            gapic_v1.routing_header.to_grpc_metadata(
                (("name", request.name),)),
        )

        # Validate the universe domain.
        self._validate_universe_domain()

        # Send the request.
        response = rpc(
            request, retry=retry, timeout=timeout, metadata=metadata,)

        # Done; return the response.
        return response

    def delete_operation(
        self,
        request: Optional[operations_pb2.DeleteOperationRequest] = None,
        *,
        retry: OptionalRetry = gapic_v1.method.DEFAULT,
        timeout: Union[float, object] = gapic_v1.method.DEFAULT,
        metadata: Sequence[Tuple[str, Union[str, bytes]]] = (),
    ) -> None:
        r"""Deletes a long-running operation.

        This method indicates that the client is no longer interested
        in the operation result. It does not cancel the operation.
        If the server doesn't support this method, it returns
        `google.rpc.Code.UNIMPLEMENTED`.

        Args:
            request (:class:`~.operations_pb2.DeleteOperationRequest`):
                The request object. Request message for
                `DeleteOperation` method.
            retry (google.api_core.retry.Retry): Designation of what errors,
                    if any, should be retried.
            timeout (float): The timeout for this request.
            metadata (Sequence[Tuple[str, Union[str, bytes]]]): Key/value pairs which should be
                sent along with the request as metadata. Normally, each value must be of type `str`,
                but for metadata keys ending with the suffix `-bin`, the corresponding values must
                be of type `bytes`.
        Returns:
            None
        """
        # Create or coerce a protobuf request object.
        # The request isn't a proto-plus wrapped type,
        # so it must be constructed via keyword expansion.
        if isinstance(request, dict):
            request = operations_pb2.DeleteOperationRequest(**request)

        # Wrap the RPC method; this adds retry and timeout information,
        # and friendly error handling.
        rpc = self._transport._wrapped_methods[self._transport.delete_operation]

        # Certain fields should be provided within the metadata header;
        # add these here.
        metadata = tuple(metadata) + (
            gapic_v1.routing_header.to_grpc_metadata(
                (("name", request.name),)),
        )

        # Validate the universe domain.
        self._validate_universe_domain()

        # Send the request.
        rpc(request, retry=retry, timeout=timeout, metadata=metadata,)

    def cancel_operation(
        self,
        request: Optional[operations_pb2.CancelOperationRequest] = None,
        *,
        retry: OptionalRetry = gapic_v1.method.DEFAULT,
        timeout: Union[float, object] = gapic_v1.method.DEFAULT,
        metadata: Sequence[Tuple[str, Union[str, bytes]]] = (),
    ) -> None:
        r"""Starts asynchronous cancellation on a long-running operation.

        The server makes a best effort to cancel the operation, but success
        is not guaranteed.  If the server doesn't support this method, it returns
        `google.rpc.Code.UNIMPLEMENTED`.

        Args:
            request (:class:`~.operations_pb2.CancelOperationRequest`):
                The request object. Request message for
                `CancelOperation` method.
            retry (google.api_core.retry.Retry): Designation of what errors,
                    if any, should be retried.
            timeout (float): The timeout for this request.
            metadata (Sequence[Tuple[str, Union[str, bytes]]]): Key/value pairs which should be
                sent along with the request as metadata. Normally, each value must be of type `str`,
                but for metadata keys ending with the suffix `-bin`, the corresponding values must
                be of type `bytes`.
        Returns:
            None
        """
        # Create or coerce a protobuf request object.
        # The request isn't a proto-plus wrapped type,
        # so it must be constructed via keyword expansion.
        if isinstance(request, dict):
            request = operations_pb2.CancelOperationRequest(**request)

        # Wrap the RPC method; this adds retry and timeout information,
        # and friendly error handling.
        rpc = self._transport._wrapped_methods[self._transport.cancel_operation]

        # Certain fields should be provided within the metadata header;
        # add these here.
        metadata = tuple(metadata) + (
            gapic_v1.routing_header.to_grpc_metadata(
                (("name", request.name),)),
        )

        # Validate the universe domain.
        self._validate_universe_domain()

        # Send the request.
        rpc(request, retry=retry, timeout=timeout, metadata=metadata,)

    def wait_operation(
        self,
        request: Optional[operations_pb2.WaitOperationRequest] = None,
        *,
        retry: OptionalRetry = gapic_v1.method.DEFAULT,
        timeout: Union[float, object] = gapic_v1.method.DEFAULT,
        metadata: Sequence[Tuple[str, Union[str, bytes]]] = (),
    ) -> operations_pb2.Operation:
        r"""Waits until the specified long-running operation is done or reaches at most
        a specified timeout, returning the latest state.

        If the operation is already done, the latest state is immediately returned.
        If the timeout specified is greater than the default HTTP/RPC timeout, the HTTP/RPC
        timeout is used.  If the server does not support this method, it returns
        `google.rpc.Code.UNIMPLEMENTED`.

        Args:
            request (:class:`~.operations_pb2.WaitOperationRequest`):
                The request object. Request message for
                `WaitOperation` method.
            retry (google.api_core.retry.Retry): Designation of what errors,
                    if any, should be retried.
            timeout (float): The timeout for this request.
            metadata (Sequence[Tuple[str, Union[str, bytes]]]): Key/value pairs which should be
                sent along with the request as metadata. Normally, each value must be of type `str`,
                but for metadata keys ending with the suffix `-bin`, the corresponding values must
                be of type `bytes`.
        Returns:
            ~.operations_pb2.Operation:
                An ``Operation`` object.
        """
        # Create or coerce a protobuf request object.
        # The request isn't a proto-plus wrapped type,
        # so it must be constructed via keyword expansion.
        if isinstance(request, dict):
            request = operations_pb2.WaitOperationRequest(**request)

        # Wrap the RPC method; this adds retry and timeout information,
        # and friendly error handling.
        rpc = self._transport._wrapped_methods[self._transport.wait_operation]

        # Certain fields should be provided within the metadata header;
        # add these here.
        metadata = tuple(metadata) + (
            gapic_v1.routing_header.to_grpc_metadata(
                (("name", request.name),)),
        )

        # Validate the universe domain.
        self._validate_universe_domain()

        # Send the request.
        response = rpc(
            request, retry=retry, timeout=timeout, metadata=metadata,)

        # Done; return the response.
        return response

    def get_location(
        self,
        request: Optional[locations_pb2.GetLocationRequest] = None,
        *,
        retry: OptionalRetry = gapic_v1.method.DEFAULT,
        timeout: Union[float, object] = gapic_v1.method.DEFAULT,
        metadata: Sequence[Tuple[str, Union[str, bytes]]] = (),
    ) -> locations_pb2.Location:
        r"""Gets information about a location.

        Args:
            request (:class:`~.location_pb2.GetLocationRequest`):
                The request object. Request message for
                `GetLocation` method.
            retry (google.api_core.retry.Retry): Designation of what errors,
                 if any, should be retried.
            timeout (float): The timeout for this request.
            metadata (Sequence[Tuple[str, Union[str, bytes]]]): Key/value pairs which should be
                sent along with the request as metadata. Normally, each value must be of type `str`,
                but for metadata keys ending with the suffix `-bin`, the corresponding values must
                be of type `bytes`.
        Returns:
            ~.location_pb2.Location:
                Location object.
        """
        # Create or coerce a protobuf request object.
        # The request isn't a proto-plus wrapped type,
        # so it must be constructed via keyword expansion.
        if isinstance(request, dict):
            request = locations_pb2.GetLocationRequest(**request)

        # Wrap the RPC method; this adds retry and timeout information,
        # and friendly error handling.
        rpc = self._transport._wrapped_methods[self._transport.get_location]

        # Certain fields should be provided within the metadata header;
        # add these here.
        metadata = tuple(metadata) + (
            gapic_v1.routing_header.to_grpc_metadata(
                (("name", request.name),)),
        )

        # Validate the universe domain.
        self._validate_universe_domain()

        # Send the request.
        response = rpc(
            request, retry=retry, timeout=timeout, metadata=metadata,)

        # Done; return the response.
        return response

    def list_locations(
        self,
        request: Optional[locations_pb2.ListLocationsRequest] = None,
        *,
        retry: OptionalRetry = gapic_v1.method.DEFAULT,
        timeout: Union[float, object] = gapic_v1.method.DEFAULT,
        metadata: Sequence[Tuple[str, Union[str, bytes]]] = (),
    ) -> locations_pb2.ListLocationsResponse:
        r"""Lists information about the supported locations for this service.

        Args:
            request (:class:`~.location_pb2.ListLocationsRequest`):
                The request object. Request message for
                `ListLocations` method.
            retry (google.api_core.retry.Retry): Designation of what errors,
                 if any, should be retried.
            timeout (float): The timeout for this request.
            metadata (Sequence[Tuple[str, Union[str, bytes]]]): Key/value pairs which should be
                sent along with the request as metadata. Normally, each value must be of type `str`,
                but for metadata keys ending with the suffix `-bin`, the corresponding values must
                be of type `bytes`.
        Returns:
            ~.location_pb2.ListLocationsResponse:
                Response message for ``ListLocations`` method.
        """
        # Create or coerce a protobuf request object.
        # The request isn't a proto-plus wrapped type,
        # so it must be constructed via keyword expansion.
        if isinstance(request, dict):
            request = locations_pb2.ListLocationsRequest(**request)

        # Wrap the RPC method; this adds retry and timeout information,
        # and friendly error handling.
        rpc = self._transport._wrapped_methods[self._transport.list_locations]

        # Certain fields should be provided within the metadata header;
        # add these here.
        metadata = tuple(metadata) + (
            gapic_v1.routing_header.to_grpc_metadata(
                (("name", request.name),)),
        )

        # Validate the universe domain.
        self._validate_universe_domain()

        # Send the request.
        response = rpc(
            request, retry=retry, timeout=timeout, metadata=metadata,)

        # Done; return the response.
        return response


DEFAULT_CLIENT_INFO = gapic_v1.client_info.ClientInfo(gapic_version=package_version.__version__)


__all__ = (
    "CloudRedisClient",
)<|MERGE_RESOLUTION|>--- conflicted
+++ resolved
@@ -14,11 +14,7 @@
 # limitations under the License.
 #
 from collections import OrderedDict
-<<<<<<< HEAD
-import logging
-=======
 import logging as std_logging
->>>>>>> 1fc665d5
 import os
 import re
 from typing import Dict, Callable, Mapping, MutableMapping, MutableSequence, Optional, Sequence, Tuple, Type, Union, cast
@@ -41,22 +37,13 @@
 except AttributeError:  # pragma: NO COVER
     OptionalRetry = Union[retries.Retry, object, None]  # type: ignore
 
-<<<<<<< HEAD
-try:
-    from google.api_core import client_logging
-=======
 try:  # pragma: NO COVER
     from google.api_core import client_logging  # type: ignore
->>>>>>> 1fc665d5
     CLIENT_LOGGING_SUPPORTED = True
 except ImportError:
     CLIENT_LOGGING_SUPPORTED = False
 
-<<<<<<< HEAD
-_LOGGER = logging.getLogger(__name__)
-=======
 _LOGGER = std_logging.getLogger(__name__)
->>>>>>> 1fc665d5
 
 from google.api_core import operation  # type: ignore
 from google.api_core import operation_async  # type: ignore
@@ -552,11 +539,7 @@
         # Initialize the universe domain validation.
         self._is_universe_domain_valid = False
 
-<<<<<<< HEAD
-        if CLIENT_LOGGING_SUPPORTED:
-=======
         if CLIENT_LOGGING_SUPPORTED:  # pragma: NO COVER
->>>>>>> 1fc665d5
             # Setup logging.
             client_logging.initialize_logging()
 
@@ -635,22 +618,12 @@
             )
 
         if "async" not in str(self._transport):
-<<<<<<< HEAD
-            if CLIENT_LOGGING_SUPPORTED:
-                # TODO: Make this performant when logging is not enabled
-
-                credential_info = None
-                # TODO: Remove this condition once the minimum version of google-auth is 2.35.0
-                if hasattr(self.transport._credentials, "get_cred_info"):
-                    credential_info = self.transport._credentials.get_cred_info()
-=======
             if CLIENT_LOGGING_SUPPORTED and _LOGGER.isEnabledFor(std_logging.DEBUG):  # pragma: NO COVER
 
                 # TODO: Remove this condition once the minimum version of google-auth is 2.35.0
                 credential_info = getattr(self.transport._credentials, "get_cred_info", None)
                 if callable(credential_info):
-                    credential_info = credential_info()
->>>>>>> 1fc665d5
+                    credential_info = credential_info()>>>>>>> initialize-logging
 
                 _LOGGER.debug(
                     "Created client `google.cloud.redis_v1.CloudRedisClient`.",
