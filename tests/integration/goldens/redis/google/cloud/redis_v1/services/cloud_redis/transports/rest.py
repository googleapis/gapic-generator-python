# -*- coding: utf-8 -*-
# Copyright 2024 Google LLC
#
# Licensed under the Apache License, Version 2.0 (the "License");
# you may not use this file except in compliance with the License.
# You may obtain a copy of the License at
#
#     http://www.apache.org/licenses/LICENSE-2.0
#
# Unless required by applicable law or agreed to in writing, software
# distributed under the License is distributed on an "AS IS" BASIS,
# WITHOUT WARRANTIES OR CONDITIONS OF ANY KIND, either express or implied.
# See the License for the specific language governing permissions and
# limitations under the License.
#

from google.auth.transport.requests import AuthorizedSession  # type: ignore
import json  # type: ignore
from google.auth import credentials as ga_credentials  # type: ignore
from google.api_core import exceptions as core_exceptions
from google.api_core import retry as retries
from google.api_core import rest_helpers
from google.api_core import rest_streaming
from google.api_core import gapic_v1

from google.protobuf import json_format
from google.api_core import operations_v1
from google.cloud.location import locations_pb2 # type: ignore

from requests import __version__ as requests_version
import dataclasses
from typing import Any, Callable, Dict, List, Optional, Sequence, Tuple, Union
import warnings

<<<<<<< HEAD
try:
    OptionalRetry = Union[retries.Retry, gapic_v1.method._MethodDefault, None]
except AttributeError:  # pragma: NO COVER
    OptionalRetry = Union[retries.Retry, object, None]  # type: ignore

from .rest_base import _BaseCloudRedisRestTransport

=======
>>>>>>> 28d3ed5e

from google.cloud.redis_v1.types import cloud_redis
from google.longrunning import operations_pb2  # type: ignore


<<<<<<< HEAD
from .base import DEFAULT_CLIENT_INFO as BASE_DEFAULT_CLIENT_INFO
=======
from .rest_base import _BaseCloudRedisRestTransport
from .base import DEFAULT_CLIENT_INFO as BASE_DEFAULT_CLIENT_INFO

try:
    OptionalRetry = Union[retries.Retry, gapic_v1.method._MethodDefault, None]
except AttributeError:  # pragma: NO COVER
    OptionalRetry = Union[retries.Retry, object, None]  # type: ignore
>>>>>>> 28d3ed5e


DEFAULT_CLIENT_INFO = gapic_v1.client_info.ClientInfo(
    gapic_version=BASE_DEFAULT_CLIENT_INFO.gapic_version,
    grpc_version=None,
    rest_version=requests_version,
)


class CloudRedisRestInterceptor:
    """Interceptor for CloudRedis.

    Interceptors are used to manipulate requests, request metadata, and responses
    in arbitrary ways.
    Example use cases include:
    * Logging
    * Verifying requests according to service or custom semantics
    * Stripping extraneous information from responses

    These use cases and more can be enabled by injecting an
    instance of a custom subclass when constructing the CloudRedisRestTransport.

    .. code-block:: python
        class MyCustomCloudRedisInterceptor(CloudRedisRestInterceptor):
            def pre_create_instance(self, request, metadata):
                logging.log(f"Received request: {request}")
                return request, metadata

            def post_create_instance(self, response):
                logging.log(f"Received response: {response}")
                return response

            def pre_delete_instance(self, request, metadata):
                logging.log(f"Received request: {request}")
                return request, metadata

            def post_delete_instance(self, response):
                logging.log(f"Received response: {response}")
                return response

            def pre_export_instance(self, request, metadata):
                logging.log(f"Received request: {request}")
                return request, metadata

            def post_export_instance(self, response):
                logging.log(f"Received response: {response}")
                return response

            def pre_failover_instance(self, request, metadata):
                logging.log(f"Received request: {request}")
                return request, metadata

            def post_failover_instance(self, response):
                logging.log(f"Received response: {response}")
                return response

            def pre_get_instance(self, request, metadata):
                logging.log(f"Received request: {request}")
                return request, metadata

            def post_get_instance(self, response):
                logging.log(f"Received response: {response}")
                return response

            def pre_get_instance_auth_string(self, request, metadata):
                logging.log(f"Received request: {request}")
                return request, metadata

            def post_get_instance_auth_string(self, response):
                logging.log(f"Received response: {response}")
                return response

            def pre_import_instance(self, request, metadata):
                logging.log(f"Received request: {request}")
                return request, metadata

            def post_import_instance(self, response):
                logging.log(f"Received response: {response}")
                return response

            def pre_list_instances(self, request, metadata):
                logging.log(f"Received request: {request}")
                return request, metadata

            def post_list_instances(self, response):
                logging.log(f"Received response: {response}")
                return response

            def pre_reschedule_maintenance(self, request, metadata):
                logging.log(f"Received request: {request}")
                return request, metadata

            def post_reschedule_maintenance(self, response):
                logging.log(f"Received response: {response}")
                return response

            def pre_update_instance(self, request, metadata):
                logging.log(f"Received request: {request}")
                return request, metadata

            def post_update_instance(self, response):
                logging.log(f"Received response: {response}")
                return response

            def pre_upgrade_instance(self, request, metadata):
                logging.log(f"Received request: {request}")
                return request, metadata

            def post_upgrade_instance(self, response):
                logging.log(f"Received response: {response}")
                return response

        transport = CloudRedisRestTransport(interceptor=MyCustomCloudRedisInterceptor())
        client = CloudRedisClient(transport=transport)


    """
    def pre_create_instance(self, request: cloud_redis.CreateInstanceRequest, metadata: Sequence[Tuple[str, str]]) -> Tuple[cloud_redis.CreateInstanceRequest, Sequence[Tuple[str, str]]]:
        """Pre-rpc interceptor for create_instance

        Override in a subclass to manipulate the request or metadata
        before they are sent to the CloudRedis server.
        """
        return request, metadata

    def post_create_instance(self, response: operations_pb2.Operation) -> operations_pb2.Operation:
        """Post-rpc interceptor for create_instance

        Override in a subclass to manipulate the response
        after it is returned by the CloudRedis server but before
        it is returned to user code.
        """
        return response
    def pre_delete_instance(self, request: cloud_redis.DeleteInstanceRequest, metadata: Sequence[Tuple[str, str]]) -> Tuple[cloud_redis.DeleteInstanceRequest, Sequence[Tuple[str, str]]]:
        """Pre-rpc interceptor for delete_instance

        Override in a subclass to manipulate the request or metadata
        before they are sent to the CloudRedis server.
        """
        return request, metadata

    def post_delete_instance(self, response: operations_pb2.Operation) -> operations_pb2.Operation:
        """Post-rpc interceptor for delete_instance

        Override in a subclass to manipulate the response
        after it is returned by the CloudRedis server but before
        it is returned to user code.
        """
        return response
    def pre_export_instance(self, request: cloud_redis.ExportInstanceRequest, metadata: Sequence[Tuple[str, str]]) -> Tuple[cloud_redis.ExportInstanceRequest, Sequence[Tuple[str, str]]]:
        """Pre-rpc interceptor for export_instance

        Override in a subclass to manipulate the request or metadata
        before they are sent to the CloudRedis server.
        """
        return request, metadata

    def post_export_instance(self, response: operations_pb2.Operation) -> operations_pb2.Operation:
        """Post-rpc interceptor for export_instance

        Override in a subclass to manipulate the response
        after it is returned by the CloudRedis server but before
        it is returned to user code.
        """
        return response
    def pre_failover_instance(self, request: cloud_redis.FailoverInstanceRequest, metadata: Sequence[Tuple[str, str]]) -> Tuple[cloud_redis.FailoverInstanceRequest, Sequence[Tuple[str, str]]]:
        """Pre-rpc interceptor for failover_instance

        Override in a subclass to manipulate the request or metadata
        before they are sent to the CloudRedis server.
        """
        return request, metadata

    def post_failover_instance(self, response: operations_pb2.Operation) -> operations_pb2.Operation:
        """Post-rpc interceptor for failover_instance

        Override in a subclass to manipulate the response
        after it is returned by the CloudRedis server but before
        it is returned to user code.
        """
        return response
    def pre_get_instance(self, request: cloud_redis.GetInstanceRequest, metadata: Sequence[Tuple[str, str]]) -> Tuple[cloud_redis.GetInstanceRequest, Sequence[Tuple[str, str]]]:
        """Pre-rpc interceptor for get_instance

        Override in a subclass to manipulate the request or metadata
        before they are sent to the CloudRedis server.
        """
        return request, metadata

    def post_get_instance(self, response: cloud_redis.Instance) -> cloud_redis.Instance:
        """Post-rpc interceptor for get_instance

        Override in a subclass to manipulate the response
        after it is returned by the CloudRedis server but before
        it is returned to user code.
        """
        return response
    def pre_get_instance_auth_string(self, request: cloud_redis.GetInstanceAuthStringRequest, metadata: Sequence[Tuple[str, str]]) -> Tuple[cloud_redis.GetInstanceAuthStringRequest, Sequence[Tuple[str, str]]]:
        """Pre-rpc interceptor for get_instance_auth_string

        Override in a subclass to manipulate the request or metadata
        before they are sent to the CloudRedis server.
        """
        return request, metadata

    def post_get_instance_auth_string(self, response: cloud_redis.InstanceAuthString) -> cloud_redis.InstanceAuthString:
        """Post-rpc interceptor for get_instance_auth_string

        Override in a subclass to manipulate the response
        after it is returned by the CloudRedis server but before
        it is returned to user code.
        """
        return response
    def pre_import_instance(self, request: cloud_redis.ImportInstanceRequest, metadata: Sequence[Tuple[str, str]]) -> Tuple[cloud_redis.ImportInstanceRequest, Sequence[Tuple[str, str]]]:
        """Pre-rpc interceptor for import_instance

        Override in a subclass to manipulate the request or metadata
        before they are sent to the CloudRedis server.
        """
        return request, metadata

    def post_import_instance(self, response: operations_pb2.Operation) -> operations_pb2.Operation:
        """Post-rpc interceptor for import_instance

        Override in a subclass to manipulate the response
        after it is returned by the CloudRedis server but before
        it is returned to user code.
        """
        return response
    def pre_list_instances(self, request: cloud_redis.ListInstancesRequest, metadata: Sequence[Tuple[str, str]]) -> Tuple[cloud_redis.ListInstancesRequest, Sequence[Tuple[str, str]]]:
        """Pre-rpc interceptor for list_instances

        Override in a subclass to manipulate the request or metadata
        before they are sent to the CloudRedis server.
        """
        return request, metadata

    def post_list_instances(self, response: cloud_redis.ListInstancesResponse) -> cloud_redis.ListInstancesResponse:
        """Post-rpc interceptor for list_instances

        Override in a subclass to manipulate the response
        after it is returned by the CloudRedis server but before
        it is returned to user code.
        """
        return response
    def pre_reschedule_maintenance(self, request: cloud_redis.RescheduleMaintenanceRequest, metadata: Sequence[Tuple[str, str]]) -> Tuple[cloud_redis.RescheduleMaintenanceRequest, Sequence[Tuple[str, str]]]:
        """Pre-rpc interceptor for reschedule_maintenance

        Override in a subclass to manipulate the request or metadata
        before they are sent to the CloudRedis server.
        """
        return request, metadata

    def post_reschedule_maintenance(self, response: operations_pb2.Operation) -> operations_pb2.Operation:
        """Post-rpc interceptor for reschedule_maintenance

        Override in a subclass to manipulate the response
        after it is returned by the CloudRedis server but before
        it is returned to user code.
        """
        return response
    def pre_update_instance(self, request: cloud_redis.UpdateInstanceRequest, metadata: Sequence[Tuple[str, str]]) -> Tuple[cloud_redis.UpdateInstanceRequest, Sequence[Tuple[str, str]]]:
        """Pre-rpc interceptor for update_instance

        Override in a subclass to manipulate the request or metadata
        before they are sent to the CloudRedis server.
        """
        return request, metadata

    def post_update_instance(self, response: operations_pb2.Operation) -> operations_pb2.Operation:
        """Post-rpc interceptor for update_instance

        Override in a subclass to manipulate the response
        after it is returned by the CloudRedis server but before
        it is returned to user code.
        """
        return response
    def pre_upgrade_instance(self, request: cloud_redis.UpgradeInstanceRequest, metadata: Sequence[Tuple[str, str]]) -> Tuple[cloud_redis.UpgradeInstanceRequest, Sequence[Tuple[str, str]]]:
        """Pre-rpc interceptor for upgrade_instance

        Override in a subclass to manipulate the request or metadata
        before they are sent to the CloudRedis server.
        """
        return request, metadata

    def post_upgrade_instance(self, response: operations_pb2.Operation) -> operations_pb2.Operation:
        """Post-rpc interceptor for upgrade_instance

        Override in a subclass to manipulate the response
        after it is returned by the CloudRedis server but before
        it is returned to user code.
        """
        return response

    def pre_get_location(
        self, request: locations_pb2.GetLocationRequest, metadata: Sequence[Tuple[str, str]]
    ) -> Tuple[locations_pb2.GetLocationRequest, Sequence[Tuple[str, str]]]:
        """Pre-rpc interceptor for get_location

        Override in a subclass to manipulate the request or metadata
        before they are sent to the CloudRedis server.
        """
        return request, metadata

    def post_get_location(
        self, response: locations_pb2.Location
    ) -> locations_pb2.Location:
        """Post-rpc interceptor for get_location

        Override in a subclass to manipulate the response
        after it is returned by the CloudRedis server but before
        it is returned to user code.
        """
        return response
    def pre_list_locations(
        self, request: locations_pb2.ListLocationsRequest, metadata: Sequence[Tuple[str, str]]
    ) -> Tuple[locations_pb2.ListLocationsRequest, Sequence[Tuple[str, str]]]:
        """Pre-rpc interceptor for list_locations

        Override in a subclass to manipulate the request or metadata
        before they are sent to the CloudRedis server.
        """
        return request, metadata

    def post_list_locations(
        self, response: locations_pb2.ListLocationsResponse
    ) -> locations_pb2.ListLocationsResponse:
        """Post-rpc interceptor for list_locations

        Override in a subclass to manipulate the response
        after it is returned by the CloudRedis server but before
        it is returned to user code.
        """
        return response
    def pre_cancel_operation(
        self, request: operations_pb2.CancelOperationRequest, metadata: Sequence[Tuple[str, str]]
    ) -> Tuple[operations_pb2.CancelOperationRequest, Sequence[Tuple[str, str]]]:
        """Pre-rpc interceptor for cancel_operation

        Override in a subclass to manipulate the request or metadata
        before they are sent to the CloudRedis server.
        """
        return request, metadata

    def post_cancel_operation(
        self, response: None
    ) -> None:
        """Post-rpc interceptor for cancel_operation

        Override in a subclass to manipulate the response
        after it is returned by the CloudRedis server but before
        it is returned to user code.
        """
        return response
    def pre_delete_operation(
        self, request: operations_pb2.DeleteOperationRequest, metadata: Sequence[Tuple[str, str]]
    ) -> Tuple[operations_pb2.DeleteOperationRequest, Sequence[Tuple[str, str]]]:
        """Pre-rpc interceptor for delete_operation

        Override in a subclass to manipulate the request or metadata
        before they are sent to the CloudRedis server.
        """
        return request, metadata

    def post_delete_operation(
        self, response: None
    ) -> None:
        """Post-rpc interceptor for delete_operation

        Override in a subclass to manipulate the response
        after it is returned by the CloudRedis server but before
        it is returned to user code.
        """
        return response
    def pre_get_operation(
        self, request: operations_pb2.GetOperationRequest, metadata: Sequence[Tuple[str, str]]
    ) -> Tuple[operations_pb2.GetOperationRequest, Sequence[Tuple[str, str]]]:
        """Pre-rpc interceptor for get_operation

        Override in a subclass to manipulate the request or metadata
        before they are sent to the CloudRedis server.
        """
        return request, metadata

    def post_get_operation(
        self, response: operations_pb2.Operation
    ) -> operations_pb2.Operation:
        """Post-rpc interceptor for get_operation

        Override in a subclass to manipulate the response
        after it is returned by the CloudRedis server but before
        it is returned to user code.
        """
        return response
    def pre_list_operations(
        self, request: operations_pb2.ListOperationsRequest, metadata: Sequence[Tuple[str, str]]
    ) -> Tuple[operations_pb2.ListOperationsRequest, Sequence[Tuple[str, str]]]:
        """Pre-rpc interceptor for list_operations

        Override in a subclass to manipulate the request or metadata
        before they are sent to the CloudRedis server.
        """
        return request, metadata

    def post_list_operations(
        self, response: operations_pb2.ListOperationsResponse
    ) -> operations_pb2.ListOperationsResponse:
        """Post-rpc interceptor for list_operations

        Override in a subclass to manipulate the response
        after it is returned by the CloudRedis server but before
        it is returned to user code.
        """
        return response


@dataclasses.dataclass
class CloudRedisRestStub:
    _session: AuthorizedSession
    _host: str
    _interceptor: CloudRedisRestInterceptor


class CloudRedisRestTransport(_BaseCloudRedisRestTransport):
<<<<<<< HEAD
    """REST backend transport for CloudRedis.
=======
    """REST backend synchronous transport for CloudRedis.
>>>>>>> 28d3ed5e

    Configures and manages Cloud Memorystore for Redis instances

    Google Cloud Memorystore for Redis v1

    The ``redis.googleapis.com`` service implements the Google Cloud
    Memorystore for Redis API and defines the following resource model
    for managing Redis instances:

    -  The service works with a collection of cloud projects, named:
       ``/projects/*``
    -  Each project has a collection of available locations, named:
       ``/locations/*``
    -  Each location has a collection of Redis instances, named:
       ``/instances/*``
    -  As such, Redis instances are resources of the form:
       ``/projects/{project_id}/locations/{location_id}/instances/{instance_id}``

    Note that location_id must be referring to a GCP ``region``; for
    example:

    -  ``projects/redpepper-1290/locations/us-central1/instances/my-redis``

    This class defines the same methods as the primary client, so the
    primary client can load the underlying transport implementation
    and call it.

    It sends JSON representations of protocol buffers over HTTP/1.1
    """

    def __init__(self, *,
            host: str = 'redis.googleapis.com',
            credentials: Optional[ga_credentials.Credentials] = None,
            credentials_file: Optional[str] = None,
            scopes: Optional[Sequence[str]] = None,
            client_cert_source_for_mtls: Optional[Callable[[
                ], Tuple[bytes, bytes]]] = None,
            quota_project_id: Optional[str] = None,
            client_info: gapic_v1.client_info.ClientInfo = DEFAULT_CLIENT_INFO,
            always_use_jwt_access: Optional[bool] = False,
            url_scheme: str = 'https',
            interceptor: Optional[CloudRedisRestInterceptor] = None,
            api_audience: Optional[str] = None,
            ) -> None:
        """Instantiate the transport.

       NOTE: This REST transport functionality is currently in a beta
       state (preview). We welcome your feedback via a GitHub issue in
       this library's repository. Thank you!

        Args:
            host (Optional[str]):
                 The hostname to connect to (default: 'redis.googleapis.com').
            credentials (Optional[google.auth.credentials.Credentials]): The
                authorization credentials to attach to requests. These
                credentials identify the application to the service; if none
                are specified, the client will attempt to ascertain the
                credentials from the environment.

            credentials_file (Optional[str]): A file with credentials that can
                be loaded with :func:`google.auth.load_credentials_from_file`.
                This argument is ignored if ``channel`` is provided.
            scopes (Optional(Sequence[str])): A list of scopes. This argument is
                ignored if ``channel`` is provided.
            client_cert_source_for_mtls (Callable[[], Tuple[bytes, bytes]]): Client
                certificate to configure mutual TLS HTTP channel. It is ignored
                if ``channel`` is provided.
            quota_project_id (Optional[str]): An optional project to use for billing
                and quota.
            client_info (google.api_core.gapic_v1.client_info.ClientInfo):
                The client info used to send a user-agent string along with
                API requests. If ``None``, then default info will be used.
                Generally, you only need to set this if you are developing
                your own client library.
            always_use_jwt_access (Optional[bool]): Whether self signed JWT should
                be used for service account credentials.
            url_scheme: the protocol scheme for the API endpoint.  Normally
                "https", but for testing or local servers,
                "http" can be specified.
        """
        # Run the base constructor
        # TODO(yon-mg): resolve other ctor params i.e. scopes, quota, etc.
        # TODO: When custom host (api_endpoint) is set, `scopes` must *also* be set on the
        # credentials object
        super().__init__(
            host=host,
            credentials=credentials,
            client_info=client_info,
            always_use_jwt_access=always_use_jwt_access,
            url_scheme=url_scheme,
            api_audience=api_audience
        )
        self._session = AuthorizedSession(
            self._credentials, default_host=self.DEFAULT_HOST)
        self._operations_client: Optional[operations_v1.AbstractOperationsClient] = None
        if client_cert_source_for_mtls:
            self._session.configure_mtls_channel(client_cert_source_for_mtls)
        self._interceptor = interceptor or CloudRedisRestInterceptor()
        self._prep_wrapped_messages(client_info)

    @property
    def operations_client(self) -> operations_v1.AbstractOperationsClient:
        """Create the client designed to process long-running operations.

        This property caches on the instance; repeated calls return the same
        client.
        """
        # Only create a new client if we do not already have one.
        if self._operations_client is None:
            http_options: Dict[str, List[Dict[str, str]]] = {
                'google.longrunning.Operations.CancelOperation': [
                    {
                        'method': 'post',
                        'uri': '/v1/{name=projects/*/locations/*/operations/*}:cancel',
                    },
                ],
                'google.longrunning.Operations.DeleteOperation': [
                    {
                        'method': 'delete',
                        'uri': '/v1/{name=projects/*/locations/*/operations/*}',
                    },
                ],
                'google.longrunning.Operations.GetOperation': [
                    {
                        'method': 'get',
                        'uri': '/v1/{name=projects/*/locations/*/operations/*}',
                    },
                ],
                'google.longrunning.Operations.ListOperations': [
                    {
                        'method': 'get',
                        'uri': '/v1/{name=projects/*/locations/*}/operations',
                    },
                ],
            }

            rest_transport = operations_v1.OperationsRestTransport(
                    host=self._host,
                    # use the credentials which are saved
                    credentials=self._credentials,
                    scopes=self._scopes,
                    http_options=http_options,
                    path_prefix="v1")

            self._operations_client = operations_v1.AbstractOperationsClient(transport=rest_transport)

        # Return the client from cache.
        return self._operations_client

    class _CreateInstance(_BaseCloudRedisRestTransport._BaseCreateInstance, CloudRedisRestStub):
<<<<<<< HEAD
=======
        def __hash__(self):
            return hash("CloudRedisRestTransport.CreateInstance")
>>>>>>> 28d3ed5e

        @staticmethod
        def _get_response(
            host,
            metadata,
            query_params,
            session,
            timeout,
            transcoded_request,
            body=None):

            uri = transcoded_request['uri']
            method = transcoded_request['method']
            headers = dict(metadata)
            headers['Content-Type'] = 'application/json'
            response = getattr(session, method)(
                "{host}{uri}".format(host=host, uri=uri),
                timeout=timeout,
                headers=headers,
                params=rest_helpers.flatten_query_params(query_params, strict=True),
                data=body,
                )
            return response

        def __call__(self,
                request: cloud_redis.CreateInstanceRequest, *,
                retry: OptionalRetry=gapic_v1.method.DEFAULT,
                timeout: Optional[float]=None,
                metadata: Sequence[Tuple[str, str]]=(),
                ) -> operations_pb2.Operation:
            r"""Call the create instance method over HTTP.

            Args:
                request (~.cloud_redis.CreateInstanceRequest):
                    The request object. Request for
                [CreateInstance][google.cloud.redis.v1.CloudRedis.CreateInstance].
                retry (google.api_core.retry.Retry): Designation of what errors, if any,
                    should be retried.
                timeout (float): The timeout for this request.
                metadata (Sequence[Tuple[str, str]]): Strings which should be
                    sent along with the request as metadata.

            Returns:
                ~.operations_pb2.Operation:
                    This resource represents a
                long-running operation that is the
                result of a network API call.

            """

            http_options = _BaseCloudRedisRestTransport._BaseCreateInstance._get_http_options()
            request, metadata = self._interceptor.pre_create_instance(request, metadata)
            transcoded_request = _BaseCloudRedisRestTransport._BaseCreateInstance._get_transcoded_request(http_options, request)

            body = _BaseCloudRedisRestTransport._BaseCreateInstance._get_request_body_json(transcoded_request)

            # Jsonify the query params
            query_params = _BaseCloudRedisRestTransport._BaseCreateInstance._get_query_params_json(transcoded_request)

            # Send the request
            response = CloudRedisRestTransport._CreateInstance._get_response(self._host, metadata, query_params, self._session, timeout, transcoded_request, body)

            # In case of error, raise the appropriate core_exceptions.GoogleAPICallError exception
            # subclass.
            if response.status_code >= 400:
                raise core_exceptions.from_http_response(response)

            # Return the response
            resp = operations_pb2.Operation()
            json_format.Parse(response.content, resp, ignore_unknown_fields=True)
            resp = self._interceptor.post_create_instance(resp)
            return resp

    class _DeleteInstance(_BaseCloudRedisRestTransport._BaseDeleteInstance, CloudRedisRestStub):
<<<<<<< HEAD

        @staticmethod
        def _get_response(
            host,
            metadata,
            query_params,
            session,
            timeout,
            transcoded_request,
            body=None):

=======
        def __hash__(self):
            return hash("CloudRedisRestTransport.DeleteInstance")

        @staticmethod
        def _get_response(
            host,
            metadata,
            query_params,
            session,
            timeout,
            transcoded_request,
            body=None):

>>>>>>> 28d3ed5e
            uri = transcoded_request['uri']
            method = transcoded_request['method']
            headers = dict(metadata)
            headers['Content-Type'] = 'application/json'
            response = getattr(session, method)(
                "{host}{uri}".format(host=host, uri=uri),
                timeout=timeout,
                headers=headers,
                params=rest_helpers.flatten_query_params(query_params, strict=True),
                )
            return response

        def __call__(self,
                request: cloud_redis.DeleteInstanceRequest, *,
                retry: OptionalRetry=gapic_v1.method.DEFAULT,
                timeout: Optional[float]=None,
                metadata: Sequence[Tuple[str, str]]=(),
                ) -> operations_pb2.Operation:
            r"""Call the delete instance method over HTTP.

            Args:
                request (~.cloud_redis.DeleteInstanceRequest):
                    The request object. Request for
                [DeleteInstance][google.cloud.redis.v1.CloudRedis.DeleteInstance].
                retry (google.api_core.retry.Retry): Designation of what errors, if any,
                    should be retried.
                timeout (float): The timeout for this request.
                metadata (Sequence[Tuple[str, str]]): Strings which should be
                    sent along with the request as metadata.

            Returns:
                ~.operations_pb2.Operation:
                    This resource represents a
                long-running operation that is the
                result of a network API call.

            """

            http_options = _BaseCloudRedisRestTransport._BaseDeleteInstance._get_http_options()
            request, metadata = self._interceptor.pre_delete_instance(request, metadata)
            transcoded_request = _BaseCloudRedisRestTransport._BaseDeleteInstance._get_transcoded_request(http_options, request)

            # Jsonify the query params
            query_params = _BaseCloudRedisRestTransport._BaseDeleteInstance._get_query_params_json(transcoded_request)

            # Send the request
            response = CloudRedisRestTransport._DeleteInstance._get_response(self._host, metadata, query_params, self._session, timeout, transcoded_request)

            # In case of error, raise the appropriate core_exceptions.GoogleAPICallError exception
            # subclass.
            if response.status_code >= 400:
                raise core_exceptions.from_http_response(response)

            # Return the response
            resp = operations_pb2.Operation()
            json_format.Parse(response.content, resp, ignore_unknown_fields=True)
            resp = self._interceptor.post_delete_instance(resp)
            return resp

    class _ExportInstance(_BaseCloudRedisRestTransport._BaseExportInstance, CloudRedisRestStub):
<<<<<<< HEAD

        @staticmethod
        def _get_response(
            host,
            metadata,
            query_params,
            session,
            timeout,
            transcoded_request,
            body=None):

=======
        def __hash__(self):
            return hash("CloudRedisRestTransport.ExportInstance")

        @staticmethod
        def _get_response(
            host,
            metadata,
            query_params,
            session,
            timeout,
            transcoded_request,
            body=None):

>>>>>>> 28d3ed5e
            uri = transcoded_request['uri']
            method = transcoded_request['method']
            headers = dict(metadata)
            headers['Content-Type'] = 'application/json'
            response = getattr(session, method)(
                "{host}{uri}".format(host=host, uri=uri),
                timeout=timeout,
                headers=headers,
                params=rest_helpers.flatten_query_params(query_params, strict=True),
                data=body,
                )
            return response

        def __call__(self,
                request: cloud_redis.ExportInstanceRequest, *,
                retry: OptionalRetry=gapic_v1.method.DEFAULT,
                timeout: Optional[float]=None,
                metadata: Sequence[Tuple[str, str]]=(),
                ) -> operations_pb2.Operation:
            r"""Call the export instance method over HTTP.

            Args:
                request (~.cloud_redis.ExportInstanceRequest):
                    The request object. Request for
                [Export][google.cloud.redis.v1.CloudRedis.ExportInstance].
                retry (google.api_core.retry.Retry): Designation of what errors, if any,
                    should be retried.
                timeout (float): The timeout for this request.
                metadata (Sequence[Tuple[str, str]]): Strings which should be
                    sent along with the request as metadata.

            Returns:
                ~.operations_pb2.Operation:
                    This resource represents a
                long-running operation that is the
                result of a network API call.

            """

            http_options = _BaseCloudRedisRestTransport._BaseExportInstance._get_http_options()
            request, metadata = self._interceptor.pre_export_instance(request, metadata)
            transcoded_request = _BaseCloudRedisRestTransport._BaseExportInstance._get_transcoded_request(http_options, request)

            body = _BaseCloudRedisRestTransport._BaseExportInstance._get_request_body_json(transcoded_request)

            # Jsonify the query params
            query_params = _BaseCloudRedisRestTransport._BaseExportInstance._get_query_params_json(transcoded_request)

            # Send the request
            response = CloudRedisRestTransport._ExportInstance._get_response(self._host, metadata, query_params, self._session, timeout, transcoded_request, body)

            # In case of error, raise the appropriate core_exceptions.GoogleAPICallError exception
            # subclass.
            if response.status_code >= 400:
                raise core_exceptions.from_http_response(response)

            # Return the response
            resp = operations_pb2.Operation()
            json_format.Parse(response.content, resp, ignore_unknown_fields=True)
            resp = self._interceptor.post_export_instance(resp)
            return resp

    class _FailoverInstance(_BaseCloudRedisRestTransport._BaseFailoverInstance, CloudRedisRestStub):
<<<<<<< HEAD

        @staticmethod
        def _get_response(
            host,
            metadata,
            query_params,
            session,
            timeout,
            transcoded_request,
            body=None):

=======
        def __hash__(self):
            return hash("CloudRedisRestTransport.FailoverInstance")

        @staticmethod
        def _get_response(
            host,
            metadata,
            query_params,
            session,
            timeout,
            transcoded_request,
            body=None):

>>>>>>> 28d3ed5e
            uri = transcoded_request['uri']
            method = transcoded_request['method']
            headers = dict(metadata)
            headers['Content-Type'] = 'application/json'
            response = getattr(session, method)(
                "{host}{uri}".format(host=host, uri=uri),
                timeout=timeout,
                headers=headers,
                params=rest_helpers.flatten_query_params(query_params, strict=True),
                data=body,
                )
            return response

        def __call__(self,
                request: cloud_redis.FailoverInstanceRequest, *,
                retry: OptionalRetry=gapic_v1.method.DEFAULT,
                timeout: Optional[float]=None,
                metadata: Sequence[Tuple[str, str]]=(),
                ) -> operations_pb2.Operation:
            r"""Call the failover instance method over HTTP.

            Args:
                request (~.cloud_redis.FailoverInstanceRequest):
                    The request object. Request for
                [Failover][google.cloud.redis.v1.CloudRedis.FailoverInstance].
                retry (google.api_core.retry.Retry): Designation of what errors, if any,
                    should be retried.
                timeout (float): The timeout for this request.
                metadata (Sequence[Tuple[str, str]]): Strings which should be
                    sent along with the request as metadata.

            Returns:
                ~.operations_pb2.Operation:
                    This resource represents a
                long-running operation that is the
                result of a network API call.

            """

            http_options = _BaseCloudRedisRestTransport._BaseFailoverInstance._get_http_options()
            request, metadata = self._interceptor.pre_failover_instance(request, metadata)
            transcoded_request = _BaseCloudRedisRestTransport._BaseFailoverInstance._get_transcoded_request(http_options, request)

            body = _BaseCloudRedisRestTransport._BaseFailoverInstance._get_request_body_json(transcoded_request)

            # Jsonify the query params
            query_params = _BaseCloudRedisRestTransport._BaseFailoverInstance._get_query_params_json(transcoded_request)

            # Send the request
            response = CloudRedisRestTransport._FailoverInstance._get_response(self._host, metadata, query_params, self._session, timeout, transcoded_request, body)

            # In case of error, raise the appropriate core_exceptions.GoogleAPICallError exception
            # subclass.
            if response.status_code >= 400:
                raise core_exceptions.from_http_response(response)

            # Return the response
            resp = operations_pb2.Operation()
            json_format.Parse(response.content, resp, ignore_unknown_fields=True)
            resp = self._interceptor.post_failover_instance(resp)
            return resp

    class _GetInstance(_BaseCloudRedisRestTransport._BaseGetInstance, CloudRedisRestStub):
<<<<<<< HEAD
=======
        def __hash__(self):
            return hash("CloudRedisRestTransport.GetInstance")
>>>>>>> 28d3ed5e

        @staticmethod
        def _get_response(
            host,
            metadata,
            query_params,
            session,
            timeout,
            transcoded_request,
            body=None):

            uri = transcoded_request['uri']
            method = transcoded_request['method']
            headers = dict(metadata)
            headers['Content-Type'] = 'application/json'
            response = getattr(session, method)(
                "{host}{uri}".format(host=host, uri=uri),
                timeout=timeout,
                headers=headers,
                params=rest_helpers.flatten_query_params(query_params, strict=True),
                )
            return response

        def __call__(self,
                request: cloud_redis.GetInstanceRequest, *,
                retry: OptionalRetry=gapic_v1.method.DEFAULT,
                timeout: Optional[float]=None,
                metadata: Sequence[Tuple[str, str]]=(),
                ) -> cloud_redis.Instance:
            r"""Call the get instance method over HTTP.

            Args:
                request (~.cloud_redis.GetInstanceRequest):
                    The request object. Request for
                [GetInstance][google.cloud.redis.v1.CloudRedis.GetInstance].
                retry (google.api_core.retry.Retry): Designation of what errors, if any,
                    should be retried.
                timeout (float): The timeout for this request.
                metadata (Sequence[Tuple[str, str]]): Strings which should be
                    sent along with the request as metadata.

            Returns:
                ~.cloud_redis.Instance:
                    A Memorystore for Redis instance.
            """

            http_options = _BaseCloudRedisRestTransport._BaseGetInstance._get_http_options()
            request, metadata = self._interceptor.pre_get_instance(request, metadata)
            transcoded_request = _BaseCloudRedisRestTransport._BaseGetInstance._get_transcoded_request(http_options, request)

            # Jsonify the query params
            query_params = _BaseCloudRedisRestTransport._BaseGetInstance._get_query_params_json(transcoded_request)

            # Send the request
            response = CloudRedisRestTransport._GetInstance._get_response(self._host, metadata, query_params, self._session, timeout, transcoded_request)

            # In case of error, raise the appropriate core_exceptions.GoogleAPICallError exception
            # subclass.
            if response.status_code >= 400:
                raise core_exceptions.from_http_response(response)

            # Return the response
            resp = cloud_redis.Instance()
            pb_resp = cloud_redis.Instance.pb(resp)

            json_format.Parse(response.content, pb_resp, ignore_unknown_fields=True)
            resp = self._interceptor.post_get_instance(resp)
            return resp

    class _GetInstanceAuthString(_BaseCloudRedisRestTransport._BaseGetInstanceAuthString, CloudRedisRestStub):
<<<<<<< HEAD
=======
        def __hash__(self):
            return hash("CloudRedisRestTransport.GetInstanceAuthString")
>>>>>>> 28d3ed5e

        @staticmethod
        def _get_response(
            host,
            metadata,
            query_params,
            session,
            timeout,
            transcoded_request,
            body=None):

            uri = transcoded_request['uri']
            method = transcoded_request['method']
            headers = dict(metadata)
            headers['Content-Type'] = 'application/json'
            response = getattr(session, method)(
                "{host}{uri}".format(host=host, uri=uri),
                timeout=timeout,
                headers=headers,
                params=rest_helpers.flatten_query_params(query_params, strict=True),
                )
            return response

        def __call__(self,
                request: cloud_redis.GetInstanceAuthStringRequest, *,
                retry: OptionalRetry=gapic_v1.method.DEFAULT,
                timeout: Optional[float]=None,
                metadata: Sequence[Tuple[str, str]]=(),
                ) -> cloud_redis.InstanceAuthString:
            r"""Call the get instance auth string method over HTTP.

            Args:
                request (~.cloud_redis.GetInstanceAuthStringRequest):
                    The request object. Request for
                [GetInstanceAuthString][google.cloud.redis.v1.CloudRedis.GetInstanceAuthString].
                retry (google.api_core.retry.Retry): Designation of what errors, if any,
                    should be retried.
                timeout (float): The timeout for this request.
                metadata (Sequence[Tuple[str, str]]): Strings which should be
                    sent along with the request as metadata.

            Returns:
                ~.cloud_redis.InstanceAuthString:
                    Instance AUTH string details.
            """

            http_options = _BaseCloudRedisRestTransport._BaseGetInstanceAuthString._get_http_options()
            request, metadata = self._interceptor.pre_get_instance_auth_string(request, metadata)
            transcoded_request = _BaseCloudRedisRestTransport._BaseGetInstanceAuthString._get_transcoded_request(http_options, request)

            # Jsonify the query params
            query_params = _BaseCloudRedisRestTransport._BaseGetInstanceAuthString._get_query_params_json(transcoded_request)

            # Send the request
            response = CloudRedisRestTransport._GetInstanceAuthString._get_response(self._host, metadata, query_params, self._session, timeout, transcoded_request)

            # In case of error, raise the appropriate core_exceptions.GoogleAPICallError exception
            # subclass.
            if response.status_code >= 400:
                raise core_exceptions.from_http_response(response)

            # Return the response
            resp = cloud_redis.InstanceAuthString()
            pb_resp = cloud_redis.InstanceAuthString.pb(resp)

            json_format.Parse(response.content, pb_resp, ignore_unknown_fields=True)
            resp = self._interceptor.post_get_instance_auth_string(resp)
            return resp

    class _ImportInstance(_BaseCloudRedisRestTransport._BaseImportInstance, CloudRedisRestStub):
<<<<<<< HEAD
=======
        def __hash__(self):
            return hash("CloudRedisRestTransport.ImportInstance")
>>>>>>> 28d3ed5e

        @staticmethod
        def _get_response(
            host,
            metadata,
            query_params,
            session,
            timeout,
            transcoded_request,
            body=None):

            uri = transcoded_request['uri']
            method = transcoded_request['method']
            headers = dict(metadata)
            headers['Content-Type'] = 'application/json'
            response = getattr(session, method)(
                "{host}{uri}".format(host=host, uri=uri),
                timeout=timeout,
                headers=headers,
                params=rest_helpers.flatten_query_params(query_params, strict=True),
                data=body,
                )
            return response

        def __call__(self,
                request: cloud_redis.ImportInstanceRequest, *,
                retry: OptionalRetry=gapic_v1.method.DEFAULT,
                timeout: Optional[float]=None,
                metadata: Sequence[Tuple[str, str]]=(),
                ) -> operations_pb2.Operation:
            r"""Call the import instance method over HTTP.

            Args:
                request (~.cloud_redis.ImportInstanceRequest):
                    The request object. Request for
                [Import][google.cloud.redis.v1.CloudRedis.ImportInstance].
                retry (google.api_core.retry.Retry): Designation of what errors, if any,
                    should be retried.
                timeout (float): The timeout for this request.
                metadata (Sequence[Tuple[str, str]]): Strings which should be
                    sent along with the request as metadata.

            Returns:
                ~.operations_pb2.Operation:
                    This resource represents a
                long-running operation that is the
                result of a network API call.

            """

            http_options = _BaseCloudRedisRestTransport._BaseImportInstance._get_http_options()
            request, metadata = self._interceptor.pre_import_instance(request, metadata)
            transcoded_request = _BaseCloudRedisRestTransport._BaseImportInstance._get_transcoded_request(http_options, request)

            body = _BaseCloudRedisRestTransport._BaseImportInstance._get_request_body_json(transcoded_request)

            # Jsonify the query params
            query_params = _BaseCloudRedisRestTransport._BaseImportInstance._get_query_params_json(transcoded_request)

            # Send the request
            response = CloudRedisRestTransport._ImportInstance._get_response(self._host, metadata, query_params, self._session, timeout, transcoded_request, body)

            # In case of error, raise the appropriate core_exceptions.GoogleAPICallError exception
            # subclass.
            if response.status_code >= 400:
                raise core_exceptions.from_http_response(response)

            # Return the response
            resp = operations_pb2.Operation()
            json_format.Parse(response.content, resp, ignore_unknown_fields=True)
            resp = self._interceptor.post_import_instance(resp)
            return resp

    class _ListInstances(_BaseCloudRedisRestTransport._BaseListInstances, CloudRedisRestStub):
<<<<<<< HEAD

        @staticmethod
        def _get_response(
            host,
            metadata,
            query_params,
            session,
            timeout,
            transcoded_request,
            body=None):

=======
        def __hash__(self):
            return hash("CloudRedisRestTransport.ListInstances")

        @staticmethod
        def _get_response(
            host,
            metadata,
            query_params,
            session,
            timeout,
            transcoded_request,
            body=None):

>>>>>>> 28d3ed5e
            uri = transcoded_request['uri']
            method = transcoded_request['method']
            headers = dict(metadata)
            headers['Content-Type'] = 'application/json'
            response = getattr(session, method)(
                "{host}{uri}".format(host=host, uri=uri),
                timeout=timeout,
                headers=headers,
                params=rest_helpers.flatten_query_params(query_params, strict=True),
                )
            return response

        def __call__(self,
                request: cloud_redis.ListInstancesRequest, *,
                retry: OptionalRetry=gapic_v1.method.DEFAULT,
                timeout: Optional[float]=None,
                metadata: Sequence[Tuple[str, str]]=(),
                ) -> cloud_redis.ListInstancesResponse:
            r"""Call the list instances method over HTTP.

            Args:
                request (~.cloud_redis.ListInstancesRequest):
                    The request object. Request for
                [ListInstances][google.cloud.redis.v1.CloudRedis.ListInstances].
                retry (google.api_core.retry.Retry): Designation of what errors, if any,
                    should be retried.
                timeout (float): The timeout for this request.
                metadata (Sequence[Tuple[str, str]]): Strings which should be
                    sent along with the request as metadata.

            Returns:
                ~.cloud_redis.ListInstancesResponse:
                    Response for
                [ListInstances][google.cloud.redis.v1.CloudRedis.ListInstances].

            """

            http_options = _BaseCloudRedisRestTransport._BaseListInstances._get_http_options()
            request, metadata = self._interceptor.pre_list_instances(request, metadata)
            transcoded_request = _BaseCloudRedisRestTransport._BaseListInstances._get_transcoded_request(http_options, request)

            # Jsonify the query params
            query_params = _BaseCloudRedisRestTransport._BaseListInstances._get_query_params_json(transcoded_request)

            # Send the request
            response = CloudRedisRestTransport._ListInstances._get_response(self._host, metadata, query_params, self._session, timeout, transcoded_request)

            # In case of error, raise the appropriate core_exceptions.GoogleAPICallError exception
            # subclass.
            if response.status_code >= 400:
                raise core_exceptions.from_http_response(response)

            # Return the response
            resp = cloud_redis.ListInstancesResponse()
            pb_resp = cloud_redis.ListInstancesResponse.pb(resp)

            json_format.Parse(response.content, pb_resp, ignore_unknown_fields=True)
            resp = self._interceptor.post_list_instances(resp)
            return resp

    class _RescheduleMaintenance(_BaseCloudRedisRestTransport._BaseRescheduleMaintenance, CloudRedisRestStub):
<<<<<<< HEAD
=======
        def __hash__(self):
            return hash("CloudRedisRestTransport.RescheduleMaintenance")
>>>>>>> 28d3ed5e

        @staticmethod
        def _get_response(
            host,
            metadata,
            query_params,
            session,
            timeout,
            transcoded_request,
            body=None):

            uri = transcoded_request['uri']
            method = transcoded_request['method']
            headers = dict(metadata)
            headers['Content-Type'] = 'application/json'
            response = getattr(session, method)(
                "{host}{uri}".format(host=host, uri=uri),
                timeout=timeout,
                headers=headers,
                params=rest_helpers.flatten_query_params(query_params, strict=True),
                data=body,
                )
            return response

        def __call__(self,
                request: cloud_redis.RescheduleMaintenanceRequest, *,
                retry: OptionalRetry=gapic_v1.method.DEFAULT,
                timeout: Optional[float]=None,
                metadata: Sequence[Tuple[str, str]]=(),
                ) -> operations_pb2.Operation:
            r"""Call the reschedule maintenance method over HTTP.

            Args:
                request (~.cloud_redis.RescheduleMaintenanceRequest):
                    The request object. Request for
                [RescheduleMaintenance][google.cloud.redis.v1.CloudRedis.RescheduleMaintenance].
                retry (google.api_core.retry.Retry): Designation of what errors, if any,
                    should be retried.
                timeout (float): The timeout for this request.
                metadata (Sequence[Tuple[str, str]]): Strings which should be
                    sent along with the request as metadata.

            Returns:
                ~.operations_pb2.Operation:
                    This resource represents a
                long-running operation that is the
                result of a network API call.

            """

            http_options = _BaseCloudRedisRestTransport._BaseRescheduleMaintenance._get_http_options()
            request, metadata = self._interceptor.pre_reschedule_maintenance(request, metadata)
            transcoded_request = _BaseCloudRedisRestTransport._BaseRescheduleMaintenance._get_transcoded_request(http_options, request)

            body = _BaseCloudRedisRestTransport._BaseRescheduleMaintenance._get_request_body_json(transcoded_request)

            # Jsonify the query params
            query_params = _BaseCloudRedisRestTransport._BaseRescheduleMaintenance._get_query_params_json(transcoded_request)

            # Send the request
            response = CloudRedisRestTransport._RescheduleMaintenance._get_response(self._host, metadata, query_params, self._session, timeout, transcoded_request, body)

            # In case of error, raise the appropriate core_exceptions.GoogleAPICallError exception
            # subclass.
            if response.status_code >= 400:
                raise core_exceptions.from_http_response(response)

            # Return the response
            resp = operations_pb2.Operation()
            json_format.Parse(response.content, resp, ignore_unknown_fields=True)
            resp = self._interceptor.post_reschedule_maintenance(resp)
            return resp

    class _UpdateInstance(_BaseCloudRedisRestTransport._BaseUpdateInstance, CloudRedisRestStub):
<<<<<<< HEAD

        @staticmethod
        def _get_response(
            host,
            metadata,
            query_params,
            session,
            timeout,
            transcoded_request,
            body=None):

=======
        def __hash__(self):
            return hash("CloudRedisRestTransport.UpdateInstance")

        @staticmethod
        def _get_response(
            host,
            metadata,
            query_params,
            session,
            timeout,
            transcoded_request,
            body=None):

>>>>>>> 28d3ed5e
            uri = transcoded_request['uri']
            method = transcoded_request['method']
            headers = dict(metadata)
            headers['Content-Type'] = 'application/json'
            response = getattr(session, method)(
                "{host}{uri}".format(host=host, uri=uri),
                timeout=timeout,
                headers=headers,
                params=rest_helpers.flatten_query_params(query_params, strict=True),
                data=body,
                )
            return response

        def __call__(self,
                request: cloud_redis.UpdateInstanceRequest, *,
                retry: OptionalRetry=gapic_v1.method.DEFAULT,
                timeout: Optional[float]=None,
                metadata: Sequence[Tuple[str, str]]=(),
                ) -> operations_pb2.Operation:
            r"""Call the update instance method over HTTP.

            Args:
                request (~.cloud_redis.UpdateInstanceRequest):
                    The request object. Request for
                [UpdateInstance][google.cloud.redis.v1.CloudRedis.UpdateInstance].
                retry (google.api_core.retry.Retry): Designation of what errors, if any,
                    should be retried.
                timeout (float): The timeout for this request.
                metadata (Sequence[Tuple[str, str]]): Strings which should be
                    sent along with the request as metadata.

            Returns:
                ~.operations_pb2.Operation:
                    This resource represents a
                long-running operation that is the
                result of a network API call.

            """

            http_options = _BaseCloudRedisRestTransport._BaseUpdateInstance._get_http_options()
            request, metadata = self._interceptor.pre_update_instance(request, metadata)
            transcoded_request = _BaseCloudRedisRestTransport._BaseUpdateInstance._get_transcoded_request(http_options, request)

            body = _BaseCloudRedisRestTransport._BaseUpdateInstance._get_request_body_json(transcoded_request)

            # Jsonify the query params
            query_params = _BaseCloudRedisRestTransport._BaseUpdateInstance._get_query_params_json(transcoded_request)

            # Send the request
            response = CloudRedisRestTransport._UpdateInstance._get_response(self._host, metadata, query_params, self._session, timeout, transcoded_request, body)

            # In case of error, raise the appropriate core_exceptions.GoogleAPICallError exception
            # subclass.
            if response.status_code >= 400:
                raise core_exceptions.from_http_response(response)

            # Return the response
            resp = operations_pb2.Operation()
            json_format.Parse(response.content, resp, ignore_unknown_fields=True)
            resp = self._interceptor.post_update_instance(resp)
            return resp

    class _UpgradeInstance(_BaseCloudRedisRestTransport._BaseUpgradeInstance, CloudRedisRestStub):
<<<<<<< HEAD
=======
        def __hash__(self):
            return hash("CloudRedisRestTransport.UpgradeInstance")
>>>>>>> 28d3ed5e

        @staticmethod
        def _get_response(
            host,
            metadata,
            query_params,
            session,
            timeout,
            transcoded_request,
            body=None):

            uri = transcoded_request['uri']
            method = transcoded_request['method']
            headers = dict(metadata)
            headers['Content-Type'] = 'application/json'
            response = getattr(session, method)(
                "{host}{uri}".format(host=host, uri=uri),
                timeout=timeout,
                headers=headers,
                params=rest_helpers.flatten_query_params(query_params, strict=True),
                data=body,
                )
            return response

        def __call__(self,
                request: cloud_redis.UpgradeInstanceRequest, *,
                retry: OptionalRetry=gapic_v1.method.DEFAULT,
                timeout: Optional[float]=None,
                metadata: Sequence[Tuple[str, str]]=(),
                ) -> operations_pb2.Operation:
            r"""Call the upgrade instance method over HTTP.

            Args:
                request (~.cloud_redis.UpgradeInstanceRequest):
                    The request object. Request for
                [UpgradeInstance][google.cloud.redis.v1.CloudRedis.UpgradeInstance].
                retry (google.api_core.retry.Retry): Designation of what errors, if any,
                    should be retried.
                timeout (float): The timeout for this request.
                metadata (Sequence[Tuple[str, str]]): Strings which should be
                    sent along with the request as metadata.

            Returns:
                ~.operations_pb2.Operation:
                    This resource represents a
                long-running operation that is the
                result of a network API call.

            """

            http_options = _BaseCloudRedisRestTransport._BaseUpgradeInstance._get_http_options()
            request, metadata = self._interceptor.pre_upgrade_instance(request, metadata)
            transcoded_request = _BaseCloudRedisRestTransport._BaseUpgradeInstance._get_transcoded_request(http_options, request)

            body = _BaseCloudRedisRestTransport._BaseUpgradeInstance._get_request_body_json(transcoded_request)

            # Jsonify the query params
            query_params = _BaseCloudRedisRestTransport._BaseUpgradeInstance._get_query_params_json(transcoded_request)

            # Send the request
            response = CloudRedisRestTransport._UpgradeInstance._get_response(self._host, metadata, query_params, self._session, timeout, transcoded_request, body)

            # In case of error, raise the appropriate core_exceptions.GoogleAPICallError exception
            # subclass.
            if response.status_code >= 400:
                raise core_exceptions.from_http_response(response)

            # Return the response
            resp = operations_pb2.Operation()
            json_format.Parse(response.content, resp, ignore_unknown_fields=True)
            resp = self._interceptor.post_upgrade_instance(resp)
            return resp

    @property
    def create_instance(self) -> Callable[
            [cloud_redis.CreateInstanceRequest],
            operations_pb2.Operation]:
        # The return type is fine, but mypy isn't sophisticated enough to determine what's going on here.
        # In C++ this would require a dynamic_cast
        return self._CreateInstance(self._session, self._host, self._interceptor) # type: ignore

    @property
    def delete_instance(self) -> Callable[
            [cloud_redis.DeleteInstanceRequest],
            operations_pb2.Operation]:
        # The return type is fine, but mypy isn't sophisticated enough to determine what's going on here.
        # In C++ this would require a dynamic_cast
        return self._DeleteInstance(self._session, self._host, self._interceptor) # type: ignore

    @property
    def export_instance(self) -> Callable[
            [cloud_redis.ExportInstanceRequest],
            operations_pb2.Operation]:
        # The return type is fine, but mypy isn't sophisticated enough to determine what's going on here.
        # In C++ this would require a dynamic_cast
        return self._ExportInstance(self._session, self._host, self._interceptor) # type: ignore

    @property
    def failover_instance(self) -> Callable[
            [cloud_redis.FailoverInstanceRequest],
            operations_pb2.Operation]:
        # The return type is fine, but mypy isn't sophisticated enough to determine what's going on here.
        # In C++ this would require a dynamic_cast
        return self._FailoverInstance(self._session, self._host, self._interceptor) # type: ignore

    @property
    def get_instance(self) -> Callable[
            [cloud_redis.GetInstanceRequest],
            cloud_redis.Instance]:
        # The return type is fine, but mypy isn't sophisticated enough to determine what's going on here.
        # In C++ this would require a dynamic_cast
        return self._GetInstance(self._session, self._host, self._interceptor) # type: ignore

    @property
    def get_instance_auth_string(self) -> Callable[
            [cloud_redis.GetInstanceAuthStringRequest],
            cloud_redis.InstanceAuthString]:
        # The return type is fine, but mypy isn't sophisticated enough to determine what's going on here.
        # In C++ this would require a dynamic_cast
        return self._GetInstanceAuthString(self._session, self._host, self._interceptor) # type: ignore

    @property
    def import_instance(self) -> Callable[
            [cloud_redis.ImportInstanceRequest],
            operations_pb2.Operation]:
        # The return type is fine, but mypy isn't sophisticated enough to determine what's going on here.
        # In C++ this would require a dynamic_cast
        return self._ImportInstance(self._session, self._host, self._interceptor) # type: ignore

    @property
    def list_instances(self) -> Callable[
            [cloud_redis.ListInstancesRequest],
            cloud_redis.ListInstancesResponse]:
        # The return type is fine, but mypy isn't sophisticated enough to determine what's going on here.
        # In C++ this would require a dynamic_cast
        return self._ListInstances(self._session, self._host, self._interceptor) # type: ignore

    @property
    def reschedule_maintenance(self) -> Callable[
            [cloud_redis.RescheduleMaintenanceRequest],
            operations_pb2.Operation]:
        # The return type is fine, but mypy isn't sophisticated enough to determine what's going on here.
        # In C++ this would require a dynamic_cast
        return self._RescheduleMaintenance(self._session, self._host, self._interceptor) # type: ignore

    @property
    def update_instance(self) -> Callable[
            [cloud_redis.UpdateInstanceRequest],
            operations_pb2.Operation]:
        # The return type is fine, but mypy isn't sophisticated enough to determine what's going on here.
        # In C++ this would require a dynamic_cast
        return self._UpdateInstance(self._session, self._host, self._interceptor) # type: ignore

    @property
    def upgrade_instance(self) -> Callable[
            [cloud_redis.UpgradeInstanceRequest],
            operations_pb2.Operation]:
        # The return type is fine, but mypy isn't sophisticated enough to determine what's going on here.
        # In C++ this would require a dynamic_cast
        return self._UpgradeInstance(self._session, self._host, self._interceptor) # type: ignore

    @property
    def get_location(self):
        return self._GetLocation(self._session, self._host, self._interceptor) # type: ignore

    class _GetLocation(_BaseCloudRedisRestTransport._BaseGetLocation, CloudRedisRestStub):
        @staticmethod
        def _get_response(
            host,
            metadata,
            query_params,
            session,
            timeout,
            transcoded_request,
            body=None):

            uri = transcoded_request['uri']
            method = transcoded_request['method']
            headers = dict(metadata)
            headers['Content-Type'] = 'application/json'
            response = getattr(session, method)(
                "{host}{uri}".format(host=host, uri=uri),
                timeout=timeout,
                headers=headers,
                params=rest_helpers.flatten_query_params(query_params, strict=True),
                )
            return response

        def __call__(self,
            request: locations_pb2.GetLocationRequest, *,
            retry: OptionalRetry=gapic_v1.method.DEFAULT,
            timeout: Optional[float]=None,
            metadata: Sequence[Tuple[str, str]]=(),
            ) -> locations_pb2.Location:

            r"""Call the get location method over HTTP.

            Args:
                request (locations_pb2.GetLocationRequest):
                    The request object for GetLocation method.
                retry (google.api_core.retry.Retry): Designation of what errors, if any,
                    should be retried.
                timeout (float): The timeout for this request.
                metadata (Sequence[Tuple[str, str]]): Strings which should be
                    sent along with the request as metadata.

            Returns:
                locations_pb2.Location: Response from GetLocation method.
            """

            http_options = _BaseCloudRedisRestTransport._BaseGetLocation._get_http_options()
            request, metadata = self._interceptor.pre_get_location(request, metadata)
            transcoded_request = _BaseCloudRedisRestTransport._BaseGetLocation._get_transcoded_request(http_options, request)

            # Jsonify the query params
            query_params = _BaseCloudRedisRestTransport._BaseGetLocation._get_query_params_json(transcoded_request)

            # Send the request
            response = CloudRedisRestTransport._GetLocation._get_response(self._host, metadata, query_params, self._session, timeout, transcoded_request)

            # In case of error, raise the appropriate core_exceptions.GoogleAPICallError exception
            # subclass.
            if response.status_code >= 400:
                raise core_exceptions.from_http_response(response)

            resp = locations_pb2.Location()
            resp = json_format.Parse(response.content.decode("utf-8"), resp)
            resp = self._interceptor.post_get_location(resp)
            return resp

    @property
    def list_locations(self):
        return self._ListLocations(self._session, self._host, self._interceptor) # type: ignore

    class _ListLocations(_BaseCloudRedisRestTransport._BaseListLocations, CloudRedisRestStub):
        @staticmethod
        def _get_response(
            host,
            metadata,
            query_params,
            session,
            timeout,
            transcoded_request,
            body=None):

            uri = transcoded_request['uri']
            method = transcoded_request['method']
            headers = dict(metadata)
            headers['Content-Type'] = 'application/json'
            response = getattr(session, method)(
                "{host}{uri}".format(host=host, uri=uri),
                timeout=timeout,
                headers=headers,
                params=rest_helpers.flatten_query_params(query_params, strict=True),
                )
            return response

        def __call__(self,
            request: locations_pb2.ListLocationsRequest, *,
            retry: OptionalRetry=gapic_v1.method.DEFAULT,
            timeout: Optional[float]=None,
            metadata: Sequence[Tuple[str, str]]=(),
            ) -> locations_pb2.ListLocationsResponse:

            r"""Call the list locations method over HTTP.

            Args:
                request (locations_pb2.ListLocationsRequest):
                    The request object for ListLocations method.
                retry (google.api_core.retry.Retry): Designation of what errors, if any,
                    should be retried.
                timeout (float): The timeout for this request.
                metadata (Sequence[Tuple[str, str]]): Strings which should be
                    sent along with the request as metadata.

            Returns:
                locations_pb2.ListLocationsResponse: Response from ListLocations method.
            """

            http_options = _BaseCloudRedisRestTransport._BaseListLocations._get_http_options()
            request, metadata = self._interceptor.pre_list_locations(request, metadata)
            transcoded_request = _BaseCloudRedisRestTransport._BaseListLocations._get_transcoded_request(http_options, request)

            # Jsonify the query params
            query_params = _BaseCloudRedisRestTransport._BaseListLocations._get_query_params_json(transcoded_request)

            # Send the request
            response = CloudRedisRestTransport._ListLocations._get_response(self._host, metadata, query_params, self._session, timeout, transcoded_request)

            # In case of error, raise the appropriate core_exceptions.GoogleAPICallError exception
            # subclass.
            if response.status_code >= 400:
                raise core_exceptions.from_http_response(response)

            resp = locations_pb2.ListLocationsResponse()
            resp = json_format.Parse(response.content.decode("utf-8"), resp)
            resp = self._interceptor.post_list_locations(resp)
            return resp

    @property
    def cancel_operation(self):
        return self._CancelOperation(self._session, self._host, self._interceptor) # type: ignore

    class _CancelOperation(_BaseCloudRedisRestTransport._BaseCancelOperation, CloudRedisRestStub):
        @staticmethod
        def _get_response(
            host,
            metadata,
            query_params,
            session,
            timeout,
            transcoded_request,
            body=None):

            uri = transcoded_request['uri']
            method = transcoded_request['method']
            headers = dict(metadata)
            headers['Content-Type'] = 'application/json'
            response = getattr(session, method)(
                "{host}{uri}".format(host=host, uri=uri),
                timeout=timeout,
                headers=headers,
                params=rest_helpers.flatten_query_params(query_params, strict=True),
                )
            return response

        def __call__(self,
            request: operations_pb2.CancelOperationRequest, *,
            retry: OptionalRetry=gapic_v1.method.DEFAULT,
            timeout: Optional[float]=None,
            metadata: Sequence[Tuple[str, str]]=(),
            ) -> None:

            r"""Call the cancel operation method over HTTP.

            Args:
                request (operations_pb2.CancelOperationRequest):
                    The request object for CancelOperation method.
                retry (google.api_core.retry.Retry): Designation of what errors, if any,
                    should be retried.
                timeout (float): The timeout for this request.
                metadata (Sequence[Tuple[str, str]]): Strings which should be
                    sent along with the request as metadata.
            """

            http_options = _BaseCloudRedisRestTransport._BaseCancelOperation._get_http_options()
            request, metadata = self._interceptor.pre_cancel_operation(request, metadata)
            transcoded_request = _BaseCloudRedisRestTransport._BaseCancelOperation._get_transcoded_request(http_options, request)

            # Jsonify the query params
            query_params = _BaseCloudRedisRestTransport._BaseCancelOperation._get_query_params_json(transcoded_request)

            # Send the request
            response = CloudRedisRestTransport._CancelOperation._get_response(self._host, metadata, query_params, self._session, timeout, transcoded_request)

            # In case of error, raise the appropriate core_exceptions.GoogleAPICallError exception
            # subclass.
            if response.status_code >= 400:
                raise core_exceptions.from_http_response(response)

            return self._interceptor.post_cancel_operation(None)

    @property
    def delete_operation(self):
        return self._DeleteOperation(self._session, self._host, self._interceptor) # type: ignore

    class _DeleteOperation(_BaseCloudRedisRestTransport._BaseDeleteOperation, CloudRedisRestStub):
        @staticmethod
        def _get_response(
            host,
            metadata,
            query_params,
            session,
            timeout,
            transcoded_request,
            body=None):

            uri = transcoded_request['uri']
            method = transcoded_request['method']
            headers = dict(metadata)
            headers['Content-Type'] = 'application/json'
            response = getattr(session, method)(
                "{host}{uri}".format(host=host, uri=uri),
                timeout=timeout,
                headers=headers,
                params=rest_helpers.flatten_query_params(query_params, strict=True),
                )
            return response

        def __call__(self,
            request: operations_pb2.DeleteOperationRequest, *,
            retry: OptionalRetry=gapic_v1.method.DEFAULT,
            timeout: Optional[float]=None,
            metadata: Sequence[Tuple[str, str]]=(),
            ) -> None:

            r"""Call the delete operation method over HTTP.

            Args:
                request (operations_pb2.DeleteOperationRequest):
                    The request object for DeleteOperation method.
                retry (google.api_core.retry.Retry): Designation of what errors, if any,
                    should be retried.
                timeout (float): The timeout for this request.
                metadata (Sequence[Tuple[str, str]]): Strings which should be
                    sent along with the request as metadata.
            """

            http_options = _BaseCloudRedisRestTransport._BaseDeleteOperation._get_http_options()
            request, metadata = self._interceptor.pre_delete_operation(request, metadata)
            transcoded_request = _BaseCloudRedisRestTransport._BaseDeleteOperation._get_transcoded_request(http_options, request)

            # Jsonify the query params
            query_params = _BaseCloudRedisRestTransport._BaseDeleteOperation._get_query_params_json(transcoded_request)

            # Send the request
            response = CloudRedisRestTransport._DeleteOperation._get_response(self._host, metadata, query_params, self._session, timeout, transcoded_request)

            # In case of error, raise the appropriate core_exceptions.GoogleAPICallError exception
            # subclass.
            if response.status_code >= 400:
                raise core_exceptions.from_http_response(response)

            return self._interceptor.post_delete_operation(None)

    @property
    def get_operation(self):
        return self._GetOperation(self._session, self._host, self._interceptor) # type: ignore

    class _GetOperation(_BaseCloudRedisRestTransport._BaseGetOperation, CloudRedisRestStub):
        @staticmethod
        def _get_response(
            host,
            metadata,
            query_params,
            session,
            timeout,
            transcoded_request,
            body=None):

            uri = transcoded_request['uri']
            method = transcoded_request['method']
            headers = dict(metadata)
            headers['Content-Type'] = 'application/json'
            response = getattr(session, method)(
                "{host}{uri}".format(host=host, uri=uri),
                timeout=timeout,
                headers=headers,
                params=rest_helpers.flatten_query_params(query_params, strict=True),
                )
            return response

        def __call__(self,
            request: operations_pb2.GetOperationRequest, *,
            retry: OptionalRetry=gapic_v1.method.DEFAULT,
            timeout: Optional[float]=None,
            metadata: Sequence[Tuple[str, str]]=(),
            ) -> operations_pb2.Operation:

            r"""Call the get operation method over HTTP.

            Args:
                request (operations_pb2.GetOperationRequest):
                    The request object for GetOperation method.
                retry (google.api_core.retry.Retry): Designation of what errors, if any,
                    should be retried.
                timeout (float): The timeout for this request.
                metadata (Sequence[Tuple[str, str]]): Strings which should be
                    sent along with the request as metadata.

            Returns:
                operations_pb2.Operation: Response from GetOperation method.
            """

            http_options = _BaseCloudRedisRestTransport._BaseGetOperation._get_http_options()
            request, metadata = self._interceptor.pre_get_operation(request, metadata)
            transcoded_request = _BaseCloudRedisRestTransport._BaseGetOperation._get_transcoded_request(http_options, request)

            # Jsonify the query params
            query_params = _BaseCloudRedisRestTransport._BaseGetOperation._get_query_params_json(transcoded_request)

            # Send the request
            response = CloudRedisRestTransport._GetOperation._get_response(self._host, metadata, query_params, self._session, timeout, transcoded_request)

            # In case of error, raise the appropriate core_exceptions.GoogleAPICallError exception
            # subclass.
            if response.status_code >= 400:
                raise core_exceptions.from_http_response(response)

            resp = operations_pb2.Operation()
            resp = json_format.Parse(response.content.decode("utf-8"), resp)
            resp = self._interceptor.post_get_operation(resp)
            return resp

    @property
    def list_operations(self):
        return self._ListOperations(self._session, self._host, self._interceptor) # type: ignore

    class _ListOperations(_BaseCloudRedisRestTransport._BaseListOperations, CloudRedisRestStub):
        @staticmethod
        def _get_response(
            host,
            metadata,
            query_params,
            session,
            timeout,
            transcoded_request,
            body=None):

            uri = transcoded_request['uri']
            method = transcoded_request['method']
            headers = dict(metadata)
            headers['Content-Type'] = 'application/json'
            response = getattr(session, method)(
                "{host}{uri}".format(host=host, uri=uri),
                timeout=timeout,
                headers=headers,
                params=rest_helpers.flatten_query_params(query_params, strict=True),
                )
            return response

        def __call__(self,
            request: operations_pb2.ListOperationsRequest, *,
            retry: OptionalRetry=gapic_v1.method.DEFAULT,
            timeout: Optional[float]=None,
            metadata: Sequence[Tuple[str, str]]=(),
            ) -> operations_pb2.ListOperationsResponse:

            r"""Call the list operations method over HTTP.

            Args:
                request (operations_pb2.ListOperationsRequest):
                    The request object for ListOperations method.
                retry (google.api_core.retry.Retry): Designation of what errors, if any,
                    should be retried.
                timeout (float): The timeout for this request.
                metadata (Sequence[Tuple[str, str]]): Strings which should be
                    sent along with the request as metadata.

            Returns:
                operations_pb2.ListOperationsResponse: Response from ListOperations method.
            """

            http_options = _BaseCloudRedisRestTransport._BaseListOperations._get_http_options()
            request, metadata = self._interceptor.pre_list_operations(request, metadata)
            transcoded_request = _BaseCloudRedisRestTransport._BaseListOperations._get_transcoded_request(http_options, request)

            # Jsonify the query params
            query_params = _BaseCloudRedisRestTransport._BaseListOperations._get_query_params_json(transcoded_request)

            # Send the request
            response = CloudRedisRestTransport._ListOperations._get_response(self._host, metadata, query_params, self._session, timeout, transcoded_request)

            # In case of error, raise the appropriate core_exceptions.GoogleAPICallError exception
            # subclass.
            if response.status_code >= 400:
                raise core_exceptions.from_http_response(response)

            resp = operations_pb2.ListOperationsResponse()
            resp = json_format.Parse(response.content.decode("utf-8"), resp)
            resp = self._interceptor.post_list_operations(resp)
            return resp

    @property
    def kind(self) -> str:
        return "rest"

    def close(self):
        self._session.close()


__all__=(
    'CloudRedisRestTransport',
)<|MERGE_RESOLUTION|>--- conflicted
+++ resolved
@@ -32,32 +32,18 @@
 from typing import Any, Callable, Dict, List, Optional, Sequence, Tuple, Union
 import warnings
 
-<<<<<<< HEAD
+
+from google.cloud.redis_v1.types import cloud_redis
+from google.longrunning import operations_pb2  # type: ignore
+
+
+from .rest_base import _BaseCloudRedisRestTransport
+from .base import DEFAULT_CLIENT_INFO as BASE_DEFAULT_CLIENT_INFO
+
 try:
     OptionalRetry = Union[retries.Retry, gapic_v1.method._MethodDefault, None]
 except AttributeError:  # pragma: NO COVER
     OptionalRetry = Union[retries.Retry, object, None]  # type: ignore
-
-from .rest_base import _BaseCloudRedisRestTransport
-
-=======
->>>>>>> 28d3ed5e
-
-from google.cloud.redis_v1.types import cloud_redis
-from google.longrunning import operations_pb2  # type: ignore
-
-
-<<<<<<< HEAD
-from .base import DEFAULT_CLIENT_INFO as BASE_DEFAULT_CLIENT_INFO
-=======
-from .rest_base import _BaseCloudRedisRestTransport
-from .base import DEFAULT_CLIENT_INFO as BASE_DEFAULT_CLIENT_INFO
-
-try:
-    OptionalRetry = Union[retries.Retry, gapic_v1.method._MethodDefault, None]
-except AttributeError:  # pragma: NO COVER
-    OptionalRetry = Union[retries.Retry, object, None]  # type: ignore
->>>>>>> 28d3ed5e
 
 
 DEFAULT_CLIENT_INFO = gapic_v1.client_info.ClientInfo(
@@ -482,11 +468,7 @@
 
 
 class CloudRedisRestTransport(_BaseCloudRedisRestTransport):
-<<<<<<< HEAD
-    """REST backend transport for CloudRedis.
-=======
     """REST backend synchronous transport for CloudRedis.
->>>>>>> 28d3ed5e
 
     Configures and manages Cloud Memorystore for Redis instances
 
@@ -637,11 +619,8 @@
         return self._operations_client
 
     class _CreateInstance(_BaseCloudRedisRestTransport._BaseCreateInstance, CloudRedisRestStub):
-<<<<<<< HEAD
-=======
         def __hash__(self):
             return hash("CloudRedisRestTransport.CreateInstance")
->>>>>>> 28d3ed5e
 
         @staticmethod
         def _get_response(
@@ -716,7 +695,8 @@
             return resp
 
     class _DeleteInstance(_BaseCloudRedisRestTransport._BaseDeleteInstance, CloudRedisRestStub):
-<<<<<<< HEAD
+        def __hash__(self):
+            return hash("CloudRedisRestTransport.DeleteInstance")
 
         @staticmethod
         def _get_response(
@@ -728,21 +708,6 @@
             transcoded_request,
             body=None):
 
-=======
-        def __hash__(self):
-            return hash("CloudRedisRestTransport.DeleteInstance")
-
-        @staticmethod
-        def _get_response(
-            host,
-            metadata,
-            query_params,
-            session,
-            timeout,
-            transcoded_request,
-            body=None):
-
->>>>>>> 28d3ed5e
             uri = transcoded_request['uri']
             method = transcoded_request['method']
             headers = dict(metadata)
@@ -803,7 +768,8 @@
             return resp
 
     class _ExportInstance(_BaseCloudRedisRestTransport._BaseExportInstance, CloudRedisRestStub):
-<<<<<<< HEAD
+        def __hash__(self):
+            return hash("CloudRedisRestTransport.ExportInstance")
 
         @staticmethod
         def _get_response(
@@ -815,21 +781,6 @@
             transcoded_request,
             body=None):
 
-=======
-        def __hash__(self):
-            return hash("CloudRedisRestTransport.ExportInstance")
-
-        @staticmethod
-        def _get_response(
-            host,
-            metadata,
-            query_params,
-            session,
-            timeout,
-            transcoded_request,
-            body=None):
-
->>>>>>> 28d3ed5e
             uri = transcoded_request['uri']
             method = transcoded_request['method']
             headers = dict(metadata)
@@ -893,7 +844,8 @@
             return resp
 
     class _FailoverInstance(_BaseCloudRedisRestTransport._BaseFailoverInstance, CloudRedisRestStub):
-<<<<<<< HEAD
+        def __hash__(self):
+            return hash("CloudRedisRestTransport.FailoverInstance")
 
         @staticmethod
         def _get_response(
@@ -905,21 +857,6 @@
             transcoded_request,
             body=None):
 
-=======
-        def __hash__(self):
-            return hash("CloudRedisRestTransport.FailoverInstance")
-
-        @staticmethod
-        def _get_response(
-            host,
-            metadata,
-            query_params,
-            session,
-            timeout,
-            transcoded_request,
-            body=None):
-
->>>>>>> 28d3ed5e
             uri = transcoded_request['uri']
             method = transcoded_request['method']
             headers = dict(metadata)
@@ -983,11 +920,8 @@
             return resp
 
     class _GetInstance(_BaseCloudRedisRestTransport._BaseGetInstance, CloudRedisRestStub):
-<<<<<<< HEAD
-=======
         def __hash__(self):
             return hash("CloudRedisRestTransport.GetInstance")
->>>>>>> 28d3ed5e
 
         @staticmethod
         def _get_response(
@@ -1058,11 +992,8 @@
             return resp
 
     class _GetInstanceAuthString(_BaseCloudRedisRestTransport._BaseGetInstanceAuthString, CloudRedisRestStub):
-<<<<<<< HEAD
-=======
         def __hash__(self):
             return hash("CloudRedisRestTransport.GetInstanceAuthString")
->>>>>>> 28d3ed5e
 
         @staticmethod
         def _get_response(
@@ -1133,11 +1064,8 @@
             return resp
 
     class _ImportInstance(_BaseCloudRedisRestTransport._BaseImportInstance, CloudRedisRestStub):
-<<<<<<< HEAD
-=======
         def __hash__(self):
             return hash("CloudRedisRestTransport.ImportInstance")
->>>>>>> 28d3ed5e
 
         @staticmethod
         def _get_response(
@@ -1212,7 +1140,8 @@
             return resp
 
     class _ListInstances(_BaseCloudRedisRestTransport._BaseListInstances, CloudRedisRestStub):
-<<<<<<< HEAD
+        def __hash__(self):
+            return hash("CloudRedisRestTransport.ListInstances")
 
         @staticmethod
         def _get_response(
@@ -1224,21 +1153,6 @@
             transcoded_request,
             body=None):
 
-=======
-        def __hash__(self):
-            return hash("CloudRedisRestTransport.ListInstances")
-
-        @staticmethod
-        def _get_response(
-            host,
-            metadata,
-            query_params,
-            session,
-            timeout,
-            transcoded_request,
-            body=None):
-
->>>>>>> 28d3ed5e
             uri = transcoded_request['uri']
             method = transcoded_request['method']
             headers = dict(metadata)
@@ -1300,11 +1214,8 @@
             return resp
 
     class _RescheduleMaintenance(_BaseCloudRedisRestTransport._BaseRescheduleMaintenance, CloudRedisRestStub):
-<<<<<<< HEAD
-=======
         def __hash__(self):
             return hash("CloudRedisRestTransport.RescheduleMaintenance")
->>>>>>> 28d3ed5e
 
         @staticmethod
         def _get_response(
@@ -1379,7 +1290,8 @@
             return resp
 
     class _UpdateInstance(_BaseCloudRedisRestTransport._BaseUpdateInstance, CloudRedisRestStub):
-<<<<<<< HEAD
+        def __hash__(self):
+            return hash("CloudRedisRestTransport.UpdateInstance")
 
         @staticmethod
         def _get_response(
@@ -1391,21 +1303,6 @@
             transcoded_request,
             body=None):
 
-=======
-        def __hash__(self):
-            return hash("CloudRedisRestTransport.UpdateInstance")
-
-        @staticmethod
-        def _get_response(
-            host,
-            metadata,
-            query_params,
-            session,
-            timeout,
-            transcoded_request,
-            body=None):
-
->>>>>>> 28d3ed5e
             uri = transcoded_request['uri']
             method = transcoded_request['method']
             headers = dict(metadata)
@@ -1469,11 +1366,8 @@
             return resp
 
     class _UpgradeInstance(_BaseCloudRedisRestTransport._BaseUpgradeInstance, CloudRedisRestStub):
-<<<<<<< HEAD
-=======
         def __hash__(self):
             return hash("CloudRedisRestTransport.UpgradeInstance")
->>>>>>> 28d3ed5e
 
         @staticmethod
         def _get_response(
