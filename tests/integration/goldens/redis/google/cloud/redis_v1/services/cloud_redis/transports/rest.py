--- conflicted
+++ resolved
@@ -193,11 +193,6 @@
     def post_create_instance_with_metadata(self, response: operations_pb2.Operation, metadata: Sequence[Tuple[str, Union[str, bytes]]]) -> Tuple[operations_pb2.Operation, Sequence[Tuple[str, Union[str, bytes]]]]:
         """Post-rpc interceptor for create_instance
 
-<<<<<<< HEAD
-        Override in a subclass to either manipulate or read, either the response
-        or metadata after it is returned by the CloudRedis server but before
-        it is returned to user code.
-=======
         Override in a subclass to read or manipulate the response or metadata after it
         is returned by the CloudRedis server but before it is returned to user code.
 
@@ -207,7 +202,6 @@
         `post_create_instance` interceptor. The (possibly modified) response returned by
         `post_create_instance` will be passed to
         `post_create_instance_with_metadata`.
->>>>>>> 868f2019
         """
         return response, metadata
 
@@ -235,11 +229,6 @@
     def post_delete_instance_with_metadata(self, response: operations_pb2.Operation, metadata: Sequence[Tuple[str, Union[str, bytes]]]) -> Tuple[operations_pb2.Operation, Sequence[Tuple[str, Union[str, bytes]]]]:
         """Post-rpc interceptor for delete_instance
 
-<<<<<<< HEAD
-        Override in a subclass to either manipulate or read, either the response
-        or metadata after it is returned by the CloudRedis server but before
-        it is returned to user code.
-=======
         Override in a subclass to read or manipulate the response or metadata after it
         is returned by the CloudRedis server but before it is returned to user code.
 
@@ -249,7 +238,6 @@
         `post_delete_instance` interceptor. The (possibly modified) response returned by
         `post_delete_instance` will be passed to
         `post_delete_instance_with_metadata`.
->>>>>>> 868f2019
         """
         return response, metadata
 
@@ -277,11 +265,6 @@
     def post_export_instance_with_metadata(self, response: operations_pb2.Operation, metadata: Sequence[Tuple[str, Union[str, bytes]]]) -> Tuple[operations_pb2.Operation, Sequence[Tuple[str, Union[str, bytes]]]]:
         """Post-rpc interceptor for export_instance
 
-<<<<<<< HEAD
-        Override in a subclass to either manipulate or read, either the response
-        or metadata after it is returned by the CloudRedis server but before
-        it is returned to user code.
-=======
         Override in a subclass to read or manipulate the response or metadata after it
         is returned by the CloudRedis server but before it is returned to user code.
 
@@ -291,7 +274,6 @@
         `post_export_instance` interceptor. The (possibly modified) response returned by
         `post_export_instance` will be passed to
         `post_export_instance_with_metadata`.
->>>>>>> 868f2019
         """
         return response, metadata
 
@@ -319,11 +301,6 @@
     def post_failover_instance_with_metadata(self, response: operations_pb2.Operation, metadata: Sequence[Tuple[str, Union[str, bytes]]]) -> Tuple[operations_pb2.Operation, Sequence[Tuple[str, Union[str, bytes]]]]:
         """Post-rpc interceptor for failover_instance
 
-<<<<<<< HEAD
-        Override in a subclass to either manipulate or read, either the response
-        or metadata after it is returned by the CloudRedis server but before
-        it is returned to user code.
-=======
         Override in a subclass to read or manipulate the response or metadata after it
         is returned by the CloudRedis server but before it is returned to user code.
 
@@ -333,7 +310,6 @@
         `post_failover_instance` interceptor. The (possibly modified) response returned by
         `post_failover_instance` will be passed to
         `post_failover_instance_with_metadata`.
->>>>>>> 868f2019
         """
         return response, metadata
 
@@ -361,11 +337,6 @@
     def post_get_instance_with_metadata(self, response: cloud_redis.Instance, metadata: Sequence[Tuple[str, Union[str, bytes]]]) -> Tuple[cloud_redis.Instance, Sequence[Tuple[str, Union[str, bytes]]]]:
         """Post-rpc interceptor for get_instance
 
-<<<<<<< HEAD
-        Override in a subclass to either manipulate or read, either the response
-        or metadata after it is returned by the CloudRedis server but before
-        it is returned to user code.
-=======
         Override in a subclass to read or manipulate the response or metadata after it
         is returned by the CloudRedis server but before it is returned to user code.
 
@@ -375,7 +346,6 @@
         `post_get_instance` interceptor. The (possibly modified) response returned by
         `post_get_instance` will be passed to
         `post_get_instance_with_metadata`.
->>>>>>> 868f2019
         """
         return response, metadata
 
@@ -403,11 +373,6 @@
     def post_get_instance_auth_string_with_metadata(self, response: cloud_redis.InstanceAuthString, metadata: Sequence[Tuple[str, Union[str, bytes]]]) -> Tuple[cloud_redis.InstanceAuthString, Sequence[Tuple[str, Union[str, bytes]]]]:
         """Post-rpc interceptor for get_instance_auth_string
 
-<<<<<<< HEAD
-        Override in a subclass to either manipulate or read, either the response
-        or metadata after it is returned by the CloudRedis server but before
-        it is returned to user code.
-=======
         Override in a subclass to read or manipulate the response or metadata after it
         is returned by the CloudRedis server but before it is returned to user code.
 
@@ -417,7 +382,6 @@
         `post_get_instance_auth_string` interceptor. The (possibly modified) response returned by
         `post_get_instance_auth_string` will be passed to
         `post_get_instance_auth_string_with_metadata`.
->>>>>>> 868f2019
         """
         return response, metadata
 
@@ -445,11 +409,6 @@
     def post_import_instance_with_metadata(self, response: operations_pb2.Operation, metadata: Sequence[Tuple[str, Union[str, bytes]]]) -> Tuple[operations_pb2.Operation, Sequence[Tuple[str, Union[str, bytes]]]]:
         """Post-rpc interceptor for import_instance
 
-<<<<<<< HEAD
-        Override in a subclass to either manipulate or read, either the response
-        or metadata after it is returned by the CloudRedis server but before
-        it is returned to user code.
-=======
         Override in a subclass to read or manipulate the response or metadata after it
         is returned by the CloudRedis server but before it is returned to user code.
 
@@ -459,7 +418,6 @@
         `post_import_instance` interceptor. The (possibly modified) response returned by
         `post_import_instance` will be passed to
         `post_import_instance_with_metadata`.
->>>>>>> 868f2019
         """
         return response, metadata
 
@@ -487,11 +445,6 @@
     def post_list_instances_with_metadata(self, response: cloud_redis.ListInstancesResponse, metadata: Sequence[Tuple[str, Union[str, bytes]]]) -> Tuple[cloud_redis.ListInstancesResponse, Sequence[Tuple[str, Union[str, bytes]]]]:
         """Post-rpc interceptor for list_instances
 
-<<<<<<< HEAD
-        Override in a subclass to either manipulate or read, either the response
-        or metadata after it is returned by the CloudRedis server but before
-        it is returned to user code.
-=======
         Override in a subclass to read or manipulate the response or metadata after it
         is returned by the CloudRedis server but before it is returned to user code.
 
@@ -501,7 +454,6 @@
         `post_list_instances` interceptor. The (possibly modified) response returned by
         `post_list_instances` will be passed to
         `post_list_instances_with_metadata`.
->>>>>>> 868f2019
         """
         return response, metadata
 
@@ -529,11 +481,6 @@
     def post_reschedule_maintenance_with_metadata(self, response: operations_pb2.Operation, metadata: Sequence[Tuple[str, Union[str, bytes]]]) -> Tuple[operations_pb2.Operation, Sequence[Tuple[str, Union[str, bytes]]]]:
         """Post-rpc interceptor for reschedule_maintenance
 
-<<<<<<< HEAD
-        Override in a subclass to either manipulate or read, either the response
-        or metadata after it is returned by the CloudRedis server but before
-        it is returned to user code.
-=======
         Override in a subclass to read or manipulate the response or metadata after it
         is returned by the CloudRedis server but before it is returned to user code.
 
@@ -543,7 +490,6 @@
         `post_reschedule_maintenance` interceptor. The (possibly modified) response returned by
         `post_reschedule_maintenance` will be passed to
         `post_reschedule_maintenance_with_metadata`.
->>>>>>> 868f2019
         """
         return response, metadata
 
@@ -571,11 +517,6 @@
     def post_update_instance_with_metadata(self, response: operations_pb2.Operation, metadata: Sequence[Tuple[str, Union[str, bytes]]]) -> Tuple[operations_pb2.Operation, Sequence[Tuple[str, Union[str, bytes]]]]:
         """Post-rpc interceptor for update_instance
 
-<<<<<<< HEAD
-        Override in a subclass to either manipulate or read, either the response
-        or metadata after it is returned by the CloudRedis server but before
-        it is returned to user code.
-=======
         Override in a subclass to read or manipulate the response or metadata after it
         is returned by the CloudRedis server but before it is returned to user code.
 
@@ -585,7 +526,6 @@
         `post_update_instance` interceptor. The (possibly modified) response returned by
         `post_update_instance` will be passed to
         `post_update_instance_with_metadata`.
->>>>>>> 868f2019
         """
         return response, metadata
 
@@ -613,11 +553,6 @@
     def post_upgrade_instance_with_metadata(self, response: operations_pb2.Operation, metadata: Sequence[Tuple[str, Union[str, bytes]]]) -> Tuple[operations_pb2.Operation, Sequence[Tuple[str, Union[str, bytes]]]]:
         """Post-rpc interceptor for upgrade_instance
 
-<<<<<<< HEAD
-        Override in a subclass to either manipulate or read, either the response
-        or metadata after it is returned by the CloudRedis server but before
-        it is returned to user code.
-=======
         Override in a subclass to read or manipulate the response or metadata after it
         is returned by the CloudRedis server but before it is returned to user code.
 
@@ -627,7 +562,6 @@
         `post_upgrade_instance` interceptor. The (possibly modified) response returned by
         `post_upgrade_instance` will be passed to
         `post_upgrade_instance_with_metadata`.
->>>>>>> 868f2019
         """
         return response, metadata
 
