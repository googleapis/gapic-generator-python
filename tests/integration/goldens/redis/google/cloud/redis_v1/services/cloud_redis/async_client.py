--- conflicted
+++ resolved
@@ -214,11 +214,7 @@
             *,
             parent: Optional[str] = None,
             retry: OptionalRetry = gapic_v1.method.DEFAULT,
-<<<<<<< HEAD
             timeout: Union[float, object] = gapic_v1.method.DEFAULT,
-=======
-            timeout: Optional[float] = None,
->>>>>>> 69a49c6b
             metadata: Sequence[Tuple[str, str]] = (),
             ) -> pagers.ListInstancesAsyncPager:
         r"""Lists all Redis instances owned by a project in either the
@@ -343,11 +339,7 @@
             *,
             name: Optional[str] = None,
             retry: OptionalRetry = gapic_v1.method.DEFAULT,
-<<<<<<< HEAD
             timeout: Union[float, object] = gapic_v1.method.DEFAULT,
-=======
-            timeout: Optional[float] = None,
->>>>>>> 69a49c6b
             metadata: Sequence[Tuple[str, str]] = (),
             ) -> cloud_redis.Instance:
         r"""Gets the details of a specific Redis instance.
@@ -449,11 +441,7 @@
             instance_id: Optional[str] = None,
             instance: Optional[cloud_redis.Instance] = None,
             retry: OptionalRetry = gapic_v1.method.DEFAULT,
-<<<<<<< HEAD
             timeout: Union[float, object] = gapic_v1.method.DEFAULT,
-=======
-            timeout: Optional[float] = None,
->>>>>>> 69a49c6b
             metadata: Sequence[Tuple[str, str]] = (),
             ) -> operation_async.AsyncOperation:
         r"""Creates a Redis instance based on the specified tier and memory
@@ -615,11 +603,7 @@
             update_mask: Optional[field_mask_pb2.FieldMask] = None,
             instance: Optional[cloud_redis.Instance] = None,
             retry: OptionalRetry = gapic_v1.method.DEFAULT,
-<<<<<<< HEAD
             timeout: Union[float, object] = gapic_v1.method.DEFAULT,
-=======
-            timeout: Optional[float] = None,
->>>>>>> 69a49c6b
             metadata: Sequence[Tuple[str, str]] = (),
             ) -> operation_async.AsyncOperation:
         r"""Updates the metadata and configuration of a specific
@@ -762,11 +746,7 @@
             name: Optional[str] = None,
             redis_version: Optional[str] = None,
             retry: OptionalRetry = gapic_v1.method.DEFAULT,
-<<<<<<< HEAD
             timeout: Union[float, object] = gapic_v1.method.DEFAULT,
-=======
-            timeout: Optional[float] = None,
->>>>>>> 69a49c6b
             metadata: Sequence[Tuple[str, str]] = (),
             ) -> operation_async.AsyncOperation:
         r"""Upgrades Redis instance to the newer Redis version
@@ -895,11 +875,7 @@
             name: Optional[str] = None,
             input_config: Optional[cloud_redis.InputConfig] = None,
             retry: OptionalRetry = gapic_v1.method.DEFAULT,
-<<<<<<< HEAD
             timeout: Union[float, object] = gapic_v1.method.DEFAULT,
-=======
-            timeout: Optional[float] = None,
->>>>>>> 69a49c6b
             metadata: Sequence[Tuple[str, str]] = (),
             ) -> operation_async.AsyncOperation:
         r"""Import a Redis RDB snapshot file from Cloud Storage
@@ -1038,11 +1014,7 @@
             name: Optional[str] = None,
             output_config: Optional[cloud_redis.OutputConfig] = None,
             retry: OptionalRetry = gapic_v1.method.DEFAULT,
-<<<<<<< HEAD
             timeout: Union[float, object] = gapic_v1.method.DEFAULT,
-=======
-            timeout: Optional[float] = None,
->>>>>>> 69a49c6b
             metadata: Sequence[Tuple[str, str]] = (),
             ) -> operation_async.AsyncOperation:
         r"""Export Redis instance data into a Redis RDB format
@@ -1177,11 +1149,7 @@
             name: Optional[str] = None,
             data_protection_mode: Optional[cloud_redis.FailoverInstanceRequest.DataProtectionMode] = None,
             retry: OptionalRetry = gapic_v1.method.DEFAULT,
-<<<<<<< HEAD
             timeout: Union[float, object] = gapic_v1.method.DEFAULT,
-=======
-            timeout: Optional[float] = None,
->>>>>>> 69a49c6b
             metadata: Sequence[Tuple[str, str]] = (),
             ) -> operation_async.AsyncOperation:
         r"""Initiates a failover of the master node to current
@@ -1310,11 +1278,7 @@
             *,
             name: Optional[str] = None,
             retry: OptionalRetry = gapic_v1.method.DEFAULT,
-<<<<<<< HEAD
             timeout: Union[float, object] = gapic_v1.method.DEFAULT,
-=======
-            timeout: Optional[float] = None,
->>>>>>> 69a49c6b
             metadata: Sequence[Tuple[str, str]] = (),
             ) -> operation_async.AsyncOperation:
         r"""Deletes a specific Redis instance.  Instance stops
