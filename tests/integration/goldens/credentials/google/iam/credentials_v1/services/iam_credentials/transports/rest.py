# -*- coding: utf-8 -*-
# Copyright 2024 Google LLC
#
# Licensed under the Apache License, Version 2.0 (the "License");
# you may not use this file except in compliance with the License.
# You may obtain a copy of the License at
#
#     http://www.apache.org/licenses/LICENSE-2.0
#
# Unless required by applicable law or agreed to in writing, software
# distributed under the License is distributed on an "AS IS" BASIS,
# WITHOUT WARRANTIES OR CONDITIONS OF ANY KIND, either express or implied.
# See the License for the specific language governing permissions and
# limitations under the License.
#

from google.auth.transport.requests import AuthorizedSession  # type: ignore
import json  # type: ignore
from google.auth import credentials as ga_credentials  # type: ignore
from google.api_core import exceptions as core_exceptions
from google.api_core import retry as retries
from google.api_core import rest_helpers
from google.api_core import rest_streaming
from google.api_core import gapic_v1

from google.protobuf import json_format

from requests import __version__ as requests_version
import dataclasses
from typing import Any, Callable, Dict, List, Optional, Sequence, Tuple, Union
import warnings


from google.iam.credentials_v1.types import common


from .rest_base import _BaseIAMCredentialsRestTransport
from .base import DEFAULT_CLIENT_INFO as BASE_DEFAULT_CLIENT_INFO

try:
    OptionalRetry = Union[retries.Retry, gapic_v1.method._MethodDefault, None]
except AttributeError:  # pragma: NO COVER
    OptionalRetry = Union[retries.Retry, object, None]  # type: ignore

from .rest_base import _BaseIAMCredentialsRestTransport


<<<<<<< HEAD
from google.iam.credentials_v1.types import common


from .base import DEFAULT_CLIENT_INFO as BASE_DEFAULT_CLIENT_INFO


=======
>>>>>>> 28d3ed5e
DEFAULT_CLIENT_INFO = gapic_v1.client_info.ClientInfo(
    gapic_version=BASE_DEFAULT_CLIENT_INFO.gapic_version,
    grpc_version=None,
    rest_version=requests_version,
)


class IAMCredentialsRestInterceptor:
    """Interceptor for IAMCredentials.

    Interceptors are used to manipulate requests, request metadata, and responses
    in arbitrary ways.
    Example use cases include:
    * Logging
    * Verifying requests according to service or custom semantics
    * Stripping extraneous information from responses

    These use cases and more can be enabled by injecting an
    instance of a custom subclass when constructing the IAMCredentialsRestTransport.

    .. code-block:: python
        class MyCustomIAMCredentialsInterceptor(IAMCredentialsRestInterceptor):
            def pre_generate_access_token(self, request, metadata):
                logging.log(f"Received request: {request}")
                return request, metadata

            def post_generate_access_token(self, response):
                logging.log(f"Received response: {response}")
                return response

            def pre_generate_id_token(self, request, metadata):
                logging.log(f"Received request: {request}")
                return request, metadata

            def post_generate_id_token(self, response):
                logging.log(f"Received response: {response}")
                return response

            def pre_sign_blob(self, request, metadata):
                logging.log(f"Received request: {request}")
                return request, metadata

            def post_sign_blob(self, response):
                logging.log(f"Received response: {response}")
                return response

            def pre_sign_jwt(self, request, metadata):
                logging.log(f"Received request: {request}")
                return request, metadata

            def post_sign_jwt(self, response):
                logging.log(f"Received response: {response}")
                return response

        transport = IAMCredentialsRestTransport(interceptor=MyCustomIAMCredentialsInterceptor())
        client = IAMCredentialsClient(transport=transport)


    """
    def pre_generate_access_token(self, request: common.GenerateAccessTokenRequest, metadata: Sequence[Tuple[str, str]]) -> Tuple[common.GenerateAccessTokenRequest, Sequence[Tuple[str, str]]]:
        """Pre-rpc interceptor for generate_access_token

        Override in a subclass to manipulate the request or metadata
        before they are sent to the IAMCredentials server.
        """
        return request, metadata

    def post_generate_access_token(self, response: common.GenerateAccessTokenResponse) -> common.GenerateAccessTokenResponse:
        """Post-rpc interceptor for generate_access_token

        Override in a subclass to manipulate the response
        after it is returned by the IAMCredentials server but before
        it is returned to user code.
        """
        return response
    def pre_generate_id_token(self, request: common.GenerateIdTokenRequest, metadata: Sequence[Tuple[str, str]]) -> Tuple[common.GenerateIdTokenRequest, Sequence[Tuple[str, str]]]:
        """Pre-rpc interceptor for generate_id_token

        Override in a subclass to manipulate the request or metadata
        before they are sent to the IAMCredentials server.
        """
        return request, metadata

    def post_generate_id_token(self, response: common.GenerateIdTokenResponse) -> common.GenerateIdTokenResponse:
        """Post-rpc interceptor for generate_id_token

        Override in a subclass to manipulate the response
        after it is returned by the IAMCredentials server but before
        it is returned to user code.
        """
        return response
    def pre_sign_blob(self, request: common.SignBlobRequest, metadata: Sequence[Tuple[str, str]]) -> Tuple[common.SignBlobRequest, Sequence[Tuple[str, str]]]:
        """Pre-rpc interceptor for sign_blob

        Override in a subclass to manipulate the request or metadata
        before they are sent to the IAMCredentials server.
        """
        return request, metadata

    def post_sign_blob(self, response: common.SignBlobResponse) -> common.SignBlobResponse:
        """Post-rpc interceptor for sign_blob

        Override in a subclass to manipulate the response
        after it is returned by the IAMCredentials server but before
        it is returned to user code.
        """
        return response
    def pre_sign_jwt(self, request: common.SignJwtRequest, metadata: Sequence[Tuple[str, str]]) -> Tuple[common.SignJwtRequest, Sequence[Tuple[str, str]]]:
        """Pre-rpc interceptor for sign_jwt

        Override in a subclass to manipulate the request or metadata
        before they are sent to the IAMCredentials server.
        """
        return request, metadata

    def post_sign_jwt(self, response: common.SignJwtResponse) -> common.SignJwtResponse:
        """Post-rpc interceptor for sign_jwt

        Override in a subclass to manipulate the response
        after it is returned by the IAMCredentials server but before
        it is returned to user code.
        """
        return response


@dataclasses.dataclass
class IAMCredentialsRestStub:
    _session: AuthorizedSession
    _host: str
    _interceptor: IAMCredentialsRestInterceptor


class IAMCredentialsRestTransport(_BaseIAMCredentialsRestTransport):
<<<<<<< HEAD
    """REST backend transport for IAMCredentials.
=======
    """REST backend synchronous transport for IAMCredentials.
>>>>>>> 28d3ed5e

    A service account is a special type of Google account that
    belongs to your application or a virtual machine (VM), instead
    of to an individual end user. Your application assumes the
    identity of the service account to call Google APIs, so that the
    users aren't directly involved.

    Service account credentials are used to temporarily assume the
    identity of the service account. Supported credential types
    include OAuth 2.0 access tokens, OpenID Connect ID tokens,
    self-signed JSON Web Tokens (JWTs), and more.

    This class defines the same methods as the primary client, so the
    primary client can load the underlying transport implementation
    and call it.

    It sends JSON representations of protocol buffers over HTTP/1.1
    """

    def __init__(self, *,
            host: str = 'iamcredentials.googleapis.com',
            credentials: Optional[ga_credentials.Credentials] = None,
            credentials_file: Optional[str] = None,
            scopes: Optional[Sequence[str]] = None,
            client_cert_source_for_mtls: Optional[Callable[[
                ], Tuple[bytes, bytes]]] = None,
            quota_project_id: Optional[str] = None,
            client_info: gapic_v1.client_info.ClientInfo = DEFAULT_CLIENT_INFO,
            always_use_jwt_access: Optional[bool] = False,
            url_scheme: str = 'https',
            interceptor: Optional[IAMCredentialsRestInterceptor] = None,
            api_audience: Optional[str] = None,
            ) -> None:
        """Instantiate the transport.

       NOTE: This REST transport functionality is currently in a beta
       state (preview). We welcome your feedback via a GitHub issue in
       this library's repository. Thank you!

        Args:
            host (Optional[str]):
                 The hostname to connect to (default: 'iamcredentials.googleapis.com').
            credentials (Optional[google.auth.credentials.Credentials]): The
                authorization credentials to attach to requests. These
                credentials identify the application to the service; if none
                are specified, the client will attempt to ascertain the
                credentials from the environment.

            credentials_file (Optional[str]): A file with credentials that can
                be loaded with :func:`google.auth.load_credentials_from_file`.
                This argument is ignored if ``channel`` is provided.
            scopes (Optional(Sequence[str])): A list of scopes. This argument is
                ignored if ``channel`` is provided.
            client_cert_source_for_mtls (Callable[[], Tuple[bytes, bytes]]): Client
                certificate to configure mutual TLS HTTP channel. It is ignored
                if ``channel`` is provided.
            quota_project_id (Optional[str]): An optional project to use for billing
                and quota.
            client_info (google.api_core.gapic_v1.client_info.ClientInfo):
                The client info used to send a user-agent string along with
                API requests. If ``None``, then default info will be used.
                Generally, you only need to set this if you are developing
                your own client library.
            always_use_jwt_access (Optional[bool]): Whether self signed JWT should
                be used for service account credentials.
            url_scheme: the protocol scheme for the API endpoint.  Normally
                "https", but for testing or local servers,
                "http" can be specified.
        """
        # Run the base constructor
        # TODO(yon-mg): resolve other ctor params i.e. scopes, quota, etc.
        # TODO: When custom host (api_endpoint) is set, `scopes` must *also* be set on the
        # credentials object
        super().__init__(
            host=host,
            credentials=credentials,
            client_info=client_info,
            always_use_jwt_access=always_use_jwt_access,
            url_scheme=url_scheme,
            api_audience=api_audience
        )
        self._session = AuthorizedSession(
            self._credentials, default_host=self.DEFAULT_HOST)
        if client_cert_source_for_mtls:
            self._session.configure_mtls_channel(client_cert_source_for_mtls)
        self._interceptor = interceptor or IAMCredentialsRestInterceptor()
        self._prep_wrapped_messages(client_info)

    class _GenerateAccessToken(_BaseIAMCredentialsRestTransport._BaseGenerateAccessToken, IAMCredentialsRestStub):
<<<<<<< HEAD
=======
        def __hash__(self):
            return hash("IAMCredentialsRestTransport.GenerateAccessToken")
>>>>>>> 28d3ed5e

        @staticmethod
        def _get_response(
            host,
            metadata,
            query_params,
            session,
            timeout,
            transcoded_request,
            body=None):

            uri = transcoded_request['uri']
            method = transcoded_request['method']
            headers = dict(metadata)
            headers['Content-Type'] = 'application/json'
            response = getattr(session, method)(
                "{host}{uri}".format(host=host, uri=uri),
                timeout=timeout,
                headers=headers,
                params=rest_helpers.flatten_query_params(query_params, strict=True),
                data=body,
                )
            return response

        def __call__(self,
                request: common.GenerateAccessTokenRequest, *,
                retry: OptionalRetry=gapic_v1.method.DEFAULT,
                timeout: Optional[float]=None,
                metadata: Sequence[Tuple[str, str]]=(),
                ) -> common.GenerateAccessTokenResponse:
            r"""Call the generate access token method over HTTP.

            Args:
                request (~.common.GenerateAccessTokenRequest):
                    The request object.
                retry (google.api_core.retry.Retry): Designation of what errors, if any,
                    should be retried.
                timeout (float): The timeout for this request.
                metadata (Sequence[Tuple[str, str]]): Strings which should be
                    sent along with the request as metadata.

            Returns:
                ~.common.GenerateAccessTokenResponse:

            """

            http_options = _BaseIAMCredentialsRestTransport._BaseGenerateAccessToken._get_http_options()
            request, metadata = self._interceptor.pre_generate_access_token(request, metadata)
            transcoded_request = _BaseIAMCredentialsRestTransport._BaseGenerateAccessToken._get_transcoded_request(http_options, request)

            body = _BaseIAMCredentialsRestTransport._BaseGenerateAccessToken._get_request_body_json(transcoded_request)

            # Jsonify the query params
            query_params = _BaseIAMCredentialsRestTransport._BaseGenerateAccessToken._get_query_params_json(transcoded_request)

            # Send the request
            response = IAMCredentialsRestTransport._GenerateAccessToken._get_response(self._host, metadata, query_params, self._session, timeout, transcoded_request, body)

            # In case of error, raise the appropriate core_exceptions.GoogleAPICallError exception
            # subclass.
            if response.status_code >= 400:
                raise core_exceptions.from_http_response(response)

            # Return the response
            resp = common.GenerateAccessTokenResponse()
            pb_resp = common.GenerateAccessTokenResponse.pb(resp)

            json_format.Parse(response.content, pb_resp, ignore_unknown_fields=True)
            resp = self._interceptor.post_generate_access_token(resp)
            return resp

    class _GenerateIdToken(_BaseIAMCredentialsRestTransport._BaseGenerateIdToken, IAMCredentialsRestStub):
<<<<<<< HEAD
=======
        def __hash__(self):
            return hash("IAMCredentialsRestTransport.GenerateIdToken")
>>>>>>> 28d3ed5e

        @staticmethod
        def _get_response(
            host,
            metadata,
            query_params,
            session,
            timeout,
            transcoded_request,
            body=None):

            uri = transcoded_request['uri']
            method = transcoded_request['method']
            headers = dict(metadata)
            headers['Content-Type'] = 'application/json'
            response = getattr(session, method)(
                "{host}{uri}".format(host=host, uri=uri),
                timeout=timeout,
                headers=headers,
                params=rest_helpers.flatten_query_params(query_params, strict=True),
                data=body,
                )
            return response

        def __call__(self,
                request: common.GenerateIdTokenRequest, *,
                retry: OptionalRetry=gapic_v1.method.DEFAULT,
                timeout: Optional[float]=None,
                metadata: Sequence[Tuple[str, str]]=(),
                ) -> common.GenerateIdTokenResponse:
            r"""Call the generate id token method over HTTP.

            Args:
                request (~.common.GenerateIdTokenRequest):
                    The request object.
                retry (google.api_core.retry.Retry): Designation of what errors, if any,
                    should be retried.
                timeout (float): The timeout for this request.
                metadata (Sequence[Tuple[str, str]]): Strings which should be
                    sent along with the request as metadata.

            Returns:
                ~.common.GenerateIdTokenResponse:

            """

            http_options = _BaseIAMCredentialsRestTransport._BaseGenerateIdToken._get_http_options()
            request, metadata = self._interceptor.pre_generate_id_token(request, metadata)
            transcoded_request = _BaseIAMCredentialsRestTransport._BaseGenerateIdToken._get_transcoded_request(http_options, request)

            body = _BaseIAMCredentialsRestTransport._BaseGenerateIdToken._get_request_body_json(transcoded_request)

            # Jsonify the query params
            query_params = _BaseIAMCredentialsRestTransport._BaseGenerateIdToken._get_query_params_json(transcoded_request)

            # Send the request
            response = IAMCredentialsRestTransport._GenerateIdToken._get_response(self._host, metadata, query_params, self._session, timeout, transcoded_request, body)

            # In case of error, raise the appropriate core_exceptions.GoogleAPICallError exception
            # subclass.
            if response.status_code >= 400:
                raise core_exceptions.from_http_response(response)

            # Return the response
            resp = common.GenerateIdTokenResponse()
            pb_resp = common.GenerateIdTokenResponse.pb(resp)

            json_format.Parse(response.content, pb_resp, ignore_unknown_fields=True)
            resp = self._interceptor.post_generate_id_token(resp)
            return resp

    class _SignBlob(_BaseIAMCredentialsRestTransport._BaseSignBlob, IAMCredentialsRestStub):
<<<<<<< HEAD
=======
        def __hash__(self):
            return hash("IAMCredentialsRestTransport.SignBlob")
>>>>>>> 28d3ed5e

        @staticmethod
        def _get_response(
            host,
            metadata,
            query_params,
            session,
            timeout,
            transcoded_request,
            body=None):

            uri = transcoded_request['uri']
            method = transcoded_request['method']
            headers = dict(metadata)
            headers['Content-Type'] = 'application/json'
            response = getattr(session, method)(
                "{host}{uri}".format(host=host, uri=uri),
                timeout=timeout,
                headers=headers,
                params=rest_helpers.flatten_query_params(query_params, strict=True),
                data=body,
                )
            return response

        def __call__(self,
                request: common.SignBlobRequest, *,
                retry: OptionalRetry=gapic_v1.method.DEFAULT,
                timeout: Optional[float]=None,
                metadata: Sequence[Tuple[str, str]]=(),
                ) -> common.SignBlobResponse:
            r"""Call the sign blob method over HTTP.

            Args:
                request (~.common.SignBlobRequest):
                    The request object.
                retry (google.api_core.retry.Retry): Designation of what errors, if any,
                    should be retried.
                timeout (float): The timeout for this request.
                metadata (Sequence[Tuple[str, str]]): Strings which should be
                    sent along with the request as metadata.

            Returns:
                ~.common.SignBlobResponse:

            """

            http_options = _BaseIAMCredentialsRestTransport._BaseSignBlob._get_http_options()
            request, metadata = self._interceptor.pre_sign_blob(request, metadata)
            transcoded_request = _BaseIAMCredentialsRestTransport._BaseSignBlob._get_transcoded_request(http_options, request)

            body = _BaseIAMCredentialsRestTransport._BaseSignBlob._get_request_body_json(transcoded_request)

            # Jsonify the query params
            query_params = _BaseIAMCredentialsRestTransport._BaseSignBlob._get_query_params_json(transcoded_request)

            # Send the request
            response = IAMCredentialsRestTransport._SignBlob._get_response(self._host, metadata, query_params, self._session, timeout, transcoded_request, body)

            # In case of error, raise the appropriate core_exceptions.GoogleAPICallError exception
            # subclass.
            if response.status_code >= 400:
                raise core_exceptions.from_http_response(response)

            # Return the response
            resp = common.SignBlobResponse()
            pb_resp = common.SignBlobResponse.pb(resp)

            json_format.Parse(response.content, pb_resp, ignore_unknown_fields=True)
            resp = self._interceptor.post_sign_blob(resp)
            return resp

    class _SignJwt(_BaseIAMCredentialsRestTransport._BaseSignJwt, IAMCredentialsRestStub):
<<<<<<< HEAD

        @staticmethod
        def _get_response(
            host,
            metadata,
            query_params,
            session,
            timeout,
            transcoded_request,
            body=None):

=======
        def __hash__(self):
            return hash("IAMCredentialsRestTransport.SignJwt")

        @staticmethod
        def _get_response(
            host,
            metadata,
            query_params,
            session,
            timeout,
            transcoded_request,
            body=None):

>>>>>>> 28d3ed5e
            uri = transcoded_request['uri']
            method = transcoded_request['method']
            headers = dict(metadata)
            headers['Content-Type'] = 'application/json'
            response = getattr(session, method)(
                "{host}{uri}".format(host=host, uri=uri),
                timeout=timeout,
                headers=headers,
                params=rest_helpers.flatten_query_params(query_params, strict=True),
                data=body,
                )
            return response

        def __call__(self,
                request: common.SignJwtRequest, *,
                retry: OptionalRetry=gapic_v1.method.DEFAULT,
                timeout: Optional[float]=None,
                metadata: Sequence[Tuple[str, str]]=(),
                ) -> common.SignJwtResponse:
            r"""Call the sign jwt method over HTTP.

            Args:
                request (~.common.SignJwtRequest):
                    The request object.
                retry (google.api_core.retry.Retry): Designation of what errors, if any,
                    should be retried.
                timeout (float): The timeout for this request.
                metadata (Sequence[Tuple[str, str]]): Strings which should be
                    sent along with the request as metadata.

            Returns:
                ~.common.SignJwtResponse:

            """

            http_options = _BaseIAMCredentialsRestTransport._BaseSignJwt._get_http_options()
            request, metadata = self._interceptor.pre_sign_jwt(request, metadata)
            transcoded_request = _BaseIAMCredentialsRestTransport._BaseSignJwt._get_transcoded_request(http_options, request)

            body = _BaseIAMCredentialsRestTransport._BaseSignJwt._get_request_body_json(transcoded_request)

            # Jsonify the query params
            query_params = _BaseIAMCredentialsRestTransport._BaseSignJwt._get_query_params_json(transcoded_request)

            # Send the request
            response = IAMCredentialsRestTransport._SignJwt._get_response(self._host, metadata, query_params, self._session, timeout, transcoded_request, body)

            # In case of error, raise the appropriate core_exceptions.GoogleAPICallError exception
            # subclass.
            if response.status_code >= 400:
                raise core_exceptions.from_http_response(response)

            # Return the response
            resp = common.SignJwtResponse()
            pb_resp = common.SignJwtResponse.pb(resp)

            json_format.Parse(response.content, pb_resp, ignore_unknown_fields=True)
            resp = self._interceptor.post_sign_jwt(resp)
            return resp

    @property
    def generate_access_token(self) -> Callable[
            [common.GenerateAccessTokenRequest],
            common.GenerateAccessTokenResponse]:
        # The return type is fine, but mypy isn't sophisticated enough to determine what's going on here.
        # In C++ this would require a dynamic_cast
        return self._GenerateAccessToken(self._session, self._host, self._interceptor) # type: ignore

    @property
    def generate_id_token(self) -> Callable[
            [common.GenerateIdTokenRequest],
            common.GenerateIdTokenResponse]:
        # The return type is fine, but mypy isn't sophisticated enough to determine what's going on here.
        # In C++ this would require a dynamic_cast
        return self._GenerateIdToken(self._session, self._host, self._interceptor) # type: ignore

    @property
    def sign_blob(self) -> Callable[
            [common.SignBlobRequest],
            common.SignBlobResponse]:
        # The return type is fine, but mypy isn't sophisticated enough to determine what's going on here.
        # In C++ this would require a dynamic_cast
        return self._SignBlob(self._session, self._host, self._interceptor) # type: ignore

    @property
    def sign_jwt(self) -> Callable[
            [common.SignJwtRequest],
            common.SignJwtResponse]:
        # The return type is fine, but mypy isn't sophisticated enough to determine what's going on here.
        # In C++ this would require a dynamic_cast
        return self._SignJwt(self._session, self._host, self._interceptor) # type: ignore

    @property
    def kind(self) -> str:
        return "rest"

    def close(self):
        self._session.close()


__all__=(
    'IAMCredentialsRestTransport',
)<|MERGE_RESOLUTION|>--- conflicted
+++ resolved
@@ -45,15 +45,6 @@
 from .rest_base import _BaseIAMCredentialsRestTransport
 
 
-<<<<<<< HEAD
-from google.iam.credentials_v1.types import common
-
-
-from .base import DEFAULT_CLIENT_INFO as BASE_DEFAULT_CLIENT_INFO
-
-
-=======
->>>>>>> 28d3ed5e
 DEFAULT_CLIENT_INFO = gapic_v1.client_info.ClientInfo(
     gapic_version=BASE_DEFAULT_CLIENT_INFO.gapic_version,
     grpc_version=None,
@@ -187,11 +178,7 @@
 
 
 class IAMCredentialsRestTransport(_BaseIAMCredentialsRestTransport):
-<<<<<<< HEAD
-    """REST backend transport for IAMCredentials.
-=======
     """REST backend synchronous transport for IAMCredentials.
->>>>>>> 28d3ed5e
 
     A service account is a special type of Google account that
     belongs to your application or a virtual machine (VM), instead
@@ -281,11 +268,8 @@
         self._prep_wrapped_messages(client_info)
 
     class _GenerateAccessToken(_BaseIAMCredentialsRestTransport._BaseGenerateAccessToken, IAMCredentialsRestStub):
-<<<<<<< HEAD
-=======
         def __hash__(self):
             return hash("IAMCredentialsRestTransport.GenerateAccessToken")
->>>>>>> 28d3ed5e
 
         @staticmethod
         def _get_response(
@@ -358,11 +342,8 @@
             return resp
 
     class _GenerateIdToken(_BaseIAMCredentialsRestTransport._BaseGenerateIdToken, IAMCredentialsRestStub):
-<<<<<<< HEAD
-=======
         def __hash__(self):
             return hash("IAMCredentialsRestTransport.GenerateIdToken")
->>>>>>> 28d3ed5e
 
         @staticmethod
         def _get_response(
@@ -435,11 +416,8 @@
             return resp
 
     class _SignBlob(_BaseIAMCredentialsRestTransport._BaseSignBlob, IAMCredentialsRestStub):
-<<<<<<< HEAD
-=======
         def __hash__(self):
             return hash("IAMCredentialsRestTransport.SignBlob")
->>>>>>> 28d3ed5e
 
         @staticmethod
         def _get_response(
@@ -512,7 +490,8 @@
             return resp
 
     class _SignJwt(_BaseIAMCredentialsRestTransport._BaseSignJwt, IAMCredentialsRestStub):
-<<<<<<< HEAD
+        def __hash__(self):
+            return hash("IAMCredentialsRestTransport.SignJwt")
 
         @staticmethod
         def _get_response(
@@ -524,21 +503,6 @@
             transcoded_request,
             body=None):
 
-=======
-        def __hash__(self):
-            return hash("IAMCredentialsRestTransport.SignJwt")
-
-        @staticmethod
-        def _get_response(
-            host,
-            metadata,
-            query_params,
-            session,
-            timeout,
-            transcoded_request,
-            body=None):
-
->>>>>>> 28d3ed5e
             uri = transcoded_request['uri']
             method = transcoded_request['method']
             headers = dict(metadata)
