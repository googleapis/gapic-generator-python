# -*- coding: utf-8 -*-
# Copyright 2022 Google LLC
#
# Licensed under the Apache License, Version 2.0 (the "License");
# you may not use this file except in compliance with the License.
# You may obtain a copy of the License at
#
#     http://www.apache.org/licenses/LICENSE-2.0
#
# Unless required by applicable law or agreed to in writing, software
# distributed under the License is distributed on an "AS IS" BASIS,
# WITHOUT WARRANTIES OR CONDITIONS OF ANY KIND, either express or implied.
# See the License for the specific language governing permissions and
# limitations under the License.
#
from collections import OrderedDict
import functools
import re
from typing import Dict, Mapping, MutableMapping, MutableSequence, Optional, Sequence, Tuple, Type, Union
import pkg_resources

from google.api_core.client_options import ClientOptions
from google.api_core import exceptions as core_exceptions
from google.api_core import gapic_v1
from google.api_core import retry as retries
from google.auth import credentials as ga_credentials   # type: ignore
from google.oauth2 import service_account              # type: ignore

try:
    OptionalRetry = Union[retries.Retry, gapic_v1.method._MethodDefault]
except AttributeError:  # pragma: NO COVER
    OptionalRetry = Union[retries.Retry, object]  # type: ignore

from google.iam.credentials_v1.types import common
from google.protobuf import duration_pb2  # type: ignore
from google.protobuf import timestamp_pb2  # type: ignore
from .transports.base import IAMCredentialsTransport, DEFAULT_CLIENT_INFO
from .transports.grpc_asyncio import IAMCredentialsGrpcAsyncIOTransport
from .client import IAMCredentialsClient


class IAMCredentialsAsyncClient:
    """A service account is a special type of Google account that
    belongs to your application or a virtual machine (VM), instead
    of to an individual end user. Your application assumes the
    identity of the service account to call Google APIs, so that the
    users aren't directly involved.

    Service account credentials are used to temporarily assume the
    identity of the service account. Supported credential types
    include OAuth 2.0 access tokens, OpenID Connect ID tokens,
    self-signed JSON Web Tokens (JWTs), and more.
    """

    _client: IAMCredentialsClient

    DEFAULT_ENDPOINT = IAMCredentialsClient.DEFAULT_ENDPOINT
    DEFAULT_MTLS_ENDPOINT = IAMCredentialsClient.DEFAULT_MTLS_ENDPOINT

    service_account_path = staticmethod(IAMCredentialsClient.service_account_path)
    parse_service_account_path = staticmethod(IAMCredentialsClient.parse_service_account_path)
    common_billing_account_path = staticmethod(IAMCredentialsClient.common_billing_account_path)
    parse_common_billing_account_path = staticmethod(IAMCredentialsClient.parse_common_billing_account_path)
    common_folder_path = staticmethod(IAMCredentialsClient.common_folder_path)
    parse_common_folder_path = staticmethod(IAMCredentialsClient.parse_common_folder_path)
    common_organization_path = staticmethod(IAMCredentialsClient.common_organization_path)
    parse_common_organization_path = staticmethod(IAMCredentialsClient.parse_common_organization_path)
    common_project_path = staticmethod(IAMCredentialsClient.common_project_path)
    parse_common_project_path = staticmethod(IAMCredentialsClient.parse_common_project_path)
    common_location_path = staticmethod(IAMCredentialsClient.common_location_path)
    parse_common_location_path = staticmethod(IAMCredentialsClient.parse_common_location_path)

    @classmethod
    def from_service_account_info(cls, info: dict, *args, **kwargs):
        """Creates an instance of this client using the provided credentials
            info.

        Args:
            info (dict): The service account private key info.
            args: Additional arguments to pass to the constructor.
            kwargs: Additional arguments to pass to the constructor.

        Returns:
            IAMCredentialsAsyncClient: The constructed client.
        """
        return IAMCredentialsClient.from_service_account_info.__func__(IAMCredentialsAsyncClient, info, *args, **kwargs)  # type: ignore

    @classmethod
    def from_service_account_file(cls, filename: str, *args, **kwargs):
        """Creates an instance of this client using the provided credentials
            file.

        Args:
            filename (str): The path to the service account private key json
                file.
            args: Additional arguments to pass to the constructor.
            kwargs: Additional arguments to pass to the constructor.

        Returns:
            IAMCredentialsAsyncClient: The constructed client.
        """
        return IAMCredentialsClient.from_service_account_file.__func__(IAMCredentialsAsyncClient, filename, *args, **kwargs)  # type: ignore

    from_service_account_json = from_service_account_file

    @classmethod
    def get_mtls_endpoint_and_cert_source(cls, client_options: Optional[ClientOptions] = None):
        """Return the API endpoint and client cert source for mutual TLS.

        The client cert source is determined in the following order:
        (1) if `GOOGLE_API_USE_CLIENT_CERTIFICATE` environment variable is not "true", the
        client cert source is None.
        (2) if `client_options.client_cert_source` is provided, use the provided one; if the
        default client cert source exists, use the default one; otherwise the client cert
        source is None.

        The API endpoint is determined in the following order:
        (1) if `client_options.api_endpoint` if provided, use the provided one.
        (2) if `GOOGLE_API_USE_CLIENT_CERTIFICATE` environment variable is "always", use the
        default mTLS endpoint; if the environment variabel is "never", use the default API
        endpoint; otherwise if client cert source exists, use the default mTLS endpoint, otherwise
        use the default API endpoint.

        More details can be found at https://google.aip.dev/auth/4114.

        Args:
            client_options (google.api_core.client_options.ClientOptions): Custom options for the
                client. Only the `api_endpoint` and `client_cert_source` properties may be used
                in this method.

        Returns:
            Tuple[str, Callable[[], Tuple[bytes, bytes]]]: returns the API endpoint and the
                client cert source to use.

        Raises:
            google.auth.exceptions.MutualTLSChannelError: If any errors happen.
        """
        return IAMCredentialsClient.get_mtls_endpoint_and_cert_source(client_options)  # type: ignore

    @property
    def transport(self) -> IAMCredentialsTransport:
        """Returns the transport used by the client instance.

        Returns:
            IAMCredentialsTransport: The transport used by the client instance.
        """
        return self._client.transport

    get_transport_class = functools.partial(type(IAMCredentialsClient).get_transport_class, type(IAMCredentialsClient))

    def __init__(self, *,
            credentials: Optional[ga_credentials.Credentials] = None,
            transport: Union[str, IAMCredentialsTransport] = "grpc_asyncio",
            client_options: Optional[ClientOptions] = None,
            client_info: gapic_v1.client_info.ClientInfo = DEFAULT_CLIENT_INFO,
            ) -> None:
        """Instantiates the iam credentials client.

        Args:
            credentials (Optional[google.auth.credentials.Credentials]): The
                authorization credentials to attach to requests. These
                credentials identify the application to the service; if none
                are specified, the client will attempt to ascertain the
                credentials from the environment.
            transport (Union[str, ~.IAMCredentialsTransport]): The
                transport to use. If set to None, a transport is chosen
                automatically.
            client_options (ClientOptions): Custom options for the client. It
                won't take effect if a ``transport`` instance is provided.
                (1) The ``api_endpoint`` property can be used to override the
                default endpoint provided by the client. GOOGLE_API_USE_MTLS_ENDPOINT
                environment variable can also be used to override the endpoint:
                "always" (always use the default mTLS endpoint), "never" (always
                use the default regular endpoint) and "auto" (auto switch to the
                default mTLS endpoint if client certificate is present, this is
                the default value). However, the ``api_endpoint`` property takes
                precedence if provided.
                (2) If GOOGLE_API_USE_CLIENT_CERTIFICATE environment variable
                is "true", then the ``client_cert_source`` property can be used
                to provide client certificate for mutual TLS transport. If
                not provided, the default SSL client certificate will be used if
                present. If GOOGLE_API_USE_CLIENT_CERTIFICATE is "false" or not
                set, no client certificate will be used.

        Raises:
            google.auth.exceptions.MutualTlsChannelError: If mutual TLS transport
                creation failed for any reason.
        """
        self._client = IAMCredentialsClient(
            credentials=credentials,
            transport=transport,
            client_options=client_options,
            client_info=client_info,

        )

    async def generate_access_token(self,
            request: Optional[Union[common.GenerateAccessTokenRequest, dict]] = None,
            *,
            name: Optional[str] = None,
            delegates: Optional[MutableSequence[str]] = None,
            scope: Optional[MutableSequence[str]] = None,
            lifetime: Optional[duration_pb2.Duration] = None,
            retry: OptionalRetry = gapic_v1.method.DEFAULT,
<<<<<<< HEAD
            timeout: Union[float, object] = gapic_v1.method.DEFAULT,
=======
            timeout: Optional[float] = None,
>>>>>>> 69a49c6b
            metadata: Sequence[Tuple[str, str]] = (),
            ) -> common.GenerateAccessTokenResponse:
        r"""Generates an OAuth 2.0 access token for a service
        account.

        .. code-block:: python

            # This snippet has been automatically generated and should be regarded as a
            # code template only.
            # It will require modifications to work:
            # - It may require correct/in-range values for request initialization.
            # - It may require specifying regional endpoints when creating the service
            #   client as shown in:
            #   https://googleapis.dev/python/google-api-core/latest/client_options.html
            from google.iam import credentials_v1

            async def sample_generate_access_token():
                # Create a client
                client = credentials_v1.IAMCredentialsAsyncClient()

                # Initialize request argument(s)
                request = credentials_v1.GenerateAccessTokenRequest(
                    name="name_value",
                    scope=['scope_value1', 'scope_value2'],
                )

                # Make the request
                response = await client.generate_access_token(request=request)

                # Handle the response
                print(response)

        Args:
            request (Optional[Union[google.iam.credentials_v1.types.GenerateAccessTokenRequest, dict]]):
                The request object.
            name (:class:`str`):
                Required. The resource name of the service account for
                which the credentials are requested, in the following
                format:
                ``projects/-/serviceAccounts/{ACCOUNT_EMAIL_OR_UNIQUEID}``.
                The ``-`` wildcard character is required; replacing it
                with a project ID is invalid.

                This corresponds to the ``name`` field
                on the ``request`` instance; if ``request`` is provided, this
                should not be set.
            delegates (:class:`MutableSequence[str]`):
                The sequence of service accounts in a delegation chain.
                Each service account must be granted the
                ``roles/iam.serviceAccountTokenCreator`` role on its
                next service account in the chain. The last service
                account in the chain must be granted the
                ``roles/iam.serviceAccountTokenCreator`` role on the
                service account that is specified in the ``name`` field
                of the request.

                The delegates must have the following format:
                ``projects/-/serviceAccounts/{ACCOUNT_EMAIL_OR_UNIQUEID}``.
                The ``-`` wildcard character is required; replacing it
                with a project ID is invalid.

                This corresponds to the ``delegates`` field
                on the ``request`` instance; if ``request`` is provided, this
                should not be set.
            scope (:class:`MutableSequence[str]`):
                Required. Code to identify the scopes
                to be included in the OAuth 2.0 access
                token. See
                https://developers.google.com/identity/protocols/googlescopes
                for more information.
                At least one value required.

                This corresponds to the ``scope`` field
                on the ``request`` instance; if ``request`` is provided, this
                should not be set.
            lifetime (:class:`google.protobuf.duration_pb2.Duration`):
                The desired lifetime duration of the
                access token in seconds. Must be set to
                a value less than or equal to 3600 (1
                hour). If a value is not specified, the
                token's lifetime will be set to a
                default value of one hour.

                This corresponds to the ``lifetime`` field
                on the ``request`` instance; if ``request`` is provided, this
                should not be set.
            retry (google.api_core.retry.Retry): Designation of what errors, if any,
                should be retried.
            timeout (float): The timeout for this request.
            metadata (Sequence[Tuple[str, str]]): Strings which should be
                sent along with the request as metadata.

        Returns:
            google.iam.credentials_v1.types.GenerateAccessTokenResponse:

        """
        # Create or coerce a protobuf request object.
        # Quick check: If we got a request object, we should *not* have
        # gotten any keyword arguments that map to the request.
        has_flattened_params = any([name, delegates, scope, lifetime])
        if request is not None and has_flattened_params:
            raise ValueError("If the `request` argument is set, then none of "
                             "the individual field arguments should be set.")

        request = common.GenerateAccessTokenRequest(request)

        # If we have keyword arguments corresponding to fields on the
        # request, apply these.
        if name is not None:
            request.name = name
        if lifetime is not None:
            request.lifetime = lifetime
        if delegates:
            request.delegates.extend(delegates)
        if scope:
            request.scope.extend(scope)

        # Wrap the RPC method; this adds retry and timeout information,
        # and friendly error handling.
        rpc = gapic_v1.method_async.wrap_method(
            self._client._transport.generate_access_token,
            default_retry=retries.Retry(
initial=0.1,maximum=60.0,multiplier=1.3,                predicate=retries.if_exception_type(
                    core_exceptions.DeadlineExceeded,
                    core_exceptions.ServiceUnavailable,
                ),
                deadline=60.0,
            ),
            default_timeout=60.0,
            client_info=DEFAULT_CLIENT_INFO,
        )

        # Certain fields should be provided within the metadata header;
        # add these here.
        metadata = tuple(metadata) + (
            gapic_v1.routing_header.to_grpc_metadata((
                ("name", request.name),
            )),
        )

        # Send the request.
        response = await rpc(
            request,
            retry=retry,
            timeout=timeout,
            metadata=metadata,
        )

        # Done; return the response.
        return response

    async def generate_id_token(self,
            request: Optional[Union[common.GenerateIdTokenRequest, dict]] = None,
            *,
            name: Optional[str] = None,
            delegates: Optional[MutableSequence[str]] = None,
            audience: Optional[str] = None,
            include_email: Optional[bool] = None,
            retry: OptionalRetry = gapic_v1.method.DEFAULT,
<<<<<<< HEAD
            timeout: Union[float, object] = gapic_v1.method.DEFAULT,
=======
            timeout: Optional[float] = None,
>>>>>>> 69a49c6b
            metadata: Sequence[Tuple[str, str]] = (),
            ) -> common.GenerateIdTokenResponse:
        r"""Generates an OpenID Connect ID token for a service
        account.

        .. code-block:: python

            # This snippet has been automatically generated and should be regarded as a
            # code template only.
            # It will require modifications to work:
            # - It may require correct/in-range values for request initialization.
            # - It may require specifying regional endpoints when creating the service
            #   client as shown in:
            #   https://googleapis.dev/python/google-api-core/latest/client_options.html
            from google.iam import credentials_v1

            async def sample_generate_id_token():
                # Create a client
                client = credentials_v1.IAMCredentialsAsyncClient()

                # Initialize request argument(s)
                request = credentials_v1.GenerateIdTokenRequest(
                    name="name_value",
                    audience="audience_value",
                )

                # Make the request
                response = await client.generate_id_token(request=request)

                # Handle the response
                print(response)

        Args:
            request (Optional[Union[google.iam.credentials_v1.types.GenerateIdTokenRequest, dict]]):
                The request object.
            name (:class:`str`):
                Required. The resource name of the service account for
                which the credentials are requested, in the following
                format:
                ``projects/-/serviceAccounts/{ACCOUNT_EMAIL_OR_UNIQUEID}``.
                The ``-`` wildcard character is required; replacing it
                with a project ID is invalid.

                This corresponds to the ``name`` field
                on the ``request`` instance; if ``request`` is provided, this
                should not be set.
            delegates (:class:`MutableSequence[str]`):
                The sequence of service accounts in a delegation chain.
                Each service account must be granted the
                ``roles/iam.serviceAccountTokenCreator`` role on its
                next service account in the chain. The last service
                account in the chain must be granted the
                ``roles/iam.serviceAccountTokenCreator`` role on the
                service account that is specified in the ``name`` field
                of the request.

                The delegates must have the following format:
                ``projects/-/serviceAccounts/{ACCOUNT_EMAIL_OR_UNIQUEID}``.
                The ``-`` wildcard character is required; replacing it
                with a project ID is invalid.

                This corresponds to the ``delegates`` field
                on the ``request`` instance; if ``request`` is provided, this
                should not be set.
            audience (:class:`str`):
                Required. The audience for the token,
                such as the API or account that this
                token grants access to.

                This corresponds to the ``audience`` field
                on the ``request`` instance; if ``request`` is provided, this
                should not be set.
            include_email (:class:`bool`):
                Include the service account email in the token. If set
                to ``true``, the token will contain ``email`` and
                ``email_verified`` claims.

                This corresponds to the ``include_email`` field
                on the ``request`` instance; if ``request`` is provided, this
                should not be set.
            retry (google.api_core.retry.Retry): Designation of what errors, if any,
                should be retried.
            timeout (float): The timeout for this request.
            metadata (Sequence[Tuple[str, str]]): Strings which should be
                sent along with the request as metadata.

        Returns:
            google.iam.credentials_v1.types.GenerateIdTokenResponse:

        """
        # Create or coerce a protobuf request object.
        # Quick check: If we got a request object, we should *not* have
        # gotten any keyword arguments that map to the request.
        has_flattened_params = any([name, delegates, audience, include_email])
        if request is not None and has_flattened_params:
            raise ValueError("If the `request` argument is set, then none of "
                             "the individual field arguments should be set.")

        request = common.GenerateIdTokenRequest(request)

        # If we have keyword arguments corresponding to fields on the
        # request, apply these.
        if name is not None:
            request.name = name
        if audience is not None:
            request.audience = audience
        if include_email is not None:
            request.include_email = include_email
        if delegates:
            request.delegates.extend(delegates)

        # Wrap the RPC method; this adds retry and timeout information,
        # and friendly error handling.
        rpc = gapic_v1.method_async.wrap_method(
            self._client._transport.generate_id_token,
            default_retry=retries.Retry(
initial=0.1,maximum=60.0,multiplier=1.3,                predicate=retries.if_exception_type(
                    core_exceptions.DeadlineExceeded,
                    core_exceptions.ServiceUnavailable,
                ),
                deadline=60.0,
            ),
            default_timeout=60.0,
            client_info=DEFAULT_CLIENT_INFO,
        )

        # Certain fields should be provided within the metadata header;
        # add these here.
        metadata = tuple(metadata) + (
            gapic_v1.routing_header.to_grpc_metadata((
                ("name", request.name),
            )),
        )

        # Send the request.
        response = await rpc(
            request,
            retry=retry,
            timeout=timeout,
            metadata=metadata,
        )

        # Done; return the response.
        return response

    async def sign_blob(self,
            request: Optional[Union[common.SignBlobRequest, dict]] = None,
            *,
            name: Optional[str] = None,
            delegates: Optional[MutableSequence[str]] = None,
            payload: Optional[bytes] = None,
            retry: OptionalRetry = gapic_v1.method.DEFAULT,
<<<<<<< HEAD
            timeout: Union[float, object] = gapic_v1.method.DEFAULT,
=======
            timeout: Optional[float] = None,
>>>>>>> 69a49c6b
            metadata: Sequence[Tuple[str, str]] = (),
            ) -> common.SignBlobResponse:
        r"""Signs a blob using a service account's system-managed
        private key.

        .. code-block:: python

            # This snippet has been automatically generated and should be regarded as a
            # code template only.
            # It will require modifications to work:
            # - It may require correct/in-range values for request initialization.
            # - It may require specifying regional endpoints when creating the service
            #   client as shown in:
            #   https://googleapis.dev/python/google-api-core/latest/client_options.html
            from google.iam import credentials_v1

            async def sample_sign_blob():
                # Create a client
                client = credentials_v1.IAMCredentialsAsyncClient()

                # Initialize request argument(s)
                request = credentials_v1.SignBlobRequest(
                    name="name_value",
                    payload=b'payload_blob',
                )

                # Make the request
                response = await client.sign_blob(request=request)

                # Handle the response
                print(response)

        Args:
            request (Optional[Union[google.iam.credentials_v1.types.SignBlobRequest, dict]]):
                The request object.
            name (:class:`str`):
                Required. The resource name of the service account for
                which the credentials are requested, in the following
                format:
                ``projects/-/serviceAccounts/{ACCOUNT_EMAIL_OR_UNIQUEID}``.
                The ``-`` wildcard character is required; replacing it
                with a project ID is invalid.

                This corresponds to the ``name`` field
                on the ``request`` instance; if ``request`` is provided, this
                should not be set.
            delegates (:class:`MutableSequence[str]`):
                The sequence of service accounts in a delegation chain.
                Each service account must be granted the
                ``roles/iam.serviceAccountTokenCreator`` role on its
                next service account in the chain. The last service
                account in the chain must be granted the
                ``roles/iam.serviceAccountTokenCreator`` role on the
                service account that is specified in the ``name`` field
                of the request.

                The delegates must have the following format:
                ``projects/-/serviceAccounts/{ACCOUNT_EMAIL_OR_UNIQUEID}``.
                The ``-`` wildcard character is required; replacing it
                with a project ID is invalid.

                This corresponds to the ``delegates`` field
                on the ``request`` instance; if ``request`` is provided, this
                should not be set.
            payload (:class:`bytes`):
                Required. The bytes to sign.
                This corresponds to the ``payload`` field
                on the ``request`` instance; if ``request`` is provided, this
                should not be set.
            retry (google.api_core.retry.Retry): Designation of what errors, if any,
                should be retried.
            timeout (float): The timeout for this request.
            metadata (Sequence[Tuple[str, str]]): Strings which should be
                sent along with the request as metadata.

        Returns:
            google.iam.credentials_v1.types.SignBlobResponse:

        """
        # Create or coerce a protobuf request object.
        # Quick check: If we got a request object, we should *not* have
        # gotten any keyword arguments that map to the request.
        has_flattened_params = any([name, delegates, payload])
        if request is not None and has_flattened_params:
            raise ValueError("If the `request` argument is set, then none of "
                             "the individual field arguments should be set.")

        request = common.SignBlobRequest(request)

        # If we have keyword arguments corresponding to fields on the
        # request, apply these.
        if name is not None:
            request.name = name
        if payload is not None:
            request.payload = payload
        if delegates:
            request.delegates.extend(delegates)

        # Wrap the RPC method; this adds retry and timeout information,
        # and friendly error handling.
        rpc = gapic_v1.method_async.wrap_method(
            self._client._transport.sign_blob,
            default_retry=retries.Retry(
initial=0.1,maximum=60.0,multiplier=1.3,                predicate=retries.if_exception_type(
                    core_exceptions.DeadlineExceeded,
                    core_exceptions.ServiceUnavailable,
                ),
                deadline=60.0,
            ),
            default_timeout=60.0,
            client_info=DEFAULT_CLIENT_INFO,
        )

        # Certain fields should be provided within the metadata header;
        # add these here.
        metadata = tuple(metadata) + (
            gapic_v1.routing_header.to_grpc_metadata((
                ("name", request.name),
            )),
        )

        # Send the request.
        response = await rpc(
            request,
            retry=retry,
            timeout=timeout,
            metadata=metadata,
        )

        # Done; return the response.
        return response

    async def sign_jwt(self,
            request: Optional[Union[common.SignJwtRequest, dict]] = None,
            *,
            name: Optional[str] = None,
            delegates: Optional[MutableSequence[str]] = None,
            payload: Optional[str] = None,
            retry: OptionalRetry = gapic_v1.method.DEFAULT,
<<<<<<< HEAD
            timeout: Union[float, object] = gapic_v1.method.DEFAULT,
=======
            timeout: Optional[float] = None,
>>>>>>> 69a49c6b
            metadata: Sequence[Tuple[str, str]] = (),
            ) -> common.SignJwtResponse:
        r"""Signs a JWT using a service account's system-managed
        private key.

        .. code-block:: python

            # This snippet has been automatically generated and should be regarded as a
            # code template only.
            # It will require modifications to work:
            # - It may require correct/in-range values for request initialization.
            # - It may require specifying regional endpoints when creating the service
            #   client as shown in:
            #   https://googleapis.dev/python/google-api-core/latest/client_options.html
            from google.iam import credentials_v1

            async def sample_sign_jwt():
                # Create a client
                client = credentials_v1.IAMCredentialsAsyncClient()

                # Initialize request argument(s)
                request = credentials_v1.SignJwtRequest(
                    name="name_value",
                    payload="payload_value",
                )

                # Make the request
                response = await client.sign_jwt(request=request)

                # Handle the response
                print(response)

        Args:
            request (Optional[Union[google.iam.credentials_v1.types.SignJwtRequest, dict]]):
                The request object.
            name (:class:`str`):
                Required. The resource name of the service account for
                which the credentials are requested, in the following
                format:
                ``projects/-/serviceAccounts/{ACCOUNT_EMAIL_OR_UNIQUEID}``.
                The ``-`` wildcard character is required; replacing it
                with a project ID is invalid.

                This corresponds to the ``name`` field
                on the ``request`` instance; if ``request`` is provided, this
                should not be set.
            delegates (:class:`MutableSequence[str]`):
                The sequence of service accounts in a delegation chain.
                Each service account must be granted the
                ``roles/iam.serviceAccountTokenCreator`` role on its
                next service account in the chain. The last service
                account in the chain must be granted the
                ``roles/iam.serviceAccountTokenCreator`` role on the
                service account that is specified in the ``name`` field
                of the request.

                The delegates must have the following format:
                ``projects/-/serviceAccounts/{ACCOUNT_EMAIL_OR_UNIQUEID}``.
                The ``-`` wildcard character is required; replacing it
                with a project ID is invalid.

                This corresponds to the ``delegates`` field
                on the ``request`` instance; if ``request`` is provided, this
                should not be set.
            payload (:class:`str`):
                Required. The JWT payload to sign: a
                JSON object that contains a JWT Claims
                Set.

                This corresponds to the ``payload`` field
                on the ``request`` instance; if ``request`` is provided, this
                should not be set.
            retry (google.api_core.retry.Retry): Designation of what errors, if any,
                should be retried.
            timeout (float): The timeout for this request.
            metadata (Sequence[Tuple[str, str]]): Strings which should be
                sent along with the request as metadata.

        Returns:
            google.iam.credentials_v1.types.SignJwtResponse:

        """
        # Create or coerce a protobuf request object.
        # Quick check: If we got a request object, we should *not* have
        # gotten any keyword arguments that map to the request.
        has_flattened_params = any([name, delegates, payload])
        if request is not None and has_flattened_params:
            raise ValueError("If the `request` argument is set, then none of "
                             "the individual field arguments should be set.")

        request = common.SignJwtRequest(request)

        # If we have keyword arguments corresponding to fields on the
        # request, apply these.
        if name is not None:
            request.name = name
        if payload is not None:
            request.payload = payload
        if delegates:
            request.delegates.extend(delegates)

        # Wrap the RPC method; this adds retry and timeout information,
        # and friendly error handling.
        rpc = gapic_v1.method_async.wrap_method(
            self._client._transport.sign_jwt,
            default_retry=retries.Retry(
initial=0.1,maximum=60.0,multiplier=1.3,                predicate=retries.if_exception_type(
                    core_exceptions.DeadlineExceeded,
                    core_exceptions.ServiceUnavailable,
                ),
                deadline=60.0,
            ),
            default_timeout=60.0,
            client_info=DEFAULT_CLIENT_INFO,
        )

        # Certain fields should be provided within the metadata header;
        # add these here.
        metadata = tuple(metadata) + (
            gapic_v1.routing_header.to_grpc_metadata((
                ("name", request.name),
            )),
        )

        # Send the request.
        response = await rpc(
            request,
            retry=retry,
            timeout=timeout,
            metadata=metadata,
        )

        # Done; return the response.
        return response

    async def __aenter__(self):
        return self

    async def __aexit__(self, exc_type, exc, tb):
        await self.transport.close()

try:
    DEFAULT_CLIENT_INFO = gapic_v1.client_info.ClientInfo(
        gapic_version=pkg_resources.get_distribution(
            "google-iam-credentials",
        ).version,
    )
except pkg_resources.DistributionNotFound:
    DEFAULT_CLIENT_INFO = gapic_v1.client_info.ClientInfo()


__all__ = (
    "IAMCredentialsAsyncClient",
)<|MERGE_RESOLUTION|>--- conflicted
+++ resolved
@@ -202,11 +202,7 @@
             scope: Optional[MutableSequence[str]] = None,
             lifetime: Optional[duration_pb2.Duration] = None,
             retry: OptionalRetry = gapic_v1.method.DEFAULT,
-<<<<<<< HEAD
             timeout: Union[float, object] = gapic_v1.method.DEFAULT,
-=======
-            timeout: Optional[float] = None,
->>>>>>> 69a49c6b
             metadata: Sequence[Tuple[str, str]] = (),
             ) -> common.GenerateAccessTokenResponse:
         r"""Generates an OAuth 2.0 access token for a service
@@ -366,11 +362,7 @@
             audience: Optional[str] = None,
             include_email: Optional[bool] = None,
             retry: OptionalRetry = gapic_v1.method.DEFAULT,
-<<<<<<< HEAD
             timeout: Union[float, object] = gapic_v1.method.DEFAULT,
-=======
-            timeout: Optional[float] = None,
->>>>>>> 69a49c6b
             metadata: Sequence[Tuple[str, str]] = (),
             ) -> common.GenerateIdTokenResponse:
         r"""Generates an OpenID Connect ID token for a service
@@ -523,11 +515,7 @@
             delegates: Optional[MutableSequence[str]] = None,
             payload: Optional[bytes] = None,
             retry: OptionalRetry = gapic_v1.method.DEFAULT,
-<<<<<<< HEAD
             timeout: Union[float, object] = gapic_v1.method.DEFAULT,
-=======
-            timeout: Optional[float] = None,
->>>>>>> 69a49c6b
             metadata: Sequence[Tuple[str, str]] = (),
             ) -> common.SignBlobResponse:
         r"""Signs a blob using a service account's system-managed
@@ -667,11 +655,7 @@
             delegates: Optional[MutableSequence[str]] = None,
             payload: Optional[str] = None,
             retry: OptionalRetry = gapic_v1.method.DEFAULT,
-<<<<<<< HEAD
             timeout: Union[float, object] = gapic_v1.method.DEFAULT,
-=======
-            timeout: Optional[float] = None,
->>>>>>> 69a49c6b
             metadata: Sequence[Tuple[str, str]] = (),
             ) -> common.SignJwtResponse:
         r"""Signs a JWT using a service account's system-managed
