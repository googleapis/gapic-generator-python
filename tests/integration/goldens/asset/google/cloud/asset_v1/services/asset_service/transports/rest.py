--- conflicted
+++ resolved
@@ -31,33 +31,19 @@
 from typing import Any, Callable, Dict, List, Optional, Sequence, Tuple, Union
 import warnings
 
-<<<<<<< HEAD
+
+from google.cloud.asset_v1.types import asset_service
+from google.protobuf import empty_pb2  # type: ignore
+from google.longrunning import operations_pb2  # type: ignore
+
+
+from .rest_base import _BaseAssetServiceRestTransport
+from .base import DEFAULT_CLIENT_INFO as BASE_DEFAULT_CLIENT_INFO
+
 try:
     OptionalRetry = Union[retries.Retry, gapic_v1.method._MethodDefault, None]
 except AttributeError:  # pragma: NO COVER
     OptionalRetry = Union[retries.Retry, object, None]  # type: ignore
-
-from .rest_base import _BaseAssetServiceRestTransport
-
-=======
->>>>>>> 28d3ed5e
-
-from google.cloud.asset_v1.types import asset_service
-from google.protobuf import empty_pb2  # type: ignore
-from google.longrunning import operations_pb2  # type: ignore
-
-
-<<<<<<< HEAD
-from .base import DEFAULT_CLIENT_INFO as BASE_DEFAULT_CLIENT_INFO
-=======
-from .rest_base import _BaseAssetServiceRestTransport
-from .base import DEFAULT_CLIENT_INFO as BASE_DEFAULT_CLIENT_INFO
-
-try:
-    OptionalRetry = Union[retries.Retry, gapic_v1.method._MethodDefault, None]
-except AttributeError:  # pragma: NO COVER
-    OptionalRetry = Union[retries.Retry, object, None]  # type: ignore
->>>>>>> 28d3ed5e
 
 
 DEFAULT_CLIENT_INFO = gapic_v1.client_info.ClientInfo(
@@ -646,11 +632,7 @@
 
 
 class AssetServiceRestTransport(_BaseAssetServiceRestTransport):
-<<<<<<< HEAD
-    """REST backend transport for AssetService.
-=======
     """REST backend synchronous transport for AssetService.
->>>>>>> 28d3ed5e
 
     Asset service definition.
 
@@ -763,11 +745,8 @@
         return self._operations_client
 
     class _AnalyzeIamPolicy(_BaseAssetServiceRestTransport._BaseAnalyzeIamPolicy, AssetServiceRestStub):
-<<<<<<< HEAD
-=======
         def __hash__(self):
             return hash("AssetServiceRestTransport.AnalyzeIamPolicy")
->>>>>>> 28d3ed5e
 
         @staticmethod
         def _get_response(
@@ -840,11 +819,8 @@
             return resp
 
     class _AnalyzeIamPolicyLongrunning(_BaseAssetServiceRestTransport._BaseAnalyzeIamPolicyLongrunning, AssetServiceRestStub):
-<<<<<<< HEAD
-=======
         def __hash__(self):
             return hash("AssetServiceRestTransport.AnalyzeIamPolicyLongrunning")
->>>>>>> 28d3ed5e
 
         @staticmethod
         def _get_response(
@@ -920,11 +896,8 @@
             return resp
 
     class _AnalyzeMove(_BaseAssetServiceRestTransport._BaseAnalyzeMove, AssetServiceRestStub):
-<<<<<<< HEAD
-=======
         def __hash__(self):
             return hash("AssetServiceRestTransport.AnalyzeMove")
->>>>>>> 28d3ed5e
 
         @staticmethod
         def _get_response(
@@ -997,11 +970,8 @@
             return resp
 
     class _AnalyzeOrgPolicies(_BaseAssetServiceRestTransport._BaseAnalyzeOrgPolicies, AssetServiceRestStub):
-<<<<<<< HEAD
-=======
         def __hash__(self):
             return hash("AssetServiceRestTransport.AnalyzeOrgPolicies")
->>>>>>> 28d3ed5e
 
         @staticmethod
         def _get_response(
@@ -1074,11 +1044,8 @@
             return resp
 
     class _AnalyzeOrgPolicyGovernedAssets(_BaseAssetServiceRestTransport._BaseAnalyzeOrgPolicyGovernedAssets, AssetServiceRestStub):
-<<<<<<< HEAD
-=======
         def __hash__(self):
             return hash("AssetServiceRestTransport.AnalyzeOrgPolicyGovernedAssets")
->>>>>>> 28d3ed5e
 
         @staticmethod
         def _get_response(
@@ -1152,11 +1119,8 @@
             return resp
 
     class _AnalyzeOrgPolicyGovernedContainers(_BaseAssetServiceRestTransport._BaseAnalyzeOrgPolicyGovernedContainers, AssetServiceRestStub):
-<<<<<<< HEAD
-=======
         def __hash__(self):
             return hash("AssetServiceRestTransport.AnalyzeOrgPolicyGovernedContainers")
->>>>>>> 28d3ed5e
 
         @staticmethod
         def _get_response(
@@ -1230,7 +1194,8 @@
             return resp
 
     class _BatchGetAssetsHistory(_BaseAssetServiceRestTransport._BaseBatchGetAssetsHistory, AssetServiceRestStub):
-<<<<<<< HEAD
+        def __hash__(self):
+            return hash("AssetServiceRestTransport.BatchGetAssetsHistory")
 
         @staticmethod
         def _get_response(
@@ -1242,21 +1207,6 @@
             transcoded_request,
             body=None):
 
-=======
-        def __hash__(self):
-            return hash("AssetServiceRestTransport.BatchGetAssetsHistory")
-
-        @staticmethod
-        def _get_response(
-            host,
-            metadata,
-            query_params,
-            session,
-            timeout,
-            transcoded_request,
-            body=None):
-
->>>>>>> 28d3ed5e
             uri = transcoded_request['uri']
             method = transcoded_request['method']
             headers = dict(metadata)
@@ -1315,11 +1265,8 @@
             return resp
 
     class _BatchGetEffectiveIamPolicies(_BaseAssetServiceRestTransport._BaseBatchGetEffectiveIamPolicies, AssetServiceRestStub):
-<<<<<<< HEAD
-=======
         def __hash__(self):
             return hash("AssetServiceRestTransport.BatchGetEffectiveIamPolicies")
->>>>>>> 28d3ed5e
 
         @staticmethod
         def _get_response(
@@ -1393,7 +1340,8 @@
             return resp
 
     class _CreateFeed(_BaseAssetServiceRestTransport._BaseCreateFeed, AssetServiceRestStub):
-<<<<<<< HEAD
+        def __hash__(self):
+            return hash("AssetServiceRestTransport.CreateFeed")
 
         @staticmethod
         def _get_response(
@@ -1405,21 +1353,6 @@
             transcoded_request,
             body=None):
 
-=======
-        def __hash__(self):
-            return hash("AssetServiceRestTransport.CreateFeed")
-
-        @staticmethod
-        def _get_response(
-            host,
-            metadata,
-            query_params,
-            session,
-            timeout,
-            transcoded_request,
-            body=None):
-
->>>>>>> 28d3ed5e
             uri = transcoded_request['uri']
             method = transcoded_request['method']
             headers = dict(metadata)
@@ -1489,7 +1422,8 @@
             return resp
 
     class _CreateSavedQuery(_BaseAssetServiceRestTransport._BaseCreateSavedQuery, AssetServiceRestStub):
-<<<<<<< HEAD
+        def __hash__(self):
+            return hash("AssetServiceRestTransport.CreateSavedQuery")
 
         @staticmethod
         def _get_response(
@@ -1501,21 +1435,6 @@
             transcoded_request,
             body=None):
 
-=======
-        def __hash__(self):
-            return hash("AssetServiceRestTransport.CreateSavedQuery")
-
-        @staticmethod
-        def _get_response(
-            host,
-            metadata,
-            query_params,
-            session,
-            timeout,
-            transcoded_request,
-            body=None):
-
->>>>>>> 28d3ed5e
             uri = transcoded_request['uri']
             method = transcoded_request['method']
             headers = dict(metadata)
@@ -1579,11 +1498,8 @@
             return resp
 
     class _DeleteFeed(_BaseAssetServiceRestTransport._BaseDeleteFeed, AssetServiceRestStub):
-<<<<<<< HEAD
-=======
         def __hash__(self):
             return hash("AssetServiceRestTransport.DeleteFeed")
->>>>>>> 28d3ed5e
 
         @staticmethod
         def _get_response(
@@ -1641,7 +1557,8 @@
                 raise core_exceptions.from_http_response(response)
 
     class _DeleteSavedQuery(_BaseAssetServiceRestTransport._BaseDeleteSavedQuery, AssetServiceRestStub):
-<<<<<<< HEAD
+        def __hash__(self):
+            return hash("AssetServiceRestTransport.DeleteSavedQuery")
 
         @staticmethod
         def _get_response(
@@ -1653,21 +1570,6 @@
             transcoded_request,
             body=None):
 
-=======
-        def __hash__(self):
-            return hash("AssetServiceRestTransport.DeleteSavedQuery")
-
-        @staticmethod
-        def _get_response(
-            host,
-            metadata,
-            query_params,
-            session,
-            timeout,
-            transcoded_request,
-            body=None):
-
->>>>>>> 28d3ed5e
             uri = transcoded_request['uri']
             method = transcoded_request['method']
             headers = dict(metadata)
@@ -1714,7 +1616,8 @@
                 raise core_exceptions.from_http_response(response)
 
     class _ExportAssets(_BaseAssetServiceRestTransport._BaseExportAssets, AssetServiceRestStub):
-<<<<<<< HEAD
+        def __hash__(self):
+            return hash("AssetServiceRestTransport.ExportAssets")
 
         @staticmethod
         def _get_response(
@@ -1726,21 +1629,6 @@
             transcoded_request,
             body=None):
 
-=======
-        def __hash__(self):
-            return hash("AssetServiceRestTransport.ExportAssets")
-
-        @staticmethod
-        def _get_response(
-            host,
-            metadata,
-            query_params,
-            session,
-            timeout,
-            transcoded_request,
-            body=None):
-
->>>>>>> 28d3ed5e
             uri = transcoded_request['uri']
             method = transcoded_request['method']
             headers = dict(metadata)
@@ -1803,7 +1691,8 @@
             return resp
 
     class _GetFeed(_BaseAssetServiceRestTransport._BaseGetFeed, AssetServiceRestStub):
-<<<<<<< HEAD
+        def __hash__(self):
+            return hash("AssetServiceRestTransport.GetFeed")
 
         @staticmethod
         def _get_response(
@@ -1815,21 +1704,6 @@
             transcoded_request,
             body=None):
 
-=======
-        def __hash__(self):
-            return hash("AssetServiceRestTransport.GetFeed")
-
-        @staticmethod
-        def _get_response(
-            host,
-            metadata,
-            query_params,
-            session,
-            timeout,
-            transcoded_request,
-            body=None):
-
->>>>>>> 28d3ed5e
             uri = transcoded_request['uri']
             method = transcoded_request['method']
             headers = dict(metadata)
@@ -1896,7 +1770,8 @@
             return resp
 
     class _GetSavedQuery(_BaseAssetServiceRestTransport._BaseGetSavedQuery, AssetServiceRestStub):
-<<<<<<< HEAD
+        def __hash__(self):
+            return hash("AssetServiceRestTransport.GetSavedQuery")
 
         @staticmethod
         def _get_response(
@@ -1908,21 +1783,6 @@
             transcoded_request,
             body=None):
 
-=======
-        def __hash__(self):
-            return hash("AssetServiceRestTransport.GetSavedQuery")
-
-        @staticmethod
-        def _get_response(
-            host,
-            metadata,
-            query_params,
-            session,
-            timeout,
-            transcoded_request,
-            body=None):
-
->>>>>>> 28d3ed5e
             uri = transcoded_request['uri']
             method = transcoded_request['method']
             headers = dict(metadata)
@@ -1983,7 +1843,8 @@
             return resp
 
     class _ListAssets(_BaseAssetServiceRestTransport._BaseListAssets, AssetServiceRestStub):
-<<<<<<< HEAD
+        def __hash__(self):
+            return hash("AssetServiceRestTransport.ListAssets")
 
         @staticmethod
         def _get_response(
@@ -1995,21 +1856,6 @@
             transcoded_request,
             body=None):
 
-=======
-        def __hash__(self):
-            return hash("AssetServiceRestTransport.ListAssets")
-
-        @staticmethod
-        def _get_response(
-            host,
-            metadata,
-            query_params,
-            session,
-            timeout,
-            transcoded_request,
-            body=None):
-
->>>>>>> 28d3ed5e
             uri = transcoded_request['uri']
             method = transcoded_request['method']
             headers = dict(metadata)
@@ -2068,7 +1914,8 @@
             return resp
 
     class _ListFeeds(_BaseAssetServiceRestTransport._BaseListFeeds, AssetServiceRestStub):
-<<<<<<< HEAD
+        def __hash__(self):
+            return hash("AssetServiceRestTransport.ListFeeds")
 
         @staticmethod
         def _get_response(
@@ -2080,21 +1927,6 @@
             transcoded_request,
             body=None):
 
-=======
-        def __hash__(self):
-            return hash("AssetServiceRestTransport.ListFeeds")
-
-        @staticmethod
-        def _get_response(
-            host,
-            metadata,
-            query_params,
-            session,
-            timeout,
-            transcoded_request,
-            body=None):
-
->>>>>>> 28d3ed5e
             uri = transcoded_request['uri']
             method = transcoded_request['method']
             headers = dict(metadata)
@@ -2153,11 +1985,8 @@
             return resp
 
     class _ListSavedQueries(_BaseAssetServiceRestTransport._BaseListSavedQueries, AssetServiceRestStub):
-<<<<<<< HEAD
-=======
         def __hash__(self):
             return hash("AssetServiceRestTransport.ListSavedQueries")
->>>>>>> 28d3ed5e
 
         @staticmethod
         def _get_response(
@@ -2227,7 +2056,8 @@
             return resp
 
     class _QueryAssets(_BaseAssetServiceRestTransport._BaseQueryAssets, AssetServiceRestStub):
-<<<<<<< HEAD
+        def __hash__(self):
+            return hash("AssetServiceRestTransport.QueryAssets")
 
         @staticmethod
         def _get_response(
@@ -2239,21 +2069,6 @@
             transcoded_request,
             body=None):
 
-=======
-        def __hash__(self):
-            return hash("AssetServiceRestTransport.QueryAssets")
-
-        @staticmethod
-        def _get_response(
-            host,
-            metadata,
-            query_params,
-            session,
-            timeout,
-            transcoded_request,
-            body=None):
-
->>>>>>> 28d3ed5e
             uri = transcoded_request['uri']
             method = transcoded_request['method']
             headers = dict(metadata)
@@ -2315,11 +2130,8 @@
             return resp
 
     class _SearchAllIamPolicies(_BaseAssetServiceRestTransport._BaseSearchAllIamPolicies, AssetServiceRestStub):
-<<<<<<< HEAD
-=======
         def __hash__(self):
             return hash("AssetServiceRestTransport.SearchAllIamPolicies")
->>>>>>> 28d3ed5e
 
         @staticmethod
         def _get_response(
@@ -2389,11 +2201,8 @@
             return resp
 
     class _SearchAllResources(_BaseAssetServiceRestTransport._BaseSearchAllResources, AssetServiceRestStub):
-<<<<<<< HEAD
-=======
         def __hash__(self):
             return hash("AssetServiceRestTransport.SearchAllResources")
->>>>>>> 28d3ed5e
 
         @staticmethod
         def _get_response(
@@ -2463,11 +2272,8 @@
             return resp
 
     class _UpdateFeed(_BaseAssetServiceRestTransport._BaseUpdateFeed, AssetServiceRestStub):
-<<<<<<< HEAD
-=======
         def __hash__(self):
             return hash("AssetServiceRestTransport.UpdateFeed")
->>>>>>> 28d3ed5e
 
         @staticmethod
         def _get_response(
@@ -2548,11 +2354,8 @@
             return resp
 
     class _UpdateSavedQuery(_BaseAssetServiceRestTransport._BaseUpdateSavedQuery, AssetServiceRestStub):
-<<<<<<< HEAD
-=======
         def __hash__(self):
             return hash("AssetServiceRestTransport.UpdateSavedQuery")
->>>>>>> 28d3ed5e
 
         @staticmethod
         def _get_response(
