# -*- coding: utf-8 -*-
# Copyright 2022 Google LLC
#
# Licensed under the Apache License, Version 2.0 (the "License");
# you may not use this file except in compliance with the License.
# You may obtain a copy of the License at
#
#     http://www.apache.org/licenses/LICENSE-2.0
#
# Unless required by applicable law or agreed to in writing, software
# distributed under the License is distributed on an "AS IS" BASIS,
# WITHOUT WARRANTIES OR CONDITIONS OF ANY KIND, either express or implied.
# See the License for the specific language governing permissions and
# limitations under the License.
#

from google.auth.transport.requests import AuthorizedSession  # type: ignore
import json  # type: ignore
import grpc  # type: ignore
from google.auth.transport.grpc import SslCredentials  # type: ignore
from google.auth import credentials as ga_credentials  # type: ignore
from google.api_core import exceptions as core_exceptions
from google.api_core import retry as retries
from google.api_core import rest_helpers
from google.api_core import rest_streaming
from google.api_core import path_template
from google.api_core import gapic_v1

from google.protobuf import json_format
from google.api_core import operations_v1
from requests import __version__ as requests_version
import dataclasses
import re
from typing import Callable, Dict, List, Optional, Sequence, Tuple, Union
import warnings

try:
    OptionalRetry = Union[retries.Retry, gapic_v1.method._MethodDefault]
except AttributeError:  # pragma: NO COVER
    OptionalRetry = Union[retries.Retry, object]  # type: ignore


from google.cloud.asset_v1.types import asset_service
from google.longrunning import operations_pb2  # type: ignore
from google.protobuf import empty_pb2  # type: ignore

from .base import AssetServiceTransport, DEFAULT_CLIENT_INFO as BASE_DEFAULT_CLIENT_INFO


DEFAULT_CLIENT_INFO = gapic_v1.client_info.ClientInfo(
    gapic_version=BASE_DEFAULT_CLIENT_INFO.gapic_version,
    grpc_version=None,
    rest_version=requests_version,
)


class AssetServiceRestInterceptor:
    """Interceptor for AssetService.

    Interceptors are used to manipulate requests, request metadata, and responses
    in arbitrary ways.
    Example use cases include:
    * Logging
    * Verifying requests according to service or custom semantics
    * Stripping extraneous information from responses

    These use cases and more can be enabled by injecting an
    instance of a custom subclass when constructing the AssetServiceRestTransport.

    .. code-block:: python
        class MyCustomAssetServiceInterceptor(AssetServiceRestInterceptor):
            def pre_analyze_iam_policy(request, metadata):
                logging.log(f"Received request: {request}")
                return request, metadata

            def post_analyze_iam_policy(response):
                logging.log(f"Received response: {response}")

            def pre_analyze_iam_policy_longrunning(request, metadata):
                logging.log(f"Received request: {request}")
                return request, metadata

            def post_analyze_iam_policy_longrunning(response):
                logging.log(f"Received response: {response}")

            def pre_batch_get_assets_history(request, metadata):
                logging.log(f"Received request: {request}")
                return request, metadata

            def post_batch_get_assets_history(response):
                logging.log(f"Received response: {response}")

            def pre_create_feed(request, metadata):
                logging.log(f"Received request: {request}")
                return request, metadata

            def post_create_feed(response):
                logging.log(f"Received response: {response}")

            def pre_delete_feed(request, metadata):
                logging.log(f"Received request: {request}")
                return request, metadata

            def pre_export_assets(request, metadata):
                logging.log(f"Received request: {request}")
                return request, metadata

            def post_export_assets(response):
                logging.log(f"Received response: {response}")

            def pre_get_feed(request, metadata):
                logging.log(f"Received request: {request}")
                return request, metadata

            def post_get_feed(response):
                logging.log(f"Received response: {response}")

            def pre_list_assets(request, metadata):
                logging.log(f"Received request: {request}")
                return request, metadata

            def post_list_assets(response):
                logging.log(f"Received response: {response}")

            def pre_list_feeds(request, metadata):
                logging.log(f"Received request: {request}")
                return request, metadata

            def post_list_feeds(response):
                logging.log(f"Received response: {response}")

            def pre_search_all_iam_policies(request, metadata):
                logging.log(f"Received request: {request}")
                return request, metadata

            def post_search_all_iam_policies(response):
                logging.log(f"Received response: {response}")

            def pre_search_all_resources(request, metadata):
                logging.log(f"Received request: {request}")
                return request, metadata

            def post_search_all_resources(response):
                logging.log(f"Received response: {response}")

            def pre_update_feed(request, metadata):
                logging.log(f"Received request: {request}")
                return request, metadata

            def post_update_feed(response):
                logging.log(f"Received response: {response}")

        transport = AssetServiceRestTransport(interceptor=MyCustomAssetServiceInterceptor())
        client = AssetServiceClient(transport=transport)


    """
    def pre_analyze_iam_policy(self, request: asset_service.AnalyzeIamPolicyRequest, metadata: Sequence[Tuple[str, str]]) -> Tuple[asset_service.AnalyzeIamPolicyRequest, Sequence[Tuple[str, str]]]:
        """Pre-rpc interceptor for analyze_iam_policy

        Override in a subclass to manipulate the request or metadata
        before they are sent to the AssetService server.
        """
        return request, metadata

    def post_analyze_iam_policy(self, response: asset_service.AnalyzeIamPolicyResponse) -> asset_service.AnalyzeIamPolicyResponse:
        """Post-rpc interceptor for analyze_iam_policy

        Override in a subclass to manipulate the response
        after it is returned by the AssetService server but before
        it is returned to user code.
        """
        return response
    def pre_analyze_iam_policy_longrunning(self, request: asset_service.AnalyzeIamPolicyLongrunningRequest, metadata: Sequence[Tuple[str, str]]) -> Tuple[asset_service.AnalyzeIamPolicyLongrunningRequest, Sequence[Tuple[str, str]]]:
        """Pre-rpc interceptor for analyze_iam_policy_longrunning

        Override in a subclass to manipulate the request or metadata
        before they are sent to the AssetService server.
        """
        return request, metadata

    def post_analyze_iam_policy_longrunning(self, response: operations_pb2.Operation) -> operations_pb2.Operation:
        """Post-rpc interceptor for analyze_iam_policy_longrunning

        Override in a subclass to manipulate the response
        after it is returned by the AssetService server but before
        it is returned to user code.
        """
        return response
    def pre_batch_get_assets_history(self, request: asset_service.BatchGetAssetsHistoryRequest, metadata: Sequence[Tuple[str, str]]) -> Tuple[asset_service.BatchGetAssetsHistoryRequest, Sequence[Tuple[str, str]]]:
        """Pre-rpc interceptor for batch_get_assets_history

        Override in a subclass to manipulate the request or metadata
        before they are sent to the AssetService server.
        """
        return request, metadata

    def post_batch_get_assets_history(self, response: asset_service.BatchGetAssetsHistoryResponse) -> asset_service.BatchGetAssetsHistoryResponse:
        """Post-rpc interceptor for batch_get_assets_history

        Override in a subclass to manipulate the response
        after it is returned by the AssetService server but before
        it is returned to user code.
        """
        return response
    def pre_create_feed(self, request: asset_service.CreateFeedRequest, metadata: Sequence[Tuple[str, str]]) -> Tuple[asset_service.CreateFeedRequest, Sequence[Tuple[str, str]]]:
        """Pre-rpc interceptor for create_feed

        Override in a subclass to manipulate the request or metadata
        before they are sent to the AssetService server.
        """
        return request, metadata

    def post_create_feed(self, response: asset_service.Feed) -> asset_service.Feed:
        """Post-rpc interceptor for create_feed

        Override in a subclass to manipulate the response
        after it is returned by the AssetService server but before
        it is returned to user code.
        """
        return response
    def pre_delete_feed(self, request: asset_service.DeleteFeedRequest, metadata: Sequence[Tuple[str, str]]) -> Tuple[asset_service.DeleteFeedRequest, Sequence[Tuple[str, str]]]:
        """Pre-rpc interceptor for delete_feed

        Override in a subclass to manipulate the request or metadata
        before they are sent to the AssetService server.
        """
        return request, metadata

    def pre_export_assets(self, request: asset_service.ExportAssetsRequest, metadata: Sequence[Tuple[str, str]]) -> Tuple[asset_service.ExportAssetsRequest, Sequence[Tuple[str, str]]]:
        """Pre-rpc interceptor for export_assets

        Override in a subclass to manipulate the request or metadata
        before they are sent to the AssetService server.
        """
        return request, metadata

    def post_export_assets(self, response: operations_pb2.Operation) -> operations_pb2.Operation:
        """Post-rpc interceptor for export_assets

        Override in a subclass to manipulate the response
        after it is returned by the AssetService server but before
        it is returned to user code.
        """
        return response
    def pre_get_feed(self, request: asset_service.GetFeedRequest, metadata: Sequence[Tuple[str, str]]) -> Tuple[asset_service.GetFeedRequest, Sequence[Tuple[str, str]]]:
        """Pre-rpc interceptor for get_feed

        Override in a subclass to manipulate the request or metadata
        before they are sent to the AssetService server.
        """
        return request, metadata

    def post_get_feed(self, response: asset_service.Feed) -> asset_service.Feed:
        """Post-rpc interceptor for get_feed

        Override in a subclass to manipulate the response
        after it is returned by the AssetService server but before
        it is returned to user code.
        """
        return response
    def pre_list_assets(self, request: asset_service.ListAssetsRequest, metadata: Sequence[Tuple[str, str]]) -> Tuple[asset_service.ListAssetsRequest, Sequence[Tuple[str, str]]]:
        """Pre-rpc interceptor for list_assets

        Override in a subclass to manipulate the request or metadata
        before they are sent to the AssetService server.
        """
        return request, metadata

    def post_list_assets(self, response: asset_service.ListAssetsResponse) -> asset_service.ListAssetsResponse:
        """Post-rpc interceptor for list_assets

        Override in a subclass to manipulate the response
        after it is returned by the AssetService server but before
        it is returned to user code.
        """
        return response
    def pre_list_feeds(self, request: asset_service.ListFeedsRequest, metadata: Sequence[Tuple[str, str]]) -> Tuple[asset_service.ListFeedsRequest, Sequence[Tuple[str, str]]]:
        """Pre-rpc interceptor for list_feeds

        Override in a subclass to manipulate the request or metadata
        before they are sent to the AssetService server.
        """
        return request, metadata

    def post_list_feeds(self, response: asset_service.ListFeedsResponse) -> asset_service.ListFeedsResponse:
        """Post-rpc interceptor for list_feeds

        Override in a subclass to manipulate the response
        after it is returned by the AssetService server but before
        it is returned to user code.
        """
        return response
    def pre_search_all_iam_policies(self, request: asset_service.SearchAllIamPoliciesRequest, metadata: Sequence[Tuple[str, str]]) -> Tuple[asset_service.SearchAllIamPoliciesRequest, Sequence[Tuple[str, str]]]:
        """Pre-rpc interceptor for search_all_iam_policies

        Override in a subclass to manipulate the request or metadata
        before they are sent to the AssetService server.
        """
        return request, metadata

    def post_search_all_iam_policies(self, response: asset_service.SearchAllIamPoliciesResponse) -> asset_service.SearchAllIamPoliciesResponse:
        """Post-rpc interceptor for search_all_iam_policies

        Override in a subclass to manipulate the response
        after it is returned by the AssetService server but before
        it is returned to user code.
        """
        return response
    def pre_search_all_resources(self, request: asset_service.SearchAllResourcesRequest, metadata: Sequence[Tuple[str, str]]) -> Tuple[asset_service.SearchAllResourcesRequest, Sequence[Tuple[str, str]]]:
        """Pre-rpc interceptor for search_all_resources

        Override in a subclass to manipulate the request or metadata
        before they are sent to the AssetService server.
        """
        return request, metadata

    def post_search_all_resources(self, response: asset_service.SearchAllResourcesResponse) -> asset_service.SearchAllResourcesResponse:
        """Post-rpc interceptor for search_all_resources

        Override in a subclass to manipulate the response
        after it is returned by the AssetService server but before
        it is returned to user code.
        """
        return response
    def pre_update_feed(self, request: asset_service.UpdateFeedRequest, metadata: Sequence[Tuple[str, str]]) -> Tuple[asset_service.UpdateFeedRequest, Sequence[Tuple[str, str]]]:
        """Pre-rpc interceptor for update_feed

        Override in a subclass to manipulate the request or metadata
        before they are sent to the AssetService server.
        """
        return request, metadata

    def post_update_feed(self, response: asset_service.Feed) -> asset_service.Feed:
        """Post-rpc interceptor for update_feed

        Override in a subclass to manipulate the response
        after it is returned by the AssetService server but before
        it is returned to user code.
        """
        return response


@dataclasses.dataclass
class AssetServiceRestStub:
    _session: AuthorizedSession
    _host: str
    _interceptor: AssetServiceRestInterceptor


class AssetServiceRestTransport(AssetServiceTransport):
    """REST backend transport for AssetService.

    Asset service definition.

    This class defines the same methods as the primary client, so the
    primary client can load the underlying transport implementation
    and call it.

    It sends JSON representations of protocol buffers over HTTP/1.1

    NOTE: This REST transport functionality is currently in a beta
    state (preview). We welcome your feedback via an issue in this
    library's source repository. Thank you!
    """

    def __init__(self, *,
            host: str = 'cloudasset.googleapis.com',
            credentials: Optional[ga_credentials.Credentials] = None,
            credentials_file: Optional[str] = None,
            scopes: Optional[Sequence[str]] = None,
            client_cert_source_for_mtls: Optional[Callable[[
                ], Tuple[bytes, bytes]]] = None,
            quota_project_id: Optional[str] = None,
            client_info: gapic_v1.client_info.ClientInfo = DEFAULT_CLIENT_INFO,
            always_use_jwt_access: Optional[bool] = False,
            url_scheme: str = 'https',
            interceptor: Optional[AssetServiceRestInterceptor] = None,
            api_audience: Optional[str] = None,
            ) -> None:
        """Instantiate the transport.

       NOTE: This REST transport functionality is currently in a beta
       state (preview). We welcome your feedback via a GitHub issue in
       this library's repository. Thank you!

        Args:
            host (Optional[str]):
                 The hostname to connect to.
            credentials (Optional[google.auth.credentials.Credentials]): The
                authorization credentials to attach to requests. These
                credentials identify the application to the service; if none
                are specified, the client will attempt to ascertain the
                credentials from the environment.

            credentials_file (Optional[str]): A file with credentials that can
                be loaded with :func:`google.auth.load_credentials_from_file`.
                This argument is ignored if ``channel`` is provided.
            scopes (Optional(Sequence[str])): A list of scopes. This argument is
                ignored if ``channel`` is provided.
            client_cert_source_for_mtls (Callable[[], Tuple[bytes, bytes]]): Client
                certificate to configure mutual TLS HTTP channel. It is ignored
                if ``channel`` is provided.
            quota_project_id (Optional[str]): An optional project to use for billing
                and quota.
            client_info (google.api_core.gapic_v1.client_info.ClientInfo):
                The client info used to send a user-agent string along with
                API requests. If ``None``, then default info will be used.
                Generally, you only need to set this if you are developing
                your own client library.
            always_use_jwt_access (Optional[bool]): Whether self signed JWT should
                be used for service account credentials.
            url_scheme: the protocol scheme for the API endpoint.  Normally
                "https", but for testing or local servers,
                "http" can be specified.
        """
        # Run the base constructor
        # TODO(yon-mg): resolve other ctor params i.e. scopes, quota, etc.
        # TODO: When custom host (api_endpoint) is set, `scopes` must *also* be set on the
        # credentials object
        maybe_url_match = re.match("^(?P<scheme>http(?:s)?://)?(?P<host>.*)$", host)
        if maybe_url_match is None:
            raise ValueError(f"Unexpected hostname structure: {host}")  # pragma: NO COVER

        url_match_items = maybe_url_match.groupdict()

        host = f"{url_scheme}://{host}" if not url_match_items["scheme"] else host

        super().__init__(
            host=host,
            credentials=credentials,
            client_info=client_info,
            always_use_jwt_access=always_use_jwt_access,
            api_audience=api_audience
        )
        self._session = AuthorizedSession(
            self._credentials, default_host=self.DEFAULT_HOST)
        self._operations_client: Optional[operations_v1.AbstractOperationsClient] = None
        if client_cert_source_for_mtls:
            self._session.configure_mtls_channel(client_cert_source_for_mtls)
        self._interceptor = interceptor or AssetServiceRestInterceptor()
        self._prep_wrapped_messages(client_info)

    @property
    def operations_client(self) -> operations_v1.AbstractOperationsClient:
        """Create the client designed to process long-running operations.

        This property caches on the instance; repeated calls return the same
        client.
        """
        # Only create a new client if we do not already have one.
        if self._operations_client is None:
            http_options: Dict[str, List[Dict[str, str]]] = {
            }

            rest_transport = operations_v1.OperationsRestTransport(
                    host=self._host,
                    # use the credentials which are saved
                    credentials=self._credentials,
                    scopes=self._scopes,
                    http_options=http_options,
                    path_prefix="v1")

            self._operations_client = operations_v1.AbstractOperationsClient(transport=rest_transport)

        # Return the client from cache.
        return self._operations_client

    class _AnalyzeIamPolicy(AssetServiceRestStub):
        def __hash__(self):
            return hash("AnalyzeIamPolicy")

        __REQUIRED_FIELDS_DEFAULT_VALUES: Dict[str, str] =  {
            "analysisQuery" : {},        }

        @classmethod
        def _get_unset_required_fields(cls, message_dict):
            return {k: v for k, v in cls.__REQUIRED_FIELDS_DEFAULT_VALUES.items() if k not in message_dict}

        def __call__(self,
                request: asset_service.AnalyzeIamPolicyRequest, *,
<<<<<<< HEAD
                retry: OptionalRetry=gapic_v1.method.DEFAULT,
                timeout: Union[float, object] = gapic_v1.method.DEFAULT,
                metadata: Sequence[Tuple[str, str]]=(),
=======
                retry: OptionalRetry = gapic_v1.method.DEFAULT,
                timeout: Optional[float] = None,
                metadata: Sequence[Tuple[str, str]] = (),
>>>>>>> 69a49c6b
                ) -> asset_service.AnalyzeIamPolicyResponse:
            r"""Call the analyze iam policy method over HTTP.

            Args:
                request (~.asset_service.AnalyzeIamPolicyRequest):
                    The request object. A request message for
                [AssetService.AnalyzeIamPolicy][google.cloud.asset.v1.AssetService.AnalyzeIamPolicy].

                retry (google.api_core.retry.Retry): Designation of what errors, if any,
                    should be retried.
                timeout (float): The timeout for this request.
                metadata (Sequence[Tuple[str, str]]): Strings which should be
                    sent along with the request as metadata.

            Returns:
                ~.asset_service.AnalyzeIamPolicyResponse:
                    A response message for
                [AssetService.AnalyzeIamPolicy][google.cloud.asset.v1.AssetService.AnalyzeIamPolicy].

            """

            http_options: List[Dict[str, str]] = [{
                'method': 'get',
                'uri': '/v1/{analysis_query.scope=*/*}:analyzeIamPolicy',
            },
            ]
            request, metadata = self._interceptor.pre_analyze_iam_policy(request, metadata)
            pb_request = asset_service.AnalyzeIamPolicyRequest.pb(request)
            transcoded_request = path_template.transcode(http_options, pb_request)

            uri = transcoded_request['uri']
            method = transcoded_request['method']

            # Jsonify the query params
            query_params = json.loads(json_format.MessageToJson(
                transcoded_request['query_params'],
                including_default_value_fields=False,
                use_integers_for_enums=False,
            ))
            query_params.update(self._get_unset_required_fields(query_params))

            # Send the request
            headers = dict(metadata)
            headers['Content-Type'] = 'application/json'
            response = getattr(self._session, method)(
                "{host}{uri}".format(host=self._host, uri=uri),
                timeout=timeout,
                headers=headers,
                params=rest_helpers.flatten_query_params(query_params, strict=True),
                )

            # In case of error, raise the appropriate core_exceptions.GoogleAPICallError exception
            # subclass.
            if response.status_code >= 400:
                raise core_exceptions.from_http_response(response)

            # Return the response
            resp = asset_service.AnalyzeIamPolicyResponse()
            pb_resp = asset_service.AnalyzeIamPolicyResponse.pb(resp)

            json_format.Parse(response.content, pb_resp, ignore_unknown_fields=True)
            resp = self._interceptor.post_analyze_iam_policy(resp)
            return resp

    class _AnalyzeIamPolicyLongrunning(AssetServiceRestStub):
        def __hash__(self):
            return hash("AnalyzeIamPolicyLongrunning")

        __REQUIRED_FIELDS_DEFAULT_VALUES: Dict[str, str] =  {
        }

        @classmethod
        def _get_unset_required_fields(cls, message_dict):
            return {k: v for k, v in cls.__REQUIRED_FIELDS_DEFAULT_VALUES.items() if k not in message_dict}

        def __call__(self,
                request: asset_service.AnalyzeIamPolicyLongrunningRequest, *,
<<<<<<< HEAD
                retry: OptionalRetry=gapic_v1.method.DEFAULT,
                timeout: Union[float, object] = gapic_v1.method.DEFAULT,
                metadata: Sequence[Tuple[str, str]]=(),
=======
                retry: OptionalRetry = gapic_v1.method.DEFAULT,
                timeout: Optional[float] = None,
                metadata: Sequence[Tuple[str, str]] = (),
>>>>>>> 69a49c6b
                ) -> operations_pb2.Operation:
            r"""Call the analyze iam policy
        longrunning method over HTTP.

            Args:
                request (~.asset_service.AnalyzeIamPolicyLongrunningRequest):
                    The request object. A request message for
                [AssetService.AnalyzeIamPolicyLongrunning][google.cloud.asset.v1.AssetService.AnalyzeIamPolicyLongrunning].

                retry (google.api_core.retry.Retry): Designation of what errors, if any,
                    should be retried.
                timeout (float): The timeout for this request.
                metadata (Sequence[Tuple[str, str]]): Strings which should be
                    sent along with the request as metadata.

            Returns:
                ~.operations_pb2.Operation:
                    This resource represents a
                long-running operation that is the
                result of a network API call.

            """

            http_options: List[Dict[str, str]] = [{
                'method': 'post',
                'uri': '/v1/{analysis_query.scope=*/*}:analyzeIamPolicyLongrunning',
                'body': '*',
            },
            ]
            request, metadata = self._interceptor.pre_analyze_iam_policy_longrunning(request, metadata)
            pb_request = asset_service.AnalyzeIamPolicyLongrunningRequest.pb(request)
            transcoded_request = path_template.transcode(http_options, pb_request)

            # Jsonify the request body

            body = json_format.MessageToJson(
                transcoded_request['body'],
                including_default_value_fields=False,
                use_integers_for_enums=False
            )
            uri = transcoded_request['uri']
            method = transcoded_request['method']

            # Jsonify the query params
            query_params = json.loads(json_format.MessageToJson(
                transcoded_request['query_params'],
                including_default_value_fields=False,
                use_integers_for_enums=False,
            ))
            query_params.update(self._get_unset_required_fields(query_params))

            # Send the request
            headers = dict(metadata)
            headers['Content-Type'] = 'application/json'
            response = getattr(self._session, method)(
                "{host}{uri}".format(host=self._host, uri=uri),
                timeout=timeout,
                headers=headers,
                params=rest_helpers.flatten_query_params(query_params, strict=True),
                data=body,
                )

            # In case of error, raise the appropriate core_exceptions.GoogleAPICallError exception
            # subclass.
            if response.status_code >= 400:
                raise core_exceptions.from_http_response(response)

            # Return the response
            resp = operations_pb2.Operation()
            json_format.Parse(response.content, resp, ignore_unknown_fields=True)
            resp = self._interceptor.post_analyze_iam_policy_longrunning(resp)
            return resp

    class _BatchGetAssetsHistory(AssetServiceRestStub):
        def __hash__(self):
            return hash("BatchGetAssetsHistory")

        __REQUIRED_FIELDS_DEFAULT_VALUES: Dict[str, str] =  {
        }

        @classmethod
        def _get_unset_required_fields(cls, message_dict):
            return {k: v for k, v in cls.__REQUIRED_FIELDS_DEFAULT_VALUES.items() if k not in message_dict}

        def __call__(self,
                request: asset_service.BatchGetAssetsHistoryRequest, *,
<<<<<<< HEAD
                retry: OptionalRetry=gapic_v1.method.DEFAULT,
                timeout: Union[float, object] = gapic_v1.method.DEFAULT,
                metadata: Sequence[Tuple[str, str]]=(),
=======
                retry: OptionalRetry = gapic_v1.method.DEFAULT,
                timeout: Optional[float] = None,
                metadata: Sequence[Tuple[str, str]] = (),
>>>>>>> 69a49c6b
                ) -> asset_service.BatchGetAssetsHistoryResponse:
            r"""Call the batch get assets history method over HTTP.

            Args:
                request (~.asset_service.BatchGetAssetsHistoryRequest):
                    The request object. Batch get assets history request.
                retry (google.api_core.retry.Retry): Designation of what errors, if any,
                    should be retried.
                timeout (float): The timeout for this request.
                metadata (Sequence[Tuple[str, str]]): Strings which should be
                    sent along with the request as metadata.

            Returns:
                ~.asset_service.BatchGetAssetsHistoryResponse:
                    Batch get assets history response.
            """

            http_options: List[Dict[str, str]] = [{
                'method': 'get',
                'uri': '/v1/{parent=*/*}:batchGetAssetsHistory',
            },
            ]
            request, metadata = self._interceptor.pre_batch_get_assets_history(request, metadata)
            pb_request = asset_service.BatchGetAssetsHistoryRequest.pb(request)
            transcoded_request = path_template.transcode(http_options, pb_request)

            uri = transcoded_request['uri']
            method = transcoded_request['method']

            # Jsonify the query params
            query_params = json.loads(json_format.MessageToJson(
                transcoded_request['query_params'],
                including_default_value_fields=False,
                use_integers_for_enums=False,
            ))
            query_params.update(self._get_unset_required_fields(query_params))

            # Send the request
            headers = dict(metadata)
            headers['Content-Type'] = 'application/json'
            response = getattr(self._session, method)(
                "{host}{uri}".format(host=self._host, uri=uri),
                timeout=timeout,
                headers=headers,
                params=rest_helpers.flatten_query_params(query_params, strict=True),
                )

            # In case of error, raise the appropriate core_exceptions.GoogleAPICallError exception
            # subclass.
            if response.status_code >= 400:
                raise core_exceptions.from_http_response(response)

            # Return the response
            resp = asset_service.BatchGetAssetsHistoryResponse()
            pb_resp = asset_service.BatchGetAssetsHistoryResponse.pb(resp)

            json_format.Parse(response.content, pb_resp, ignore_unknown_fields=True)
            resp = self._interceptor.post_batch_get_assets_history(resp)
            return resp

    class _CreateFeed(AssetServiceRestStub):
        def __hash__(self):
            return hash("CreateFeed")

        __REQUIRED_FIELDS_DEFAULT_VALUES: Dict[str, str] =  {
        }

        @classmethod
        def _get_unset_required_fields(cls, message_dict):
            return {k: v for k, v in cls.__REQUIRED_FIELDS_DEFAULT_VALUES.items() if k not in message_dict}

        def __call__(self,
                request: asset_service.CreateFeedRequest, *,
<<<<<<< HEAD
                retry: OptionalRetry=gapic_v1.method.DEFAULT,
                timeout: Union[float, object] = gapic_v1.method.DEFAULT,
                metadata: Sequence[Tuple[str, str]]=(),
=======
                retry: OptionalRetry = gapic_v1.method.DEFAULT,
                timeout: Optional[float] = None,
                metadata: Sequence[Tuple[str, str]] = (),
>>>>>>> 69a49c6b
                ) -> asset_service.Feed:
            r"""Call the create feed method over HTTP.

            Args:
                request (~.asset_service.CreateFeedRequest):
                    The request object. Create asset feed request.
                retry (google.api_core.retry.Retry): Designation of what errors, if any,
                    should be retried.
                timeout (float): The timeout for this request.
                metadata (Sequence[Tuple[str, str]]): Strings which should be
                    sent along with the request as metadata.

            Returns:
                ~.asset_service.Feed:
                    An asset feed used to export asset
                updates to a destinations. An asset feed
                filter controls what updates are
                exported. The asset feed must be created
                within a project, organization, or
                folder. Supported destinations are:
                Pub/Sub topics.

            """

            http_options: List[Dict[str, str]] = [{
                'method': 'post',
                'uri': '/v1/{parent=*/*}/feeds',
                'body': '*',
            },
            ]
            request, metadata = self._interceptor.pre_create_feed(request, metadata)
            pb_request = asset_service.CreateFeedRequest.pb(request)
            transcoded_request = path_template.transcode(http_options, pb_request)

            # Jsonify the request body

            body = json_format.MessageToJson(
                transcoded_request['body'],
                including_default_value_fields=False,
                use_integers_for_enums=False
            )
            uri = transcoded_request['uri']
            method = transcoded_request['method']

            # Jsonify the query params
            query_params = json.loads(json_format.MessageToJson(
                transcoded_request['query_params'],
                including_default_value_fields=False,
                use_integers_for_enums=False,
            ))
            query_params.update(self._get_unset_required_fields(query_params))

            # Send the request
            headers = dict(metadata)
            headers['Content-Type'] = 'application/json'
            response = getattr(self._session, method)(
                "{host}{uri}".format(host=self._host, uri=uri),
                timeout=timeout,
                headers=headers,
                params=rest_helpers.flatten_query_params(query_params, strict=True),
                data=body,
                )

            # In case of error, raise the appropriate core_exceptions.GoogleAPICallError exception
            # subclass.
            if response.status_code >= 400:
                raise core_exceptions.from_http_response(response)

            # Return the response
            resp = asset_service.Feed()
            pb_resp = asset_service.Feed.pb(resp)

            json_format.Parse(response.content, pb_resp, ignore_unknown_fields=True)
            resp = self._interceptor.post_create_feed(resp)
            return resp

    class _DeleteFeed(AssetServiceRestStub):
        def __hash__(self):
            return hash("DeleteFeed")

        __REQUIRED_FIELDS_DEFAULT_VALUES: Dict[str, str] =  {
        }

        @classmethod
        def _get_unset_required_fields(cls, message_dict):
            return {k: v for k, v in cls.__REQUIRED_FIELDS_DEFAULT_VALUES.items() if k not in message_dict}

        def __call__(self,
                request: asset_service.DeleteFeedRequest, *,
<<<<<<< HEAD
                retry: OptionalRetry=gapic_v1.method.DEFAULT,
                timeout: Union[float, object] = gapic_v1.method.DEFAULT,
                metadata: Sequence[Tuple[str, str]]=(),
=======
                retry: OptionalRetry = gapic_v1.method.DEFAULT,
                timeout: Optional[float] = None,
                metadata: Sequence[Tuple[str, str]] = (),
>>>>>>> 69a49c6b
                ):
            r"""Call the delete feed method over HTTP.

            Args:
                request (~.asset_service.DeleteFeedRequest):
                    The request object.
                retry (google.api_core.retry.Retry): Designation of what errors, if any,
                    should be retried.
                timeout (float): The timeout for this request.
                metadata (Sequence[Tuple[str, str]]): Strings which should be
                    sent along with the request as metadata.
            """

            http_options: List[Dict[str, str]] = [{
                'method': 'delete',
                'uri': '/v1/{name=*/*/feeds/*}',
            },
            ]
            request, metadata = self._interceptor.pre_delete_feed(request, metadata)
            pb_request = asset_service.DeleteFeedRequest.pb(request)
            transcoded_request = path_template.transcode(http_options, pb_request)

            uri = transcoded_request['uri']
            method = transcoded_request['method']

            # Jsonify the query params
            query_params = json.loads(json_format.MessageToJson(
                transcoded_request['query_params'],
                including_default_value_fields=False,
                use_integers_for_enums=False,
            ))
            query_params.update(self._get_unset_required_fields(query_params))

            # Send the request
            headers = dict(metadata)
            headers['Content-Type'] = 'application/json'
            response = getattr(self._session, method)(
                "{host}{uri}".format(host=self._host, uri=uri),
                timeout=timeout,
                headers=headers,
                params=rest_helpers.flatten_query_params(query_params, strict=True),
                )

            # In case of error, raise the appropriate core_exceptions.GoogleAPICallError exception
            # subclass.
            if response.status_code >= 400:
                raise core_exceptions.from_http_response(response)

    class _ExportAssets(AssetServiceRestStub):
        def __hash__(self):
            return hash("ExportAssets")

        __REQUIRED_FIELDS_DEFAULT_VALUES: Dict[str, str] =  {
        }

        @classmethod
        def _get_unset_required_fields(cls, message_dict):
            return {k: v for k, v in cls.__REQUIRED_FIELDS_DEFAULT_VALUES.items() if k not in message_dict}

        def __call__(self,
                request: asset_service.ExportAssetsRequest, *,
<<<<<<< HEAD
                retry: OptionalRetry=gapic_v1.method.DEFAULT,
                timeout: Union[float, object] = gapic_v1.method.DEFAULT,
                metadata: Sequence[Tuple[str, str]]=(),
=======
                retry: OptionalRetry = gapic_v1.method.DEFAULT,
                timeout: Optional[float] = None,
                metadata: Sequence[Tuple[str, str]] = (),
>>>>>>> 69a49c6b
                ) -> operations_pb2.Operation:
            r"""Call the export assets method over HTTP.

            Args:
                request (~.asset_service.ExportAssetsRequest):
                    The request object. Export asset request.
                retry (google.api_core.retry.Retry): Designation of what errors, if any,
                    should be retried.
                timeout (float): The timeout for this request.
                metadata (Sequence[Tuple[str, str]]): Strings which should be
                    sent along with the request as metadata.

            Returns:
                ~.operations_pb2.Operation:
                    This resource represents a
                long-running operation that is the
                result of a network API call.

            """

            http_options: List[Dict[str, str]] = [{
                'method': 'post',
                'uri': '/v1/{parent=*/*}:exportAssets',
                'body': '*',
            },
            ]
            request, metadata = self._interceptor.pre_export_assets(request, metadata)
            pb_request = asset_service.ExportAssetsRequest.pb(request)
            transcoded_request = path_template.transcode(http_options, pb_request)

            # Jsonify the request body

            body = json_format.MessageToJson(
                transcoded_request['body'],
                including_default_value_fields=False,
                use_integers_for_enums=False
            )
            uri = transcoded_request['uri']
            method = transcoded_request['method']

            # Jsonify the query params
            query_params = json.loads(json_format.MessageToJson(
                transcoded_request['query_params'],
                including_default_value_fields=False,
                use_integers_for_enums=False,
            ))
            query_params.update(self._get_unset_required_fields(query_params))

            # Send the request
            headers = dict(metadata)
            headers['Content-Type'] = 'application/json'
            response = getattr(self._session, method)(
                "{host}{uri}".format(host=self._host, uri=uri),
                timeout=timeout,
                headers=headers,
                params=rest_helpers.flatten_query_params(query_params, strict=True),
                data=body,
                )

            # In case of error, raise the appropriate core_exceptions.GoogleAPICallError exception
            # subclass.
            if response.status_code >= 400:
                raise core_exceptions.from_http_response(response)

            # Return the response
            resp = operations_pb2.Operation()
            json_format.Parse(response.content, resp, ignore_unknown_fields=True)
            resp = self._interceptor.post_export_assets(resp)
            return resp

    class _GetFeed(AssetServiceRestStub):
        def __hash__(self):
            return hash("GetFeed")

        __REQUIRED_FIELDS_DEFAULT_VALUES: Dict[str, str] =  {
        }

        @classmethod
        def _get_unset_required_fields(cls, message_dict):
            return {k: v for k, v in cls.__REQUIRED_FIELDS_DEFAULT_VALUES.items() if k not in message_dict}

        def __call__(self,
                request: asset_service.GetFeedRequest, *,
<<<<<<< HEAD
                retry: OptionalRetry=gapic_v1.method.DEFAULT,
                timeout: Union[float, object] = gapic_v1.method.DEFAULT,
                metadata: Sequence[Tuple[str, str]]=(),
=======
                retry: OptionalRetry = gapic_v1.method.DEFAULT,
                timeout: Optional[float] = None,
                metadata: Sequence[Tuple[str, str]] = (),
>>>>>>> 69a49c6b
                ) -> asset_service.Feed:
            r"""Call the get feed method over HTTP.

            Args:
                request (~.asset_service.GetFeedRequest):
                    The request object. Get asset feed request.
                retry (google.api_core.retry.Retry): Designation of what errors, if any,
                    should be retried.
                timeout (float): The timeout for this request.
                metadata (Sequence[Tuple[str, str]]): Strings which should be
                    sent along with the request as metadata.

            Returns:
                ~.asset_service.Feed:
                    An asset feed used to export asset
                updates to a destinations. An asset feed
                filter controls what updates are
                exported. The asset feed must be created
                within a project, organization, or
                folder. Supported destinations are:
                Pub/Sub topics.

            """

            http_options: List[Dict[str, str]] = [{
                'method': 'get',
                'uri': '/v1/{name=*/*/feeds/*}',
            },
            ]
            request, metadata = self._interceptor.pre_get_feed(request, metadata)
            pb_request = asset_service.GetFeedRequest.pb(request)
            transcoded_request = path_template.transcode(http_options, pb_request)

            uri = transcoded_request['uri']
            method = transcoded_request['method']

            # Jsonify the query params
            query_params = json.loads(json_format.MessageToJson(
                transcoded_request['query_params'],
                including_default_value_fields=False,
                use_integers_for_enums=False,
            ))
            query_params.update(self._get_unset_required_fields(query_params))

            # Send the request
            headers = dict(metadata)
            headers['Content-Type'] = 'application/json'
            response = getattr(self._session, method)(
                "{host}{uri}".format(host=self._host, uri=uri),
                timeout=timeout,
                headers=headers,
                params=rest_helpers.flatten_query_params(query_params, strict=True),
                )

            # In case of error, raise the appropriate core_exceptions.GoogleAPICallError exception
            # subclass.
            if response.status_code >= 400:
                raise core_exceptions.from_http_response(response)

            # Return the response
            resp = asset_service.Feed()
            pb_resp = asset_service.Feed.pb(resp)

            json_format.Parse(response.content, pb_resp, ignore_unknown_fields=True)
            resp = self._interceptor.post_get_feed(resp)
            return resp

    class _ListAssets(AssetServiceRestStub):
        def __hash__(self):
            return hash("ListAssets")

        __REQUIRED_FIELDS_DEFAULT_VALUES: Dict[str, str] =  {
        }

        @classmethod
        def _get_unset_required_fields(cls, message_dict):
            return {k: v for k, v in cls.__REQUIRED_FIELDS_DEFAULT_VALUES.items() if k not in message_dict}

        def __call__(self,
                request: asset_service.ListAssetsRequest, *,
<<<<<<< HEAD
                retry: OptionalRetry=gapic_v1.method.DEFAULT,
                timeout: Union[float, object] = gapic_v1.method.DEFAULT,
                metadata: Sequence[Tuple[str, str]]=(),
=======
                retry: OptionalRetry = gapic_v1.method.DEFAULT,
                timeout: Optional[float] = None,
                metadata: Sequence[Tuple[str, str]] = (),
>>>>>>> 69a49c6b
                ) -> asset_service.ListAssetsResponse:
            r"""Call the list assets method over HTTP.

            Args:
                request (~.asset_service.ListAssetsRequest):
                    The request object. ListAssets request.
                retry (google.api_core.retry.Retry): Designation of what errors, if any,
                    should be retried.
                timeout (float): The timeout for this request.
                metadata (Sequence[Tuple[str, str]]): Strings which should be
                    sent along with the request as metadata.

            Returns:
                ~.asset_service.ListAssetsResponse:
                    ListAssets response.
            """

            http_options: List[Dict[str, str]] = [{
                'method': 'get',
                'uri': '/v1/{parent=*/*}/assets',
            },
            ]
            request, metadata = self._interceptor.pre_list_assets(request, metadata)
            pb_request = asset_service.ListAssetsRequest.pb(request)
            transcoded_request = path_template.transcode(http_options, pb_request)

            uri = transcoded_request['uri']
            method = transcoded_request['method']

            # Jsonify the query params
            query_params = json.loads(json_format.MessageToJson(
                transcoded_request['query_params'],
                including_default_value_fields=False,
                use_integers_for_enums=False,
            ))
            query_params.update(self._get_unset_required_fields(query_params))

            # Send the request
            headers = dict(metadata)
            headers['Content-Type'] = 'application/json'
            response = getattr(self._session, method)(
                "{host}{uri}".format(host=self._host, uri=uri),
                timeout=timeout,
                headers=headers,
                params=rest_helpers.flatten_query_params(query_params, strict=True),
                )

            # In case of error, raise the appropriate core_exceptions.GoogleAPICallError exception
            # subclass.
            if response.status_code >= 400:
                raise core_exceptions.from_http_response(response)

            # Return the response
            resp = asset_service.ListAssetsResponse()
            pb_resp = asset_service.ListAssetsResponse.pb(resp)

            json_format.Parse(response.content, pb_resp, ignore_unknown_fields=True)
            resp = self._interceptor.post_list_assets(resp)
            return resp

    class _ListFeeds(AssetServiceRestStub):
        def __hash__(self):
            return hash("ListFeeds")

        __REQUIRED_FIELDS_DEFAULT_VALUES: Dict[str, str] =  {
        }

        @classmethod
        def _get_unset_required_fields(cls, message_dict):
            return {k: v for k, v in cls.__REQUIRED_FIELDS_DEFAULT_VALUES.items() if k not in message_dict}

        def __call__(self,
                request: asset_service.ListFeedsRequest, *,
<<<<<<< HEAD
                retry: OptionalRetry=gapic_v1.method.DEFAULT,
                timeout: Union[float, object] = gapic_v1.method.DEFAULT,
                metadata: Sequence[Tuple[str, str]]=(),
=======
                retry: OptionalRetry = gapic_v1.method.DEFAULT,
                timeout: Optional[float] = None,
                metadata: Sequence[Tuple[str, str]] = (),
>>>>>>> 69a49c6b
                ) -> asset_service.ListFeedsResponse:
            r"""Call the list feeds method over HTTP.

            Args:
                request (~.asset_service.ListFeedsRequest):
                    The request object. List asset feeds request.
                retry (google.api_core.retry.Retry): Designation of what errors, if any,
                    should be retried.
                timeout (float): The timeout for this request.
                metadata (Sequence[Tuple[str, str]]): Strings which should be
                    sent along with the request as metadata.

            Returns:
                ~.asset_service.ListFeedsResponse:

            """

            http_options: List[Dict[str, str]] = [{
                'method': 'get',
                'uri': '/v1/{parent=*/*}/feeds',
            },
            ]
            request, metadata = self._interceptor.pre_list_feeds(request, metadata)
            pb_request = asset_service.ListFeedsRequest.pb(request)
            transcoded_request = path_template.transcode(http_options, pb_request)

            uri = transcoded_request['uri']
            method = transcoded_request['method']

            # Jsonify the query params
            query_params = json.loads(json_format.MessageToJson(
                transcoded_request['query_params'],
                including_default_value_fields=False,
                use_integers_for_enums=False,
            ))
            query_params.update(self._get_unset_required_fields(query_params))

            # Send the request
            headers = dict(metadata)
            headers['Content-Type'] = 'application/json'
            response = getattr(self._session, method)(
                "{host}{uri}".format(host=self._host, uri=uri),
                timeout=timeout,
                headers=headers,
                params=rest_helpers.flatten_query_params(query_params, strict=True),
                )

            # In case of error, raise the appropriate core_exceptions.GoogleAPICallError exception
            # subclass.
            if response.status_code >= 400:
                raise core_exceptions.from_http_response(response)

            # Return the response
            resp = asset_service.ListFeedsResponse()
            pb_resp = asset_service.ListFeedsResponse.pb(resp)

            json_format.Parse(response.content, pb_resp, ignore_unknown_fields=True)
            resp = self._interceptor.post_list_feeds(resp)
            return resp

    class _SearchAllIamPolicies(AssetServiceRestStub):
        def __hash__(self):
            return hash("SearchAllIamPolicies")

        __REQUIRED_FIELDS_DEFAULT_VALUES: Dict[str, str] =  {
        }

        @classmethod
        def _get_unset_required_fields(cls, message_dict):
            return {k: v for k, v in cls.__REQUIRED_FIELDS_DEFAULT_VALUES.items() if k not in message_dict}

        def __call__(self,
                request: asset_service.SearchAllIamPoliciesRequest, *,
<<<<<<< HEAD
                retry: OptionalRetry=gapic_v1.method.DEFAULT,
                timeout: Union[float, object] = gapic_v1.method.DEFAULT,
                metadata: Sequence[Tuple[str, str]]=(),
=======
                retry: OptionalRetry = gapic_v1.method.DEFAULT,
                timeout: Optional[float] = None,
                metadata: Sequence[Tuple[str, str]] = (),
>>>>>>> 69a49c6b
                ) -> asset_service.SearchAllIamPoliciesResponse:
            r"""Call the search all iam policies method over HTTP.

            Args:
                request (~.asset_service.SearchAllIamPoliciesRequest):
                    The request object. Search all IAM policies request.
                retry (google.api_core.retry.Retry): Designation of what errors, if any,
                    should be retried.
                timeout (float): The timeout for this request.
                metadata (Sequence[Tuple[str, str]]): Strings which should be
                    sent along with the request as metadata.

            Returns:
                ~.asset_service.SearchAllIamPoliciesResponse:
                    Search all IAM policies response.
            """

            http_options: List[Dict[str, str]] = [{
                'method': 'get',
                'uri': '/v1/{scope=*/*}:searchAllIamPolicies',
            },
            ]
            request, metadata = self._interceptor.pre_search_all_iam_policies(request, metadata)
            pb_request = asset_service.SearchAllIamPoliciesRequest.pb(request)
            transcoded_request = path_template.transcode(http_options, pb_request)

            uri = transcoded_request['uri']
            method = transcoded_request['method']

            # Jsonify the query params
            query_params = json.loads(json_format.MessageToJson(
                transcoded_request['query_params'],
                including_default_value_fields=False,
                use_integers_for_enums=False,
            ))
            query_params.update(self._get_unset_required_fields(query_params))

            # Send the request
            headers = dict(metadata)
            headers['Content-Type'] = 'application/json'
            response = getattr(self._session, method)(
                "{host}{uri}".format(host=self._host, uri=uri),
                timeout=timeout,
                headers=headers,
                params=rest_helpers.flatten_query_params(query_params, strict=True),
                )

            # In case of error, raise the appropriate core_exceptions.GoogleAPICallError exception
            # subclass.
            if response.status_code >= 400:
                raise core_exceptions.from_http_response(response)

            # Return the response
            resp = asset_service.SearchAllIamPoliciesResponse()
            pb_resp = asset_service.SearchAllIamPoliciesResponse.pb(resp)

            json_format.Parse(response.content, pb_resp, ignore_unknown_fields=True)
            resp = self._interceptor.post_search_all_iam_policies(resp)
            return resp

    class _SearchAllResources(AssetServiceRestStub):
        def __hash__(self):
            return hash("SearchAllResources")

        __REQUIRED_FIELDS_DEFAULT_VALUES: Dict[str, str] =  {
        }

        @classmethod
        def _get_unset_required_fields(cls, message_dict):
            return {k: v for k, v in cls.__REQUIRED_FIELDS_DEFAULT_VALUES.items() if k not in message_dict}

        def __call__(self,
                request: asset_service.SearchAllResourcesRequest, *,
<<<<<<< HEAD
                retry: OptionalRetry=gapic_v1.method.DEFAULT,
                timeout: Union[float, object] = gapic_v1.method.DEFAULT,
                metadata: Sequence[Tuple[str, str]]=(),
=======
                retry: OptionalRetry = gapic_v1.method.DEFAULT,
                timeout: Optional[float] = None,
                metadata: Sequence[Tuple[str, str]] = (),
>>>>>>> 69a49c6b
                ) -> asset_service.SearchAllResourcesResponse:
            r"""Call the search all resources method over HTTP.

            Args:
                request (~.asset_service.SearchAllResourcesRequest):
                    The request object. Search all resources request.
                retry (google.api_core.retry.Retry): Designation of what errors, if any,
                    should be retried.
                timeout (float): The timeout for this request.
                metadata (Sequence[Tuple[str, str]]): Strings which should be
                    sent along with the request as metadata.

            Returns:
                ~.asset_service.SearchAllResourcesResponse:
                    Search all resources response.
            """

            http_options: List[Dict[str, str]] = [{
                'method': 'get',
                'uri': '/v1/{scope=*/*}:searchAllResources',
            },
            ]
            request, metadata = self._interceptor.pre_search_all_resources(request, metadata)
            pb_request = asset_service.SearchAllResourcesRequest.pb(request)
            transcoded_request = path_template.transcode(http_options, pb_request)

            uri = transcoded_request['uri']
            method = transcoded_request['method']

            # Jsonify the query params
            query_params = json.loads(json_format.MessageToJson(
                transcoded_request['query_params'],
                including_default_value_fields=False,
                use_integers_for_enums=False,
            ))
            query_params.update(self._get_unset_required_fields(query_params))

            # Send the request
            headers = dict(metadata)
            headers['Content-Type'] = 'application/json'
            response = getattr(self._session, method)(
                "{host}{uri}".format(host=self._host, uri=uri),
                timeout=timeout,
                headers=headers,
                params=rest_helpers.flatten_query_params(query_params, strict=True),
                )

            # In case of error, raise the appropriate core_exceptions.GoogleAPICallError exception
            # subclass.
            if response.status_code >= 400:
                raise core_exceptions.from_http_response(response)

            # Return the response
            resp = asset_service.SearchAllResourcesResponse()
            pb_resp = asset_service.SearchAllResourcesResponse.pb(resp)

            json_format.Parse(response.content, pb_resp, ignore_unknown_fields=True)
            resp = self._interceptor.post_search_all_resources(resp)
            return resp

    class _UpdateFeed(AssetServiceRestStub):
        def __hash__(self):
            return hash("UpdateFeed")

        __REQUIRED_FIELDS_DEFAULT_VALUES: Dict[str, str] =  {
        }

        @classmethod
        def _get_unset_required_fields(cls, message_dict):
            return {k: v for k, v in cls.__REQUIRED_FIELDS_DEFAULT_VALUES.items() if k not in message_dict}

        def __call__(self,
                request: asset_service.UpdateFeedRequest, *,
<<<<<<< HEAD
                retry: OptionalRetry=gapic_v1.method.DEFAULT,
                timeout: Union[float, object] = gapic_v1.method.DEFAULT,
                metadata: Sequence[Tuple[str, str]]=(),
=======
                retry: OptionalRetry = gapic_v1.method.DEFAULT,
                timeout: Optional[float] = None,
                metadata: Sequence[Tuple[str, str]] = (),
>>>>>>> 69a49c6b
                ) -> asset_service.Feed:
            r"""Call the update feed method over HTTP.

            Args:
                request (~.asset_service.UpdateFeedRequest):
                    The request object. Update asset feed request.
                retry (google.api_core.retry.Retry): Designation of what errors, if any,
                    should be retried.
                timeout (float): The timeout for this request.
                metadata (Sequence[Tuple[str, str]]): Strings which should be
                    sent along with the request as metadata.

            Returns:
                ~.asset_service.Feed:
                    An asset feed used to export asset
                updates to a destinations. An asset feed
                filter controls what updates are
                exported. The asset feed must be created
                within a project, organization, or
                folder. Supported destinations are:
                Pub/Sub topics.

            """

            http_options: List[Dict[str, str]] = [{
                'method': 'patch',
                'uri': '/v1/{feed.name=*/*/feeds/*}',
                'body': '*',
            },
            ]
            request, metadata = self._interceptor.pre_update_feed(request, metadata)
            pb_request = asset_service.UpdateFeedRequest.pb(request)
            transcoded_request = path_template.transcode(http_options, pb_request)

            # Jsonify the request body

            body = json_format.MessageToJson(
                transcoded_request['body'],
                including_default_value_fields=False,
                use_integers_for_enums=False
            )
            uri = transcoded_request['uri']
            method = transcoded_request['method']

            # Jsonify the query params
            query_params = json.loads(json_format.MessageToJson(
                transcoded_request['query_params'],
                including_default_value_fields=False,
                use_integers_for_enums=False,
            ))
            query_params.update(self._get_unset_required_fields(query_params))

            # Send the request
            headers = dict(metadata)
            headers['Content-Type'] = 'application/json'
            response = getattr(self._session, method)(
                "{host}{uri}".format(host=self._host, uri=uri),
                timeout=timeout,
                headers=headers,
                params=rest_helpers.flatten_query_params(query_params, strict=True),
                data=body,
                )

            # In case of error, raise the appropriate core_exceptions.GoogleAPICallError exception
            # subclass.
            if response.status_code >= 400:
                raise core_exceptions.from_http_response(response)

            # Return the response
            resp = asset_service.Feed()
            pb_resp = asset_service.Feed.pb(resp)

            json_format.Parse(response.content, pb_resp, ignore_unknown_fields=True)
            resp = self._interceptor.post_update_feed(resp)
            return resp

    @property
    def analyze_iam_policy(self) -> Callable[
            [asset_service.AnalyzeIamPolicyRequest],
            asset_service.AnalyzeIamPolicyResponse]:
        # The return type is fine, but mypy isn't sophisticated enough to determine what's going on here.
        # In C++ this would require a dynamic_cast
        return self._AnalyzeIamPolicy(self._session, self._host, self._interceptor) # type: ignore

    @property
    def analyze_iam_policy_longrunning(self) -> Callable[
            [asset_service.AnalyzeIamPolicyLongrunningRequest],
            operations_pb2.Operation]:
        # The return type is fine, but mypy isn't sophisticated enough to determine what's going on here.
        # In C++ this would require a dynamic_cast
        return self._AnalyzeIamPolicyLongrunning(self._session, self._host, self._interceptor) # type: ignore

    @property
    def batch_get_assets_history(self) -> Callable[
            [asset_service.BatchGetAssetsHistoryRequest],
            asset_service.BatchGetAssetsHistoryResponse]:
        # The return type is fine, but mypy isn't sophisticated enough to determine what's going on here.
        # In C++ this would require a dynamic_cast
        return self._BatchGetAssetsHistory(self._session, self._host, self._interceptor) # type: ignore

    @property
    def create_feed(self) -> Callable[
            [asset_service.CreateFeedRequest],
            asset_service.Feed]:
        # The return type is fine, but mypy isn't sophisticated enough to determine what's going on here.
        # In C++ this would require a dynamic_cast
        return self._CreateFeed(self._session, self._host, self._interceptor) # type: ignore

    @property
    def delete_feed(self) -> Callable[
            [asset_service.DeleteFeedRequest],
            empty_pb2.Empty]:
        # The return type is fine, but mypy isn't sophisticated enough to determine what's going on here.
        # In C++ this would require a dynamic_cast
        return self._DeleteFeed(self._session, self._host, self._interceptor) # type: ignore

    @property
    def export_assets(self) -> Callable[
            [asset_service.ExportAssetsRequest],
            operations_pb2.Operation]:
        # The return type is fine, but mypy isn't sophisticated enough to determine what's going on here.
        # In C++ this would require a dynamic_cast
        return self._ExportAssets(self._session, self._host, self._interceptor) # type: ignore

    @property
    def get_feed(self) -> Callable[
            [asset_service.GetFeedRequest],
            asset_service.Feed]:
        # The return type is fine, but mypy isn't sophisticated enough to determine what's going on here.
        # In C++ this would require a dynamic_cast
        return self._GetFeed(self._session, self._host, self._interceptor) # type: ignore

    @property
    def list_assets(self) -> Callable[
            [asset_service.ListAssetsRequest],
            asset_service.ListAssetsResponse]:
        # The return type is fine, but mypy isn't sophisticated enough to determine what's going on here.
        # In C++ this would require a dynamic_cast
        return self._ListAssets(self._session, self._host, self._interceptor) # type: ignore

    @property
    def list_feeds(self) -> Callable[
            [asset_service.ListFeedsRequest],
            asset_service.ListFeedsResponse]:
        # The return type is fine, but mypy isn't sophisticated enough to determine what's going on here.
        # In C++ this would require a dynamic_cast
        return self._ListFeeds(self._session, self._host, self._interceptor) # type: ignore

    @property
    def search_all_iam_policies(self) -> Callable[
            [asset_service.SearchAllIamPoliciesRequest],
            asset_service.SearchAllIamPoliciesResponse]:
        # The return type is fine, but mypy isn't sophisticated enough to determine what's going on here.
        # In C++ this would require a dynamic_cast
        return self._SearchAllIamPolicies(self._session, self._host, self._interceptor) # type: ignore

    @property
    def search_all_resources(self) -> Callable[
            [asset_service.SearchAllResourcesRequest],
            asset_service.SearchAllResourcesResponse]:
        # The return type is fine, but mypy isn't sophisticated enough to determine what's going on here.
        # In C++ this would require a dynamic_cast
        return self._SearchAllResources(self._session, self._host, self._interceptor) # type: ignore

    @property
    def update_feed(self) -> Callable[
            [asset_service.UpdateFeedRequest],
            asset_service.Feed]:
        # The return type is fine, but mypy isn't sophisticated enough to determine what's going on here.
        # In C++ this would require a dynamic_cast
        return self._UpdateFeed(self._session, self._host, self._interceptor) # type: ignore

    @property
    def kind(self) -> str:
        return "rest"

    def close(self):
        self._session.close()


__all__=(
    'AssetServiceRestTransport',
)<|MERGE_RESOLUTION|>--- conflicted
+++ resolved
@@ -479,15 +479,9 @@
 
         def __call__(self,
                 request: asset_service.AnalyzeIamPolicyRequest, *,
-<<<<<<< HEAD
                 retry: OptionalRetry=gapic_v1.method.DEFAULT,
                 timeout: Union[float, object] = gapic_v1.method.DEFAULT,
                 metadata: Sequence[Tuple[str, str]]=(),
-=======
-                retry: OptionalRetry = gapic_v1.method.DEFAULT,
-                timeout: Optional[float] = None,
-                metadata: Sequence[Tuple[str, str]] = (),
->>>>>>> 69a49c6b
                 ) -> asset_service.AnalyzeIamPolicyResponse:
             r"""Call the analyze iam policy method over HTTP.
 
@@ -565,15 +559,9 @@
 
         def __call__(self,
                 request: asset_service.AnalyzeIamPolicyLongrunningRequest, *,
-<<<<<<< HEAD
                 retry: OptionalRetry=gapic_v1.method.DEFAULT,
                 timeout: Union[float, object] = gapic_v1.method.DEFAULT,
                 metadata: Sequence[Tuple[str, str]]=(),
-=======
-                retry: OptionalRetry = gapic_v1.method.DEFAULT,
-                timeout: Optional[float] = None,
-                metadata: Sequence[Tuple[str, str]] = (),
->>>>>>> 69a49c6b
                 ) -> operations_pb2.Operation:
             r"""Call the analyze iam policy
         longrunning method over HTTP.
@@ -660,15 +648,9 @@
 
         def __call__(self,
                 request: asset_service.BatchGetAssetsHistoryRequest, *,
-<<<<<<< HEAD
                 retry: OptionalRetry=gapic_v1.method.DEFAULT,
                 timeout: Union[float, object] = gapic_v1.method.DEFAULT,
                 metadata: Sequence[Tuple[str, str]]=(),
-=======
-                retry: OptionalRetry = gapic_v1.method.DEFAULT,
-                timeout: Optional[float] = None,
-                metadata: Sequence[Tuple[str, str]] = (),
->>>>>>> 69a49c6b
                 ) -> asset_service.BatchGetAssetsHistoryResponse:
             r"""Call the batch get assets history method over HTTP.
 
@@ -742,15 +724,9 @@
 
         def __call__(self,
                 request: asset_service.CreateFeedRequest, *,
-<<<<<<< HEAD
                 retry: OptionalRetry=gapic_v1.method.DEFAULT,
                 timeout: Union[float, object] = gapic_v1.method.DEFAULT,
                 metadata: Sequence[Tuple[str, str]]=(),
-=======
-                retry: OptionalRetry = gapic_v1.method.DEFAULT,
-                timeout: Optional[float] = None,
-                metadata: Sequence[Tuple[str, str]] = (),
->>>>>>> 69a49c6b
                 ) -> asset_service.Feed:
             r"""Call the create feed method over HTTP.
 
@@ -840,15 +816,9 @@
 
         def __call__(self,
                 request: asset_service.DeleteFeedRequest, *,
-<<<<<<< HEAD
                 retry: OptionalRetry=gapic_v1.method.DEFAULT,
                 timeout: Union[float, object] = gapic_v1.method.DEFAULT,
                 metadata: Sequence[Tuple[str, str]]=(),
-=======
-                retry: OptionalRetry = gapic_v1.method.DEFAULT,
-                timeout: Optional[float] = None,
-                metadata: Sequence[Tuple[str, str]] = (),
->>>>>>> 69a49c6b
                 ):
             r"""Call the delete feed method over HTTP.
 
@@ -910,15 +880,9 @@
 
         def __call__(self,
                 request: asset_service.ExportAssetsRequest, *,
-<<<<<<< HEAD
                 retry: OptionalRetry=gapic_v1.method.DEFAULT,
                 timeout: Union[float, object] = gapic_v1.method.DEFAULT,
                 metadata: Sequence[Tuple[str, str]]=(),
-=======
-                retry: OptionalRetry = gapic_v1.method.DEFAULT,
-                timeout: Optional[float] = None,
-                metadata: Sequence[Tuple[str, str]] = (),
->>>>>>> 69a49c6b
                 ) -> operations_pb2.Operation:
             r"""Call the export assets method over HTTP.
 
@@ -1002,15 +966,9 @@
 
         def __call__(self,
                 request: asset_service.GetFeedRequest, *,
-<<<<<<< HEAD
                 retry: OptionalRetry=gapic_v1.method.DEFAULT,
                 timeout: Union[float, object] = gapic_v1.method.DEFAULT,
                 metadata: Sequence[Tuple[str, str]]=(),
-=======
-                retry: OptionalRetry = gapic_v1.method.DEFAULT,
-                timeout: Optional[float] = None,
-                metadata: Sequence[Tuple[str, str]] = (),
->>>>>>> 69a49c6b
                 ) -> asset_service.Feed:
             r"""Call the get feed method over HTTP.
 
@@ -1091,15 +1049,9 @@
 
         def __call__(self,
                 request: asset_service.ListAssetsRequest, *,
-<<<<<<< HEAD
                 retry: OptionalRetry=gapic_v1.method.DEFAULT,
                 timeout: Union[float, object] = gapic_v1.method.DEFAULT,
                 metadata: Sequence[Tuple[str, str]]=(),
-=======
-                retry: OptionalRetry = gapic_v1.method.DEFAULT,
-                timeout: Optional[float] = None,
-                metadata: Sequence[Tuple[str, str]] = (),
->>>>>>> 69a49c6b
                 ) -> asset_service.ListAssetsResponse:
             r"""Call the list assets method over HTTP.
 
@@ -1173,15 +1125,9 @@
 
         def __call__(self,
                 request: asset_service.ListFeedsRequest, *,
-<<<<<<< HEAD
                 retry: OptionalRetry=gapic_v1.method.DEFAULT,
                 timeout: Union[float, object] = gapic_v1.method.DEFAULT,
                 metadata: Sequence[Tuple[str, str]]=(),
-=======
-                retry: OptionalRetry = gapic_v1.method.DEFAULT,
-                timeout: Optional[float] = None,
-                metadata: Sequence[Tuple[str, str]] = (),
->>>>>>> 69a49c6b
                 ) -> asset_service.ListFeedsResponse:
             r"""Call the list feeds method over HTTP.
 
@@ -1255,15 +1201,9 @@
 
         def __call__(self,
                 request: asset_service.SearchAllIamPoliciesRequest, *,
-<<<<<<< HEAD
                 retry: OptionalRetry=gapic_v1.method.DEFAULT,
                 timeout: Union[float, object] = gapic_v1.method.DEFAULT,
                 metadata: Sequence[Tuple[str, str]]=(),
-=======
-                retry: OptionalRetry = gapic_v1.method.DEFAULT,
-                timeout: Optional[float] = None,
-                metadata: Sequence[Tuple[str, str]] = (),
->>>>>>> 69a49c6b
                 ) -> asset_service.SearchAllIamPoliciesResponse:
             r"""Call the search all iam policies method over HTTP.
 
@@ -1337,15 +1277,9 @@
 
         def __call__(self,
                 request: asset_service.SearchAllResourcesRequest, *,
-<<<<<<< HEAD
                 retry: OptionalRetry=gapic_v1.method.DEFAULT,
                 timeout: Union[float, object] = gapic_v1.method.DEFAULT,
                 metadata: Sequence[Tuple[str, str]]=(),
-=======
-                retry: OptionalRetry = gapic_v1.method.DEFAULT,
-                timeout: Optional[float] = None,
-                metadata: Sequence[Tuple[str, str]] = (),
->>>>>>> 69a49c6b
                 ) -> asset_service.SearchAllResourcesResponse:
             r"""Call the search all resources method over HTTP.
 
@@ -1419,15 +1353,9 @@
 
         def __call__(self,
                 request: asset_service.UpdateFeedRequest, *,
-<<<<<<< HEAD
                 retry: OptionalRetry=gapic_v1.method.DEFAULT,
                 timeout: Union[float, object] = gapic_v1.method.DEFAULT,
                 metadata: Sequence[Tuple[str, str]]=(),
-=======
-                retry: OptionalRetry = gapic_v1.method.DEFAULT,
-                timeout: Optional[float] = None,
-                metadata: Sequence[Tuple[str, str]] = (),
->>>>>>> 69a49c6b
                 ) -> asset_service.Feed:
             r"""Call the update feed method over HTTP.
 
