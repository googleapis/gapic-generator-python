# -*- coding: utf-8 -*-
# Copyright 2022 Google LLC
#
# Licensed under the Apache License, Version 2.0 (the "License");
# you may not use this file except in compliance with the License.
# You may obtain a copy of the License at
#
#     http://www.apache.org/licenses/LICENSE-2.0
#
# Unless required by applicable law or agreed to in writing, software
# distributed under the License is distributed on an "AS IS" BASIS,
# WITHOUT WARRANTIES OR CONDITIONS OF ANY KIND, either express or implied.
# See the License for the specific language governing permissions and
# limitations under the License.
#

from google.auth.transport.requests import AuthorizedSession  # type: ignore
import json  # type: ignore
import grpc  # type: ignore
from google.auth.transport.grpc import SslCredentials  # type: ignore
from google.auth import credentials as ga_credentials  # type: ignore
from google.api_core import exceptions as core_exceptions
from google.api_core import retry as retries
from google.api_core import rest_helpers
from google.api_core import rest_streaming
from google.api_core import path_template
from google.api_core import gapic_v1

from google.protobuf import json_format
from requests import __version__ as requests_version
import dataclasses
import re
from typing import Callable, Dict, List, Optional, Sequence, Tuple, Union
import warnings

try:
    OptionalRetry = Union[retries.Retry, gapic_v1.method._MethodDefault]
except AttributeError:  # pragma: NO COVER
    OptionalRetry = Union[retries.Retry, object]  # type: ignore


from google.cloud.logging_v2.types import logging
from google.protobuf import empty_pb2  # type: ignore

from .base import LoggingServiceV2Transport, DEFAULT_CLIENT_INFO as BASE_DEFAULT_CLIENT_INFO


DEFAULT_CLIENT_INFO = gapic_v1.client_info.ClientInfo(
    gapic_version=BASE_DEFAULT_CLIENT_INFO.gapic_version,
    grpc_version=None,
    rest_version=requests_version,
)


class LoggingServiceV2RestInterceptor:
    """Interceptor for LoggingServiceV2.

    Interceptors are used to manipulate requests, request metadata, and responses
    in arbitrary ways.
    Example use cases include:
    * Logging
    * Verifying requests according to service or custom semantics
    * Stripping extraneous information from responses

    These use cases and more can be enabled by injecting an
    instance of a custom subclass when constructing the LoggingServiceV2RestTransport.

    .. code-block:: python
        class MyCustomLoggingServiceV2Interceptor(LoggingServiceV2RestInterceptor):
            def pre_delete_log(request, metadata):
                logging.log(f"Received request: {request}")
                return request, metadata

            def pre_list_log_entries(request, metadata):
                logging.log(f"Received request: {request}")
                return request, metadata

            def post_list_log_entries(response):
                logging.log(f"Received response: {response}")

            def pre_list_logs(request, metadata):
                logging.log(f"Received request: {request}")
                return request, metadata

            def post_list_logs(response):
                logging.log(f"Received response: {response}")

            def pre_list_monitored_resource_descriptors(request, metadata):
                logging.log(f"Received request: {request}")
                return request, metadata

            def post_list_monitored_resource_descriptors(response):
                logging.log(f"Received response: {response}")

            def pre_write_log_entries(request, metadata):
                logging.log(f"Received request: {request}")
                return request, metadata

            def post_write_log_entries(response):
                logging.log(f"Received response: {response}")

        transport = LoggingServiceV2RestTransport(interceptor=MyCustomLoggingServiceV2Interceptor())
        client = LoggingServiceV2Client(transport=transport)


    """
    def pre_delete_log(self, request: logging.DeleteLogRequest, metadata: Sequence[Tuple[str, str]]) -> Tuple[logging.DeleteLogRequest, Sequence[Tuple[str, str]]]:
        """Pre-rpc interceptor for delete_log

        Override in a subclass to manipulate the request or metadata
        before they are sent to the LoggingServiceV2 server.
        """
        return request, metadata

    def pre_list_log_entries(self, request: logging.ListLogEntriesRequest, metadata: Sequence[Tuple[str, str]]) -> Tuple[logging.ListLogEntriesRequest, Sequence[Tuple[str, str]]]:
        """Pre-rpc interceptor for list_log_entries

        Override in a subclass to manipulate the request or metadata
        before they are sent to the LoggingServiceV2 server.
        """
        return request, metadata

    def post_list_log_entries(self, response: logging.ListLogEntriesResponse) -> logging.ListLogEntriesResponse:
        """Post-rpc interceptor for list_log_entries

        Override in a subclass to manipulate the response
        after it is returned by the LoggingServiceV2 server but before
        it is returned to user code.
        """
        return response
    def pre_list_logs(self, request: logging.ListLogsRequest, metadata: Sequence[Tuple[str, str]]) -> Tuple[logging.ListLogsRequest, Sequence[Tuple[str, str]]]:
        """Pre-rpc interceptor for list_logs

        Override in a subclass to manipulate the request or metadata
        before they are sent to the LoggingServiceV2 server.
        """
        return request, metadata

    def post_list_logs(self, response: logging.ListLogsResponse) -> logging.ListLogsResponse:
        """Post-rpc interceptor for list_logs

        Override in a subclass to manipulate the response
        after it is returned by the LoggingServiceV2 server but before
        it is returned to user code.
        """
        return response
    def pre_list_monitored_resource_descriptors(self, request: logging.ListMonitoredResourceDescriptorsRequest, metadata: Sequence[Tuple[str, str]]) -> Tuple[logging.ListMonitoredResourceDescriptorsRequest, Sequence[Tuple[str, str]]]:
        """Pre-rpc interceptor for list_monitored_resource_descriptors

        Override in a subclass to manipulate the request or metadata
        before they are sent to the LoggingServiceV2 server.
        """
        return request, metadata

    def post_list_monitored_resource_descriptors(self, response: logging.ListMonitoredResourceDescriptorsResponse) -> logging.ListMonitoredResourceDescriptorsResponse:
        """Post-rpc interceptor for list_monitored_resource_descriptors

        Override in a subclass to manipulate the response
        after it is returned by the LoggingServiceV2 server but before
        it is returned to user code.
        """
        return response
    def pre_write_log_entries(self, request: logging.WriteLogEntriesRequest, metadata: Sequence[Tuple[str, str]]) -> Tuple[logging.WriteLogEntriesRequest, Sequence[Tuple[str, str]]]:
        """Pre-rpc interceptor for write_log_entries

        Override in a subclass to manipulate the request or metadata
        before they are sent to the LoggingServiceV2 server.
        """
        return request, metadata

    def post_write_log_entries(self, response: logging.WriteLogEntriesResponse) -> logging.WriteLogEntriesResponse:
        """Post-rpc interceptor for write_log_entries

        Override in a subclass to manipulate the response
        after it is returned by the LoggingServiceV2 server but before
        it is returned to user code.
        """
        return response


@dataclasses.dataclass
class LoggingServiceV2RestStub:
    _session: AuthorizedSession
    _host: str
    _interceptor: LoggingServiceV2RestInterceptor


class LoggingServiceV2RestTransport(LoggingServiceV2Transport):
    """REST backend transport for LoggingServiceV2.

    Service for ingesting and querying logs.

    This class defines the same methods as the primary client, so the
    primary client can load the underlying transport implementation
    and call it.

    It sends JSON representations of protocol buffers over HTTP/1.1

    NOTE: This REST transport functionality is currently in a beta
    state (preview). We welcome your feedback via an issue in this
    library's source repository. Thank you!
    """

    def __init__(self, *,
            host: str = 'logging.googleapis.com',
            credentials: Optional[ga_credentials.Credentials] = None,
            credentials_file: Optional[str] = None,
            scopes: Optional[Sequence[str]] = None,
            client_cert_source_for_mtls: Optional[Callable[[
                ], Tuple[bytes, bytes]]] = None,
            quota_project_id: Optional[str] = None,
            client_info: gapic_v1.client_info.ClientInfo = DEFAULT_CLIENT_INFO,
            always_use_jwt_access: Optional[bool] = False,
            url_scheme: str = 'https',
            interceptor: Optional[LoggingServiceV2RestInterceptor] = None,
            api_audience: Optional[str] = None,
            ) -> None:
        """Instantiate the transport.

       NOTE: This REST transport functionality is currently in a beta
       state (preview). We welcome your feedback via a GitHub issue in
       this library's repository. Thank you!

        Args:
            host (Optional[str]):
                 The hostname to connect to.
            credentials (Optional[google.auth.credentials.Credentials]): The
                authorization credentials to attach to requests. These
                credentials identify the application to the service; if none
                are specified, the client will attempt to ascertain the
                credentials from the environment.

            credentials_file (Optional[str]): A file with credentials that can
                be loaded with :func:`google.auth.load_credentials_from_file`.
                This argument is ignored if ``channel`` is provided.
            scopes (Optional(Sequence[str])): A list of scopes. This argument is
                ignored if ``channel`` is provided.
            client_cert_source_for_mtls (Callable[[], Tuple[bytes, bytes]]): Client
                certificate to configure mutual TLS HTTP channel. It is ignored
                if ``channel`` is provided.
            quota_project_id (Optional[str]): An optional project to use for billing
                and quota.
            client_info (google.api_core.gapic_v1.client_info.ClientInfo):
                The client info used to send a user-agent string along with
                API requests. If ``None``, then default info will be used.
                Generally, you only need to set this if you are developing
                your own client library.
            always_use_jwt_access (Optional[bool]): Whether self signed JWT should
                be used for service account credentials.
            url_scheme: the protocol scheme for the API endpoint.  Normally
                "https", but for testing or local servers,
                "http" can be specified.
        """
        # Run the base constructor
        # TODO(yon-mg): resolve other ctor params i.e. scopes, quota, etc.
        # TODO: When custom host (api_endpoint) is set, `scopes` must *also* be set on the
        # credentials object
        maybe_url_match = re.match("^(?P<scheme>http(?:s)?://)?(?P<host>.*)$", host)
        if maybe_url_match is None:
            raise ValueError(f"Unexpected hostname structure: {host}")  # pragma: NO COVER

        url_match_items = maybe_url_match.groupdict()

        host = f"{url_scheme}://{host}" if not url_match_items["scheme"] else host

        super().__init__(
            host=host,
            credentials=credentials,
            client_info=client_info,
            always_use_jwt_access=always_use_jwt_access,
            api_audience=api_audience
        )
        self._session = AuthorizedSession(
            self._credentials, default_host=self.DEFAULT_HOST)
        if client_cert_source_for_mtls:
            self._session.configure_mtls_channel(client_cert_source_for_mtls)
        self._interceptor = interceptor or LoggingServiceV2RestInterceptor()
        self._prep_wrapped_messages(client_info)

    class _DeleteLog(LoggingServiceV2RestStub):
        def __hash__(self):
            return hash("DeleteLog")

        __REQUIRED_FIELDS_DEFAULT_VALUES: Dict[str, str] =  {
        }

        @classmethod
        def _get_unset_required_fields(cls, message_dict):
            return {k: v for k, v in cls.__REQUIRED_FIELDS_DEFAULT_VALUES.items() if k not in message_dict}

        def __call__(self,
                request: logging.DeleteLogRequest, *,
<<<<<<< HEAD
                retry: OptionalRetry=gapic_v1.method.DEFAULT,
                timeout: Union[float, object] = gapic_v1.method.DEFAULT,
                metadata: Sequence[Tuple[str, str]]=(),
=======
                retry: OptionalRetry = gapic_v1.method.DEFAULT,
                timeout: Optional[float] = None,
                metadata: Sequence[Tuple[str, str]] = (),
>>>>>>> 69a49c6b
                ):
            r"""Call the delete log method over HTTP.

            Args:
                request (~.logging.DeleteLogRequest):
                    The request object. The parameters to DeleteLog.
                retry (google.api_core.retry.Retry): Designation of what errors, if any,
                    should be retried.
                timeout (float): The timeout for this request.
                metadata (Sequence[Tuple[str, str]]): Strings which should be
                    sent along with the request as metadata.
            """

            http_options: List[Dict[str, str]] = [{
                'method': 'delete',
                'uri': '/v2/{log_name=projects/*/logs/*}',
            },
{
                'method': 'delete',
                'uri': '/v2/{log_name=*/*/logs/*}',
            },
{
                'method': 'delete',
                'uri': '/v2/{log_name=organizations/*/logs/*}',
            },
{
                'method': 'delete',
                'uri': '/v2/{log_name=folders/*/logs/*}',
            },
{
                'method': 'delete',
                'uri': '/v2/{log_name=billingAccounts/*/logs/*}',
            },
            ]
            request, metadata = self._interceptor.pre_delete_log(request, metadata)
            pb_request = logging.DeleteLogRequest.pb(request)
            transcoded_request = path_template.transcode(http_options, pb_request)

            uri = transcoded_request['uri']
            method = transcoded_request['method']

            # Jsonify the query params
            query_params = json.loads(json_format.MessageToJson(
                transcoded_request['query_params'],
                including_default_value_fields=False,
                use_integers_for_enums=False,
            ))
            query_params.update(self._get_unset_required_fields(query_params))

            # Send the request
            headers = dict(metadata)
            headers['Content-Type'] = 'application/json'
            response = getattr(self._session, method)(
                "{host}{uri}".format(host=self._host, uri=uri),
                timeout=timeout,
                headers=headers,
                params=rest_helpers.flatten_query_params(query_params, strict=True),
                )

            # In case of error, raise the appropriate core_exceptions.GoogleAPICallError exception
            # subclass.
            if response.status_code >= 400:
                raise core_exceptions.from_http_response(response)

    class _ListLogEntries(LoggingServiceV2RestStub):
        def __hash__(self):
            return hash("ListLogEntries")

        __REQUIRED_FIELDS_DEFAULT_VALUES: Dict[str, str] =  {
        }

        @classmethod
        def _get_unset_required_fields(cls, message_dict):
            return {k: v for k, v in cls.__REQUIRED_FIELDS_DEFAULT_VALUES.items() if k not in message_dict}

        def __call__(self,
                request: logging.ListLogEntriesRequest, *,
<<<<<<< HEAD
                retry: OptionalRetry=gapic_v1.method.DEFAULT,
                timeout: Union[float, object] = gapic_v1.method.DEFAULT,
                metadata: Sequence[Tuple[str, str]]=(),
=======
                retry: OptionalRetry = gapic_v1.method.DEFAULT,
                timeout: Optional[float] = None,
                metadata: Sequence[Tuple[str, str]] = (),
>>>>>>> 69a49c6b
                ) -> logging.ListLogEntriesResponse:
            r"""Call the list log entries method over HTTP.

            Args:
                request (~.logging.ListLogEntriesRequest):
                    The request object. The parameters to ``ListLogEntries``.
                retry (google.api_core.retry.Retry): Designation of what errors, if any,
                    should be retried.
                timeout (float): The timeout for this request.
                metadata (Sequence[Tuple[str, str]]): Strings which should be
                    sent along with the request as metadata.

            Returns:
                ~.logging.ListLogEntriesResponse:
                    Result returned from ``ListLogEntries``.
            """

            http_options: List[Dict[str, str]] = [{
                'method': 'post',
                'uri': '/v2/entries:list',
                'body': '*',
            },
            ]
            request, metadata = self._interceptor.pre_list_log_entries(request, metadata)
            pb_request = logging.ListLogEntriesRequest.pb(request)
            transcoded_request = path_template.transcode(http_options, pb_request)

            # Jsonify the request body

            body = json_format.MessageToJson(
                transcoded_request['body'],
                including_default_value_fields=False,
                use_integers_for_enums=False
            )
            uri = transcoded_request['uri']
            method = transcoded_request['method']

            # Jsonify the query params
            query_params = json.loads(json_format.MessageToJson(
                transcoded_request['query_params'],
                including_default_value_fields=False,
                use_integers_for_enums=False,
            ))
            query_params.update(self._get_unset_required_fields(query_params))

            # Send the request
            headers = dict(metadata)
            headers['Content-Type'] = 'application/json'
            response = getattr(self._session, method)(
                "{host}{uri}".format(host=self._host, uri=uri),
                timeout=timeout,
                headers=headers,
                params=rest_helpers.flatten_query_params(query_params, strict=True),
                data=body,
                )

            # In case of error, raise the appropriate core_exceptions.GoogleAPICallError exception
            # subclass.
            if response.status_code >= 400:
                raise core_exceptions.from_http_response(response)

            # Return the response
            resp = logging.ListLogEntriesResponse()
            pb_resp = logging.ListLogEntriesResponse.pb(resp)

            json_format.Parse(response.content, pb_resp, ignore_unknown_fields=True)
            resp = self._interceptor.post_list_log_entries(resp)
            return resp

    class _ListLogs(LoggingServiceV2RestStub):
        def __hash__(self):
            return hash("ListLogs")

        __REQUIRED_FIELDS_DEFAULT_VALUES: Dict[str, str] =  {
        }

        @classmethod
        def _get_unset_required_fields(cls, message_dict):
            return {k: v for k, v in cls.__REQUIRED_FIELDS_DEFAULT_VALUES.items() if k not in message_dict}

        def __call__(self,
                request: logging.ListLogsRequest, *,
<<<<<<< HEAD
                retry: OptionalRetry=gapic_v1.method.DEFAULT,
                timeout: Union[float, object] = gapic_v1.method.DEFAULT,
                metadata: Sequence[Tuple[str, str]]=(),
=======
                retry: OptionalRetry = gapic_v1.method.DEFAULT,
                timeout: Optional[float] = None,
                metadata: Sequence[Tuple[str, str]] = (),
>>>>>>> 69a49c6b
                ) -> logging.ListLogsResponse:
            r"""Call the list logs method over HTTP.

            Args:
                request (~.logging.ListLogsRequest):
                    The request object. The parameters to ListLogs.
                retry (google.api_core.retry.Retry): Designation of what errors, if any,
                    should be retried.
                timeout (float): The timeout for this request.
                metadata (Sequence[Tuple[str, str]]): Strings which should be
                    sent along with the request as metadata.

            Returns:
                ~.logging.ListLogsResponse:
                    Result returned from ListLogs.
            """

            http_options: List[Dict[str, str]] = [{
                'method': 'get',
                'uri': '/v2/{parent=*/*}/logs',
            },
{
                'method': 'get',
                'uri': '/v2/{parent=projects/*}/logs',
            },
{
                'method': 'get',
                'uri': '/v2/{parent=organizations/*}/logs',
            },
{
                'method': 'get',
                'uri': '/v2/{parent=folders/*}/logs',
            },
{
                'method': 'get',
                'uri': '/v2/{parent=billingAccounts/*}/logs',
            },
            ]
            request, metadata = self._interceptor.pre_list_logs(request, metadata)
            pb_request = logging.ListLogsRequest.pb(request)
            transcoded_request = path_template.transcode(http_options, pb_request)

            uri = transcoded_request['uri']
            method = transcoded_request['method']

            # Jsonify the query params
            query_params = json.loads(json_format.MessageToJson(
                transcoded_request['query_params'],
                including_default_value_fields=False,
                use_integers_for_enums=False,
            ))
            query_params.update(self._get_unset_required_fields(query_params))

            # Send the request
            headers = dict(metadata)
            headers['Content-Type'] = 'application/json'
            response = getattr(self._session, method)(
                "{host}{uri}".format(host=self._host, uri=uri),
                timeout=timeout,
                headers=headers,
                params=rest_helpers.flatten_query_params(query_params, strict=True),
                )

            # In case of error, raise the appropriate core_exceptions.GoogleAPICallError exception
            # subclass.
            if response.status_code >= 400:
                raise core_exceptions.from_http_response(response)

            # Return the response
            resp = logging.ListLogsResponse()
            pb_resp = logging.ListLogsResponse.pb(resp)

            json_format.Parse(response.content, pb_resp, ignore_unknown_fields=True)
            resp = self._interceptor.post_list_logs(resp)
            return resp

    class _ListMonitoredResourceDescriptors(LoggingServiceV2RestStub):
        def __hash__(self):
            return hash("ListMonitoredResourceDescriptors")

        def __call__(self,
                request: logging.ListMonitoredResourceDescriptorsRequest, *,
<<<<<<< HEAD
                retry: OptionalRetry=gapic_v1.method.DEFAULT,
                timeout: Union[float, object] = gapic_v1.method.DEFAULT,
                metadata: Sequence[Tuple[str, str]]=(),
=======
                retry: OptionalRetry = gapic_v1.method.DEFAULT,
                timeout: Optional[float] = None,
                metadata: Sequence[Tuple[str, str]] = (),
>>>>>>> 69a49c6b
                ) -> logging.ListMonitoredResourceDescriptorsResponse:
            r"""Call the list monitored resource
        descriptors method over HTTP.

            Args:
                request (~.logging.ListMonitoredResourceDescriptorsRequest):
                    The request object. The parameters to
                ListMonitoredResourceDescriptors

                retry (google.api_core.retry.Retry): Designation of what errors, if any,
                    should be retried.
                timeout (float): The timeout for this request.
                metadata (Sequence[Tuple[str, str]]): Strings which should be
                    sent along with the request as metadata.

            Returns:
                ~.logging.ListMonitoredResourceDescriptorsResponse:
                    Result returned from
                ListMonitoredResourceDescriptors.

            """

            http_options: List[Dict[str, str]] = [{
                'method': 'get',
                'uri': '/v2/monitoredResourceDescriptors',
            },
            ]
            request, metadata = self._interceptor.pre_list_monitored_resource_descriptors(request, metadata)
            pb_request = logging.ListMonitoredResourceDescriptorsRequest.pb(request)
            transcoded_request = path_template.transcode(http_options, pb_request)

            uri = transcoded_request['uri']
            method = transcoded_request['method']

            # Jsonify the query params
            query_params = json.loads(json_format.MessageToJson(
                transcoded_request['query_params'],
                including_default_value_fields=False,
                use_integers_for_enums=False,
            ))

            # Send the request
            headers = dict(metadata)
            headers['Content-Type'] = 'application/json'
            response = getattr(self._session, method)(
                "{host}{uri}".format(host=self._host, uri=uri),
                timeout=timeout,
                headers=headers,
                params=rest_helpers.flatten_query_params(query_params, strict=True),
                )

            # In case of error, raise the appropriate core_exceptions.GoogleAPICallError exception
            # subclass.
            if response.status_code >= 400:
                raise core_exceptions.from_http_response(response)

            # Return the response
            resp = logging.ListMonitoredResourceDescriptorsResponse()
            pb_resp = logging.ListMonitoredResourceDescriptorsResponse.pb(resp)

            json_format.Parse(response.content, pb_resp, ignore_unknown_fields=True)
            resp = self._interceptor.post_list_monitored_resource_descriptors(resp)
            return resp

    class _TailLogEntries(LoggingServiceV2RestStub):
        def __hash__(self):
            return hash("TailLogEntries")

        def __call__(self,
                request: logging.TailLogEntriesRequest, *,
<<<<<<< HEAD
                retry: OptionalRetry=gapic_v1.method.DEFAULT,
                timeout: Union[float, object] = gapic_v1.method.DEFAULT,
                metadata: Sequence[Tuple[str, str]]=(),
=======
                retry: OptionalRetry = gapic_v1.method.DEFAULT,
                timeout: Optional[float] = None,
                metadata: Sequence[Tuple[str, str]] = (),
>>>>>>> 69a49c6b
                ) -> rest_streaming.ResponseIterator:
            raise NotImplementedError(
                "Client streaming over REST is not yet defined for python client")

    class _WriteLogEntries(LoggingServiceV2RestStub):
        def __hash__(self):
            return hash("WriteLogEntries")

        __REQUIRED_FIELDS_DEFAULT_VALUES: Dict[str, str] =  {
        }

        @classmethod
        def _get_unset_required_fields(cls, message_dict):
            return {k: v for k, v in cls.__REQUIRED_FIELDS_DEFAULT_VALUES.items() if k not in message_dict}

        def __call__(self,
                request: logging.WriteLogEntriesRequest, *,
<<<<<<< HEAD
                retry: OptionalRetry=gapic_v1.method.DEFAULT,
                timeout: Union[float, object] = gapic_v1.method.DEFAULT,
                metadata: Sequence[Tuple[str, str]]=(),
=======
                retry: OptionalRetry = gapic_v1.method.DEFAULT,
                timeout: Optional[float] = None,
                metadata: Sequence[Tuple[str, str]] = (),
>>>>>>> 69a49c6b
                ) -> logging.WriteLogEntriesResponse:
            r"""Call the write log entries method over HTTP.

            Args:
                request (~.logging.WriteLogEntriesRequest):
                    The request object. The parameters to WriteLogEntries.
                retry (google.api_core.retry.Retry): Designation of what errors, if any,
                    should be retried.
                timeout (float): The timeout for this request.
                metadata (Sequence[Tuple[str, str]]): Strings which should be
                    sent along with the request as metadata.

            Returns:
                ~.logging.WriteLogEntriesResponse:
                    Result returned from WriteLogEntries.
            """

            http_options: List[Dict[str, str]] = [{
                'method': 'post',
                'uri': '/v2/entries:write',
                'body': '*',
            },
            ]
            request, metadata = self._interceptor.pre_write_log_entries(request, metadata)
            pb_request = logging.WriteLogEntriesRequest.pb(request)
            transcoded_request = path_template.transcode(http_options, pb_request)

            # Jsonify the request body

            body = json_format.MessageToJson(
                transcoded_request['body'],
                including_default_value_fields=False,
                use_integers_for_enums=False
            )
            uri = transcoded_request['uri']
            method = transcoded_request['method']

            # Jsonify the query params
            query_params = json.loads(json_format.MessageToJson(
                transcoded_request['query_params'],
                including_default_value_fields=False,
                use_integers_for_enums=False,
            ))
            query_params.update(self._get_unset_required_fields(query_params))

            # Send the request
            headers = dict(metadata)
            headers['Content-Type'] = 'application/json'
            response = getattr(self._session, method)(
                "{host}{uri}".format(host=self._host, uri=uri),
                timeout=timeout,
                headers=headers,
                params=rest_helpers.flatten_query_params(query_params, strict=True),
                data=body,
                )

            # In case of error, raise the appropriate core_exceptions.GoogleAPICallError exception
            # subclass.
            if response.status_code >= 400:
                raise core_exceptions.from_http_response(response)

            # Return the response
            resp = logging.WriteLogEntriesResponse()
            pb_resp = logging.WriteLogEntriesResponse.pb(resp)

            json_format.Parse(response.content, pb_resp, ignore_unknown_fields=True)
            resp = self._interceptor.post_write_log_entries(resp)
            return resp

    @property
    def delete_log(self) -> Callable[
            [logging.DeleteLogRequest],
            empty_pb2.Empty]:
        # The return type is fine, but mypy isn't sophisticated enough to determine what's going on here.
        # In C++ this would require a dynamic_cast
        return self._DeleteLog(self._session, self._host, self._interceptor) # type: ignore

    @property
    def list_log_entries(self) -> Callable[
            [logging.ListLogEntriesRequest],
            logging.ListLogEntriesResponse]:
        # The return type is fine, but mypy isn't sophisticated enough to determine what's going on here.
        # In C++ this would require a dynamic_cast
        return self._ListLogEntries(self._session, self._host, self._interceptor) # type: ignore

    @property
    def list_logs(self) -> Callable[
            [logging.ListLogsRequest],
            logging.ListLogsResponse]:
        # The return type is fine, but mypy isn't sophisticated enough to determine what's going on here.
        # In C++ this would require a dynamic_cast
        return self._ListLogs(self._session, self._host, self._interceptor) # type: ignore

    @property
    def list_monitored_resource_descriptors(self) -> Callable[
            [logging.ListMonitoredResourceDescriptorsRequest],
            logging.ListMonitoredResourceDescriptorsResponse]:
        # The return type is fine, but mypy isn't sophisticated enough to determine what's going on here.
        # In C++ this would require a dynamic_cast
        return self._ListMonitoredResourceDescriptors(self._session, self._host, self._interceptor) # type: ignore

    @property
    def tail_log_entries(self) -> Callable[
            [logging.TailLogEntriesRequest],
            logging.TailLogEntriesResponse]:
        # The return type is fine, but mypy isn't sophisticated enough to determine what's going on here.
        # In C++ this would require a dynamic_cast
        return self._TailLogEntries(self._session, self._host, self._interceptor) # type: ignore

    @property
    def write_log_entries(self) -> Callable[
            [logging.WriteLogEntriesRequest],
            logging.WriteLogEntriesResponse]:
        # The return type is fine, but mypy isn't sophisticated enough to determine what's going on here.
        # In C++ this would require a dynamic_cast
        return self._WriteLogEntries(self._session, self._host, self._interceptor) # type: ignore

    @property
    def kind(self) -> str:
        return "rest"

    def close(self):
        self._session.close()


__all__=(
    'LoggingServiceV2RestTransport',
)<|MERGE_RESOLUTION|>--- conflicted
+++ resolved
@@ -290,15 +290,9 @@
 
         def __call__(self,
                 request: logging.DeleteLogRequest, *,
-<<<<<<< HEAD
                 retry: OptionalRetry=gapic_v1.method.DEFAULT,
                 timeout: Union[float, object] = gapic_v1.method.DEFAULT,
                 metadata: Sequence[Tuple[str, str]]=(),
-=======
-                retry: OptionalRetry = gapic_v1.method.DEFAULT,
-                timeout: Optional[float] = None,
-                metadata: Sequence[Tuple[str, str]] = (),
->>>>>>> 69a49c6b
                 ):
             r"""Call the delete log method over HTTP.
 
@@ -376,15 +370,9 @@
 
         def __call__(self,
                 request: logging.ListLogEntriesRequest, *,
-<<<<<<< HEAD
                 retry: OptionalRetry=gapic_v1.method.DEFAULT,
                 timeout: Union[float, object] = gapic_v1.method.DEFAULT,
                 metadata: Sequence[Tuple[str, str]]=(),
-=======
-                retry: OptionalRetry = gapic_v1.method.DEFAULT,
-                timeout: Optional[float] = None,
-                metadata: Sequence[Tuple[str, str]] = (),
->>>>>>> 69a49c6b
                 ) -> logging.ListLogEntriesResponse:
             r"""Call the list log entries method over HTTP.
 
@@ -467,15 +455,9 @@
 
         def __call__(self,
                 request: logging.ListLogsRequest, *,
-<<<<<<< HEAD
                 retry: OptionalRetry=gapic_v1.method.DEFAULT,
                 timeout: Union[float, object] = gapic_v1.method.DEFAULT,
                 metadata: Sequence[Tuple[str, str]]=(),
-=======
-                retry: OptionalRetry = gapic_v1.method.DEFAULT,
-                timeout: Optional[float] = None,
-                metadata: Sequence[Tuple[str, str]] = (),
->>>>>>> 69a49c6b
                 ) -> logging.ListLogsResponse:
             r"""Call the list logs method over HTTP.
 
@@ -558,15 +540,9 @@
 
         def __call__(self,
                 request: logging.ListMonitoredResourceDescriptorsRequest, *,
-<<<<<<< HEAD
                 retry: OptionalRetry=gapic_v1.method.DEFAULT,
                 timeout: Union[float, object] = gapic_v1.method.DEFAULT,
                 metadata: Sequence[Tuple[str, str]]=(),
-=======
-                retry: OptionalRetry = gapic_v1.method.DEFAULT,
-                timeout: Optional[float] = None,
-                metadata: Sequence[Tuple[str, str]] = (),
->>>>>>> 69a49c6b
                 ) -> logging.ListMonitoredResourceDescriptorsResponse:
             r"""Call the list monitored resource
         descriptors method over HTTP.
@@ -637,15 +613,9 @@
 
         def __call__(self,
                 request: logging.TailLogEntriesRequest, *,
-<<<<<<< HEAD
                 retry: OptionalRetry=gapic_v1.method.DEFAULT,
                 timeout: Union[float, object] = gapic_v1.method.DEFAULT,
                 metadata: Sequence[Tuple[str, str]]=(),
-=======
-                retry: OptionalRetry = gapic_v1.method.DEFAULT,
-                timeout: Optional[float] = None,
-                metadata: Sequence[Tuple[str, str]] = (),
->>>>>>> 69a49c6b
                 ) -> rest_streaming.ResponseIterator:
             raise NotImplementedError(
                 "Client streaming over REST is not yet defined for python client")
@@ -663,15 +633,9 @@
 
         def __call__(self,
                 request: logging.WriteLogEntriesRequest, *,
-<<<<<<< HEAD
                 retry: OptionalRetry=gapic_v1.method.DEFAULT,
                 timeout: Union[float, object] = gapic_v1.method.DEFAULT,
                 metadata: Sequence[Tuple[str, str]]=(),
-=======
-                retry: OptionalRetry = gapic_v1.method.DEFAULT,
-                timeout: Optional[float] = None,
-                metadata: Sequence[Tuple[str, str]] = (),
->>>>>>> 69a49c6b
                 ) -> logging.WriteLogEntriesResponse:
             r"""Call the write log entries method over HTTP.
 
