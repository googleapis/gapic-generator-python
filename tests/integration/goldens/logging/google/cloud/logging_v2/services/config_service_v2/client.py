# -*- coding: utf-8 -*-
# Copyright 2020 Google LLC
#
# Licensed under the Apache License, Version 2.0 (the "License");
# you may not use this file except in compliance with the License.
# You may obtain a copy of the License at
#
#     http://www.apache.org/licenses/LICENSE-2.0
#
# Unless required by applicable law or agreed to in writing, software
# distributed under the License is distributed on an "AS IS" BASIS,
# WITHOUT WARRANTIES OR CONDITIONS OF ANY KIND, either express or implied.
# See the License for the specific language governing permissions and
# limitations under the License.
#
from collections import OrderedDict
from distutils import util
import os
import re
from typing import Dict, Optional, Sequence, Tuple, Type, Union
import pkg_resources

from google.api_core import client_options as client_options_lib  # type: ignore
from google.api_core import exceptions as core_exceptions         # type: ignore
from google.api_core import gapic_v1                              # type: ignore
from google.api_core import retry as retries                      # type: ignore
from google.auth import credentials as ga_credentials             # type: ignore
from google.auth.transport import mtls                            # type: ignore
from google.auth.transport.grpc import SslCredentials             # type: ignore
from google.auth.exceptions import MutualTLSChannelError          # type: ignore
from google.oauth2 import service_account                         # type: ignore

OptionalRetry = Union[retries.Retry, object]

from google.cloud.logging_v2.services.config_service_v2 import pagers
from google.cloud.logging_v2.types import logging_config
from google.protobuf import field_mask_pb2  # type: ignore
from google.protobuf import timestamp_pb2  # type: ignore
from .transports.base import ConfigServiceV2Transport, DEFAULT_CLIENT_INFO
from .transports.grpc import ConfigServiceV2GrpcTransport
from .transports.grpc_asyncio import ConfigServiceV2GrpcAsyncIOTransport


class ConfigServiceV2ClientMeta(type):
    """Metaclass for the ConfigServiceV2 client.

    This provides class-level methods for building and retrieving
    support objects (e.g. transport) without polluting the client instance
    objects.
    """
    _transport_registry = OrderedDict()  # type: Dict[str, Type[ConfigServiceV2Transport]]
    _transport_registry["grpc"] = ConfigServiceV2GrpcTransport
    _transport_registry["grpc_asyncio"] = ConfigServiceV2GrpcAsyncIOTransport

    def get_transport_class(cls,
            label: str = None,
        ) -> Type[ConfigServiceV2Transport]:
        """Returns an appropriate transport class.

        Args:
            label: The name of the desired transport. If none is
                provided, then the first transport in the registry is used.

        Returns:
            The transport class to use.
        """
        # If a specific transport is requested, return that one.
        if label:
            return cls._transport_registry[label]

        # No transport is requested; return the default (that is, the first one
        # in the dictionary).
        return next(iter(cls._transport_registry.values()))


class ConfigServiceV2Client(metaclass=ConfigServiceV2ClientMeta):
    """Service for configuring sinks used to route log entries."""

    @staticmethod
    def _get_default_mtls_endpoint(api_endpoint):
        """Converts api endpoint to mTLS endpoint.

        Convert "*.sandbox.googleapis.com" and "*.googleapis.com" to
        "*.mtls.sandbox.googleapis.com" and "*.mtls.googleapis.com" respectively.
        Args:
            api_endpoint (Optional[str]): the api endpoint to convert.
        Returns:
            str: converted mTLS api endpoint.
        """
        if not api_endpoint:
            return api_endpoint

        mtls_endpoint_re = re.compile(
            r"(?P<name>[^.]+)(?P<mtls>\.mtls)?(?P<sandbox>\.sandbox)?(?P<googledomain>\.googleapis\.com)?"
        )

        m = mtls_endpoint_re.match(api_endpoint)
        name, mtls, sandbox, googledomain = m.groups()
        if mtls or not googledomain:
            return api_endpoint

        if sandbox:
            return api_endpoint.replace(
                "sandbox.googleapis.com", "mtls.sandbox.googleapis.com"
            )

        return api_endpoint.replace(".googleapis.com", ".mtls.googleapis.com")

    DEFAULT_ENDPOINT = "logging.googleapis.com"
    DEFAULT_MTLS_ENDPOINT = _get_default_mtls_endpoint.__func__(  # type: ignore
        DEFAULT_ENDPOINT
    )

    @classmethod
    def from_service_account_info(cls, info: dict, *args, **kwargs):
        """Creates an instance of this client using the provided credentials
            info.

        Args:
            info (dict): The service account private key info.
            args: Additional arguments to pass to the constructor.
            kwargs: Additional arguments to pass to the constructor.

        Returns:
            ConfigServiceV2Client: The constructed client.
        """
        credentials = service_account.Credentials.from_service_account_info(info)
        kwargs["credentials"] = credentials
        return cls(*args, **kwargs)

    @classmethod
    def from_service_account_file(cls, filename: str, *args, **kwargs):
        """Creates an instance of this client using the provided credentials
            file.

        Args:
            filename (str): The path to the service account private key json
                file.
            args: Additional arguments to pass to the constructor.
            kwargs: Additional arguments to pass to the constructor.

        Returns:
            ConfigServiceV2Client: The constructed client.
        """
        credentials = service_account.Credentials.from_service_account_file(
            filename)
        kwargs["credentials"] = credentials
        return cls(*args, **kwargs)

    from_service_account_json = from_service_account_file

    @property
    def transport(self) -> ConfigServiceV2Transport:
        """Returns the transport used by the client instance.

        Returns:
            ConfigServiceV2Transport: The transport used by the client
                instance.
        """
        return self._transport

    @staticmethod
    def cmek_settings_path(project: str,) -> str:
        """Returns a fully-qualified cmek_settings string."""
        return "projects/{project}/cmekSettings".format(project=project, )

    @staticmethod
    def parse_cmek_settings_path(path: str) -> Dict[str,str]:
        """Parses a cmek_settings path into its component segments."""
        m = re.match(r"^projects/(?P<project>.+?)/cmekSettings$", path)
        return m.groupdict() if m else {}

    @staticmethod
    def log_bucket_path(project: str,location: str,bucket: str,) -> str:
        """Returns a fully-qualified log_bucket string."""
        return "projects/{project}/locations/{location}/buckets/{bucket}".format(project=project, location=location, bucket=bucket, )

    @staticmethod
    def parse_log_bucket_path(path: str) -> Dict[str,str]:
        """Parses a log_bucket path into its component segments."""
        m = re.match(r"^projects/(?P<project>.+?)/locations/(?P<location>.+?)/buckets/(?P<bucket>.+?)$", path)
        return m.groupdict() if m else {}

    @staticmethod
    def log_exclusion_path(project: str,exclusion: str,) -> str:
        """Returns a fully-qualified log_exclusion string."""
        return "projects/{project}/exclusions/{exclusion}".format(project=project, exclusion=exclusion, )

    @staticmethod
    def parse_log_exclusion_path(path: str) -> Dict[str,str]:
        """Parses a log_exclusion path into its component segments."""
        m = re.match(r"^projects/(?P<project>.+?)/exclusions/(?P<exclusion>.+?)$", path)
        return m.groupdict() if m else {}

    @staticmethod
    def log_sink_path(project: str,sink: str,) -> str:
        """Returns a fully-qualified log_sink string."""
        return "projects/{project}/sinks/{sink}".format(project=project, sink=sink, )

    @staticmethod
    def parse_log_sink_path(path: str) -> Dict[str,str]:
        """Parses a log_sink path into its component segments."""
        m = re.match(r"^projects/(?P<project>.+?)/sinks/(?P<sink>.+?)$", path)
        return m.groupdict() if m else {}

    @staticmethod
    def log_view_path(project: str,location: str,bucket: str,view: str,) -> str:
        """Returns a fully-qualified log_view string."""
        return "projects/{project}/locations/{location}/buckets/{bucket}/views/{view}".format(project=project, location=location, bucket=bucket, view=view, )

    @staticmethod
    def parse_log_view_path(path: str) -> Dict[str,str]:
        """Parses a log_view path into its component segments."""
        m = re.match(r"^projects/(?P<project>.+?)/locations/(?P<location>.+?)/buckets/(?P<bucket>.+?)/views/(?P<view>.+?)$", path)
        return m.groupdict() if m else {}

    @staticmethod
    def common_billing_account_path(billing_account: str, ) -> str:
        """Returns a fully-qualified billing_account string."""
        return "billingAccounts/{billing_account}".format(billing_account=billing_account, )

    @staticmethod
    def parse_common_billing_account_path(path: str) -> Dict[str,str]:
        """Parse a billing_account path into its component segments."""
        m = re.match(r"^billingAccounts/(?P<billing_account>.+?)$", path)
        return m.groupdict() if m else {}

    @staticmethod
    def common_folder_path(folder: str, ) -> str:
        """Returns a fully-qualified folder string."""
        return "folders/{folder}".format(folder=folder, )

    @staticmethod
    def parse_common_folder_path(path: str) -> Dict[str,str]:
        """Parse a folder path into its component segments."""
        m = re.match(r"^folders/(?P<folder>.+?)$", path)
        return m.groupdict() if m else {}

    @staticmethod
    def common_organization_path(organization: str, ) -> str:
        """Returns a fully-qualified organization string."""
        return "organizations/{organization}".format(organization=organization, )

    @staticmethod
    def parse_common_organization_path(path: str) -> Dict[str,str]:
        """Parse a organization path into its component segments."""
        m = re.match(r"^organizations/(?P<organization>.+?)$", path)
        return m.groupdict() if m else {}

    @staticmethod
    def common_project_path(project: str, ) -> str:
        """Returns a fully-qualified project string."""
        return "projects/{project}".format(project=project, )

    @staticmethod
    def parse_common_project_path(path: str) -> Dict[str,str]:
        """Parse a project path into its component segments."""
        m = re.match(r"^projects/(?P<project>.+?)$", path)
        return m.groupdict() if m else {}

    @staticmethod
    def common_location_path(project: str, location: str, ) -> str:
        """Returns a fully-qualified location string."""
        return "projects/{project}/locations/{location}".format(project=project, location=location, )

    @staticmethod
    def parse_common_location_path(path: str) -> Dict[str,str]:
        """Parse a location path into its component segments."""
        m = re.match(r"^projects/(?P<project>.+?)/locations/(?P<location>.+?)$", path)
        return m.groupdict() if m else {}

    def __init__(self, *,
            credentials: Optional[ga_credentials.Credentials] = None,
            transport: Union[str, ConfigServiceV2Transport, None] = None,
            client_options: Optional[client_options_lib.ClientOptions] = None,
            client_info: gapic_v1.client_info.ClientInfo = DEFAULT_CLIENT_INFO,
            ) -> None:
        """Instantiates the config service v2 client.

        Args:
            credentials (Optional[google.auth.credentials.Credentials]): The
                authorization credentials to attach to requests. These
                credentials identify the application to the service; if none
                are specified, the client will attempt to ascertain the
                credentials from the environment.
            transport (Union[str, ConfigServiceV2Transport]): The
                transport to use. If set to None, a transport is chosen
                automatically.
            client_options (google.api_core.client_options.ClientOptions): Custom options for the
                client. It won't take effect if a ``transport`` instance is provided.
                (1) The ``api_endpoint`` property can be used to override the
                default endpoint provided by the client. GOOGLE_API_USE_MTLS_ENDPOINT
                environment variable can also be used to override the endpoint:
                "always" (always use the default mTLS endpoint), "never" (always
                use the default regular endpoint) and "auto" (auto switch to the
                default mTLS endpoint if client certificate is present, this is
                the default value). However, the ``api_endpoint`` property takes
                precedence if provided.
                (2) If GOOGLE_API_USE_CLIENT_CERTIFICATE environment variable
                is "true", then the ``client_cert_source`` property can be used
                to provide client certificate for mutual TLS transport. If
                not provided, the default SSL client certificate will be used if
                present. If GOOGLE_API_USE_CLIENT_CERTIFICATE is "false" or not
                set, no client certificate will be used.
            client_info (google.api_core.gapic_v1.client_info.ClientInfo):
                The client info used to send a user-agent string along with
                API requests. If ``None``, then default info will be used.
                Generally, you only need to set this if you're developing
                your own client library.

        Raises:
            google.auth.exceptions.MutualTLSChannelError: If mutual TLS transport
                creation failed for any reason.
        """
        if isinstance(client_options, dict):
            client_options = client_options_lib.from_dict(client_options)
        if client_options is None:
            client_options = client_options_lib.ClientOptions()

        # Create SSL credentials for mutual TLS if needed.
        use_client_cert = bool(util.strtobool(os.getenv("GOOGLE_API_USE_CLIENT_CERTIFICATE", "false")))

        client_cert_source_func = None
        is_mtls = False
        if use_client_cert:
            if client_options.client_cert_source:
                is_mtls = True
                client_cert_source_func = client_options.client_cert_source
            else:
                is_mtls = mtls.has_default_client_cert_source()
                if is_mtls:
                    client_cert_source_func = mtls.default_client_cert_source()
                else:
                    client_cert_source_func = None

        # Figure out which api endpoint to use.
        if client_options.api_endpoint is not None:
            api_endpoint = client_options.api_endpoint
        else:
            use_mtls_env = os.getenv("GOOGLE_API_USE_MTLS_ENDPOINT", "auto")
            if use_mtls_env == "never":
                api_endpoint = self.DEFAULT_ENDPOINT
            elif use_mtls_env == "always":
                api_endpoint = self.DEFAULT_MTLS_ENDPOINT
            elif use_mtls_env == "auto":
                if is_mtls:
                    api_endpoint = self.DEFAULT_MTLS_ENDPOINT
                else:
                    api_endpoint = self.DEFAULT_ENDPOINT
            else:
                raise MutualTLSChannelError(
                    "Unsupported GOOGLE_API_USE_MTLS_ENDPOINT value. Accepted "
                    "values: never, auto, always"
                )

        # Save or instantiate the transport.
        # Ordinarily, we provide the transport, but allowing a custom transport
        # instance provides an extensibility point for unusual situations.
        if isinstance(transport, ConfigServiceV2Transport):
            # transport is a ConfigServiceV2Transport instance.
            if credentials or client_options.credentials_file:
                raise ValueError("When providing a transport instance, "
                                 "provide its credentials directly.")
            if client_options.scopes:
                raise ValueError(
                    "When providing a transport instance, provide its scopes "
                    "directly."
                )
            self._transport = transport
        else:
            Transport = type(self).get_transport_class(transport)
            self._transport = Transport(
                credentials=credentials,
                credentials_file=client_options.credentials_file,
                host=api_endpoint,
                scopes=client_options.scopes,
                client_cert_source_for_mtls=client_cert_source_func,
                quota_project_id=client_options.quota_project_id,
                client_info=client_info,
                always_use_jwt_access=True,
            )

    def list_buckets(self,
            request: Union[logging_config.ListBucketsRequest, dict] = None,
            *,
            parent: str = None,
            retry: OptionalRetry = gapic_v1.method.DEFAULT,
            timeout: float = None,
            metadata: Sequence[Tuple[str, str]] = (),
            ) -> pagers.ListBucketsPager:
        r"""Lists buckets.

        Args:
            request (Union[google.cloud.logging_v2.types.ListBucketsRequest, dict]):
                The request object. The parameters to `ListBuckets`.
            parent (str):
                Required. The parent resource whose buckets are to be
                listed:

                ::

                    "projects/[PROJECT_ID]/locations/[LOCATION_ID]"
                    "organizations/[ORGANIZATION_ID]/locations/[LOCATION_ID]"
                    "billingAccounts/[BILLING_ACCOUNT_ID]/locations/[LOCATION_ID]"
                    "folders/[FOLDER_ID]/locations/[LOCATION_ID]"

                Note: The locations portion of the resource must be
                specified, but supplying the character ``-`` in place of
                [LOCATION_ID] will return all buckets.

                This corresponds to the ``parent`` field
                on the ``request`` instance; if ``request`` is provided, this
                should not be set.
            retry (google.api_core.retry.Retry): Designation of what errors, if any,
                should be retried.
            timeout (float): The timeout for this request.
            metadata (Sequence[Tuple[str, str]]): Strings which should be
                sent along with the request as metadata.

        Returns:
            google.cloud.logging_v2.services.config_service_v2.pagers.ListBucketsPager:
                The response from ListBuckets.
                Iterating over this object will yield
                results and resolve additional pages
                automatically.

        """
        # Create or coerce a protobuf request object.
        # Sanity check: If we got a request object, we should *not* have
        # gotten any keyword arguments that map to the request.
        has_flattened_params = any([parent])
        if request is not None and has_flattened_params:
            raise ValueError('If the `request` argument is set, then none of '
                             'the individual field arguments should be set.')

        # Minor optimization to avoid making a copy if the user passes
        # in a logging_config.ListBucketsRequest.
        # There's no risk of modifying the input as we've already verified
        # there are no flattened fields.
        if not isinstance(request, logging_config.ListBucketsRequest):
            request = logging_config.ListBucketsRequest(request)
            # If we have keyword arguments corresponding to fields on the
            # request, apply these.
            if parent is not None:
                request.parent = parent

        # Wrap the RPC method; this adds retry and timeout information,
        # and friendly error handling.
        rpc = self._transport._wrapped_methods[self._transport.list_buckets]

        # Certain fields should be provided within the metadata header;
        # add these here.
        metadata = tuple(metadata) + (
            gapic_v1.routing_header.to_grpc_metadata((
                ("parent", request.parent),
            )),
        )

        # Send the request.
        response = rpc(
            request,
            retry=retry,
            timeout=timeout,
            metadata=metadata,
        )

        # This method is paged; wrap the response in a pager, which provides
        # an `__iter__` convenience method.
        response = pagers.ListBucketsPager(
            method=rpc,
            request=request,
            response=response,
            metadata=metadata,
        )

        # Done; return the response.
        return response

    def get_bucket(self,
            request: Union[logging_config.GetBucketRequest, dict] = None,
            *,
            retry: OptionalRetry = gapic_v1.method.DEFAULT,
            timeout: float = None,
            metadata: Sequence[Tuple[str, str]] = (),
            ) -> logging_config.LogBucket:
        r"""Gets a bucket.

        Args:
            request (Union[google.cloud.logging_v2.types.GetBucketRequest, dict]):
                The request object. The parameters to `GetBucket`.
            retry (google.api_core.retry.Retry): Designation of what errors, if any,
                should be retried.
            timeout (float): The timeout for this request.
            metadata (Sequence[Tuple[str, str]]): Strings which should be
                sent along with the request as metadata.

        Returns:
            google.cloud.logging_v2.types.LogBucket:
                Describes a repository of logs.
        """
        # Create or coerce a protobuf request object.
        # Minor optimization to avoid making a copy if the user passes
        # in a logging_config.GetBucketRequest.
        # There's no risk of modifying the input as we've already verified
        # there are no flattened fields.
        if not isinstance(request, logging_config.GetBucketRequest):
            request = logging_config.GetBucketRequest(request)

        # Wrap the RPC method; this adds retry and timeout information,
        # and friendly error handling.
        rpc = self._transport._wrapped_methods[self._transport.get_bucket]

        # Certain fields should be provided within the metadata header;
        # add these here.
        metadata = tuple(metadata) + (
            gapic_v1.routing_header.to_grpc_metadata((
                ("name", request.name),
            )),
        )

        # Send the request.
        response = rpc(
            request,
            retry=retry,
            timeout=timeout,
            metadata=metadata,
        )

        # Done; return the response.
        return response

    def create_bucket(self,
            request: Union[logging_config.CreateBucketRequest, dict] = None,
            *,
            retry: OptionalRetry = gapic_v1.method.DEFAULT,
            timeout: float = None,
            metadata: Sequence[Tuple[str, str]] = (),
            ) -> logging_config.LogBucket:
        r"""Creates a bucket that can be used to store log
        entries. Once a bucket has been created, the region
        cannot be changed.

        Args:
            request (Union[google.cloud.logging_v2.types.CreateBucketRequest, dict]):
                The request object. The parameters to `CreateBucket`.
            retry (google.api_core.retry.Retry): Designation of what errors, if any,
                should be retried.
            timeout (float): The timeout for this request.
            metadata (Sequence[Tuple[str, str]]): Strings which should be
                sent along with the request as metadata.

        Returns:
            google.cloud.logging_v2.types.LogBucket:
                Describes a repository of logs.
        """
        # Create or coerce a protobuf request object.
        # Minor optimization to avoid making a copy if the user passes
        # in a logging_config.CreateBucketRequest.
        # There's no risk of modifying the input as we've already verified
        # there are no flattened fields.
        if not isinstance(request, logging_config.CreateBucketRequest):
            request = logging_config.CreateBucketRequest(request)

        # Wrap the RPC method; this adds retry and timeout information,
        # and friendly error handling.
        rpc = self._transport._wrapped_methods[self._transport.create_bucket]

        # Certain fields should be provided within the metadata header;
        # add these here.
        metadata = tuple(metadata) + (
            gapic_v1.routing_header.to_grpc_metadata((
                ("parent", request.parent),
            )),
        )

        # Send the request.
        response = rpc(
            request,
            retry=retry,
            timeout=timeout,
            metadata=metadata,
        )

        # Done; return the response.
        return response

    def update_bucket(self,
            request: Union[logging_config.UpdateBucketRequest, dict] = None,
            *,
            retry: OptionalRetry = gapic_v1.method.DEFAULT,
            timeout: float = None,
            metadata: Sequence[Tuple[str, str]] = (),
            ) -> logging_config.LogBucket:
        r"""Updates a bucket. This method replaces the following fields in
        the existing bucket with values from the new bucket:
        ``retention_period``

        If the retention period is decreased and the bucket is locked,
        FAILED_PRECONDITION will be returned.

        If the bucket has a LifecycleState of DELETE_REQUESTED,
        FAILED_PRECONDITION will be returned.

        A buckets region may not be modified after it is created.

        Args:
            request (Union[google.cloud.logging_v2.types.UpdateBucketRequest, dict]):
                The request object. The parameters to `UpdateBucket`.
            retry (google.api_core.retry.Retry): Designation of what errors, if any,
                should be retried.
            timeout (float): The timeout for this request.
            metadata (Sequence[Tuple[str, str]]): Strings which should be
                sent along with the request as metadata.

        Returns:
            google.cloud.logging_v2.types.LogBucket:
                Describes a repository of logs.
        """
        # Create or coerce a protobuf request object.
        # Minor optimization to avoid making a copy if the user passes
        # in a logging_config.UpdateBucketRequest.
        # There's no risk of modifying the input as we've already verified
        # there are no flattened fields.
        if not isinstance(request, logging_config.UpdateBucketRequest):
            request = logging_config.UpdateBucketRequest(request)

        # Wrap the RPC method; this adds retry and timeout information,
        # and friendly error handling.
        rpc = self._transport._wrapped_methods[self._transport.update_bucket]

        # Certain fields should be provided within the metadata header;
        # add these here.
        metadata = tuple(metadata) + (
            gapic_v1.routing_header.to_grpc_metadata((
                ("name", request.name),
            )),
        )

        # Send the request.
        response = rpc(
            request,
            retry=retry,
            timeout=timeout,
            metadata=metadata,
        )

        # Done; return the response.
        return response

    def delete_bucket(self,
            request: Union[logging_config.DeleteBucketRequest, dict] = None,
            *,
            retry: OptionalRetry = gapic_v1.method.DEFAULT,
            timeout: float = None,
            metadata: Sequence[Tuple[str, str]] = (),
            ) -> None:
        r"""Deletes a bucket. Moves the bucket to the DELETE_REQUESTED
        state. After 7 days, the bucket will be purged and all logs in
        the bucket will be permanently deleted.

        Args:
            request (Union[google.cloud.logging_v2.types.DeleteBucketRequest, dict]):
                The request object. The parameters to `DeleteBucket`.
            retry (google.api_core.retry.Retry): Designation of what errors, if any,
                should be retried.
            timeout (float): The timeout for this request.
            metadata (Sequence[Tuple[str, str]]): Strings which should be
                sent along with the request as metadata.
        """
        # Create or coerce a protobuf request object.
        # Minor optimization to avoid making a copy if the user passes
        # in a logging_config.DeleteBucketRequest.
        # There's no risk of modifying the input as we've already verified
        # there are no flattened fields.
        if not isinstance(request, logging_config.DeleteBucketRequest):
            request = logging_config.DeleteBucketRequest(request)

        # Wrap the RPC method; this adds retry and timeout information,
        # and friendly error handling.
        rpc = self._transport._wrapped_methods[self._transport.delete_bucket]

        # Certain fields should be provided within the metadata header;
        # add these here.
        metadata = tuple(metadata) + (
            gapic_v1.routing_header.to_grpc_metadata((
                ("name", request.name),
            )),
        )

        # Send the request.
        rpc(
            request,
            retry=retry,
            timeout=timeout,
            metadata=metadata,
        )

    def undelete_bucket(self,
            request: Union[logging_config.UndeleteBucketRequest, dict] = None,
            *,
            retry: OptionalRetry = gapic_v1.method.DEFAULT,
            timeout: float = None,
            metadata: Sequence[Tuple[str, str]] = (),
            ) -> None:
        r"""Undeletes a bucket. A bucket that has been deleted
        may be undeleted within the grace period of 7 days.

        Args:
            request (Union[google.cloud.logging_v2.types.UndeleteBucketRequest, dict]):
                The request object. The parameters to `UndeleteBucket`.
            retry (google.api_core.retry.Retry): Designation of what errors, if any,
                should be retried.
            timeout (float): The timeout for this request.
            metadata (Sequence[Tuple[str, str]]): Strings which should be
                sent along with the request as metadata.
        """
        # Create or coerce a protobuf request object.
        # Minor optimization to avoid making a copy if the user passes
        # in a logging_config.UndeleteBucketRequest.
        # There's no risk of modifying the input as we've already verified
        # there are no flattened fields.
        if not isinstance(request, logging_config.UndeleteBucketRequest):
            request = logging_config.UndeleteBucketRequest(request)

        # Wrap the RPC method; this adds retry and timeout information,
        # and friendly error handling.
        rpc = self._transport._wrapped_methods[self._transport.undelete_bucket]

        # Certain fields should be provided within the metadata header;
        # add these here.
        metadata = tuple(metadata) + (
            gapic_v1.routing_header.to_grpc_metadata((
                ("name", request.name),
            )),
        )

        # Send the request.
        rpc(
            request,
            retry=retry,
            timeout=timeout,
            metadata=metadata,
        )

    def list_views(self,
            request: Union[logging_config.ListViewsRequest, dict] = None,
            *,
            parent: str = None,
            retry: OptionalRetry = gapic_v1.method.DEFAULT,
            timeout: float = None,
            metadata: Sequence[Tuple[str, str]] = (),
            ) -> pagers.ListViewsPager:
        r"""Lists views on a bucket.

        Args:
            request (Union[google.cloud.logging_v2.types.ListViewsRequest, dict]):
                The request object. The parameters to `ListViews`.
            parent (str):
                Required. The bucket whose views are to be listed:

                ::

                    "projects/[PROJECT_ID]/locations/[LOCATION_ID]/buckets/[BUCKET_ID]"

                This corresponds to the ``parent`` field
                on the ``request`` instance; if ``request`` is provided, this
                should not be set.
            retry (google.api_core.retry.Retry): Designation of what errors, if any,
                should be retried.
            timeout (float): The timeout for this request.
            metadata (Sequence[Tuple[str, str]]): Strings which should be
                sent along with the request as metadata.

        Returns:
            google.cloud.logging_v2.services.config_service_v2.pagers.ListViewsPager:
                The response from ListViews.
                Iterating over this object will yield
                results and resolve additional pages
                automatically.

        """
        # Create or coerce a protobuf request object.
        # Sanity check: If we got a request object, we should *not* have
        # gotten any keyword arguments that map to the request.
        has_flattened_params = any([parent])
        if request is not None and has_flattened_params:
            raise ValueError('If the `request` argument is set, then none of '
                             'the individual field arguments should be set.')

        # Minor optimization to avoid making a copy if the user passes
        # in a logging_config.ListViewsRequest.
        # There's no risk of modifying the input as we've already verified
        # there are no flattened fields.
        if not isinstance(request, logging_config.ListViewsRequest):
            request = logging_config.ListViewsRequest(request)
            # If we have keyword arguments corresponding to fields on the
            # request, apply these.
            if parent is not None:
                request.parent = parent

        # Wrap the RPC method; this adds retry and timeout information,
        # and friendly error handling.
        rpc = self._transport._wrapped_methods[self._transport.list_views]

        # Certain fields should be provided within the metadata header;
        # add these here.
        metadata = tuple(metadata) + (
            gapic_v1.routing_header.to_grpc_metadata((
                ("parent", request.parent),
            )),
        )

        # Send the request.
        response = rpc(
            request,
            retry=retry,
            timeout=timeout,
            metadata=metadata,
        )

        # This method is paged; wrap the response in a pager, which provides
        # an `__iter__` convenience method.
        response = pagers.ListViewsPager(
            method=rpc,
            request=request,
            response=response,
            metadata=metadata,
        )

        # Done; return the response.
        return response

    def get_view(self,
            request: Union[logging_config.GetViewRequest, dict] = None,
            *,
            retry: OptionalRetry = gapic_v1.method.DEFAULT,
            timeout: float = None,
            metadata: Sequence[Tuple[str, str]] = (),
            ) -> logging_config.LogView:
        r"""Gets a view.

        Args:
            request (Union[google.cloud.logging_v2.types.GetViewRequest, dict]):
                The request object. The parameters to `GetView`.
            retry (google.api_core.retry.Retry): Designation of what errors, if any,
                should be retried.
            timeout (float): The timeout for this request.
            metadata (Sequence[Tuple[str, str]]): Strings which should be
                sent along with the request as metadata.

        Returns:
            google.cloud.logging_v2.types.LogView:
                Describes a view over logs in a
                bucket.

        """
        # Create or coerce a protobuf request object.
        # Minor optimization to avoid making a copy if the user passes
        # in a logging_config.GetViewRequest.
        # There's no risk of modifying the input as we've already verified
        # there are no flattened fields.
        if not isinstance(request, logging_config.GetViewRequest):
            request = logging_config.GetViewRequest(request)

        # Wrap the RPC method; this adds retry and timeout information,
        # and friendly error handling.
        rpc = self._transport._wrapped_methods[self._transport.get_view]

        # Certain fields should be provided within the metadata header;
        # add these here.
        metadata = tuple(metadata) + (
            gapic_v1.routing_header.to_grpc_metadata((
                ("name", request.name),
            )),
        )

        # Send the request.
        response = rpc(
            request,
            retry=retry,
            timeout=timeout,
            metadata=metadata,
        )

        # Done; return the response.
        return response

    def create_view(self,
            request: Union[logging_config.CreateViewRequest, dict] = None,
            *,
            retry: OptionalRetry = gapic_v1.method.DEFAULT,
            timeout: float = None,
            metadata: Sequence[Tuple[str, str]] = (),
            ) -> logging_config.LogView:
        r"""Creates a view over logs in a bucket. A bucket may
        contain a maximum of 50 views.

        Args:
            request (Union[google.cloud.logging_v2.types.CreateViewRequest, dict]):
                The request object. The parameters to `CreateView`.
            retry (google.api_core.retry.Retry): Designation of what errors, if any,
                should be retried.
            timeout (float): The timeout for this request.
            metadata (Sequence[Tuple[str, str]]): Strings which should be
                sent along with the request as metadata.

        Returns:
            google.cloud.logging_v2.types.LogView:
                Describes a view over logs in a
                bucket.

        """
        # Create or coerce a protobuf request object.
        # Minor optimization to avoid making a copy if the user passes
        # in a logging_config.CreateViewRequest.
        # There's no risk of modifying the input as we've already verified
        # there are no flattened fields.
        if not isinstance(request, logging_config.CreateViewRequest):
            request = logging_config.CreateViewRequest(request)

        # Wrap the RPC method; this adds retry and timeout information,
        # and friendly error handling.
        rpc = self._transport._wrapped_methods[self._transport.create_view]

        # Certain fields should be provided within the metadata header;
        # add these here.
        metadata = tuple(metadata) + (
            gapic_v1.routing_header.to_grpc_metadata((
                ("parent", request.parent),
            )),
        )

        # Send the request.
        response = rpc(
            request,
            retry=retry,
            timeout=timeout,
            metadata=metadata,
        )

        # Done; return the response.
        return response

    def update_view(self,
            request: Union[logging_config.UpdateViewRequest, dict] = None,
            *,
            retry: OptionalRetry = gapic_v1.method.DEFAULT,
            timeout: float = None,
            metadata: Sequence[Tuple[str, str]] = (),
            ) -> logging_config.LogView:
        r"""Updates a view. This method replaces the following fields in the
        existing view with values from the new view: ``filter``.

        Args:
            request (Union[google.cloud.logging_v2.types.UpdateViewRequest, dict]):
                The request object. The parameters to `UpdateView`.
            retry (google.api_core.retry.Retry): Designation of what errors, if any,
                should be retried.
            timeout (float): The timeout for this request.
            metadata (Sequence[Tuple[str, str]]): Strings which should be
                sent along with the request as metadata.

        Returns:
            google.cloud.logging_v2.types.LogView:
                Describes a view over logs in a
                bucket.

        """
        # Create or coerce a protobuf request object.
        # Minor optimization to avoid making a copy if the user passes
        # in a logging_config.UpdateViewRequest.
        # There's no risk of modifying the input as we've already verified
        # there are no flattened fields.
        if not isinstance(request, logging_config.UpdateViewRequest):
            request = logging_config.UpdateViewRequest(request)

        # Wrap the RPC method; this adds retry and timeout information,
        # and friendly error handling.
        rpc = self._transport._wrapped_methods[self._transport.update_view]

        # Certain fields should be provided within the metadata header;
        # add these here.
        metadata = tuple(metadata) + (
            gapic_v1.routing_header.to_grpc_metadata((
                ("name", request.name),
            )),
        )

        # Send the request.
        response = rpc(
            request,
            retry=retry,
            timeout=timeout,
            metadata=metadata,
        )

        # Done; return the response.
        return response

    def delete_view(self,
            request: Union[logging_config.DeleteViewRequest, dict] = None,
            *,
            retry: OptionalRetry = gapic_v1.method.DEFAULT,
            timeout: float = None,
            metadata: Sequence[Tuple[str, str]] = (),
            ) -> None:
        r"""Deletes a view from a bucket.

        Args:
            request (Union[google.cloud.logging_v2.types.DeleteViewRequest, dict]):
                The request object. The parameters to `DeleteView`.
            retry (google.api_core.retry.Retry): Designation of what errors, if any,
                should be retried.
            timeout (float): The timeout for this request.
            metadata (Sequence[Tuple[str, str]]): Strings which should be
                sent along with the request as metadata.
        """
        # Create or coerce a protobuf request object.
        # Minor optimization to avoid making a copy if the user passes
        # in a logging_config.DeleteViewRequest.
        # There's no risk of modifying the input as we've already verified
        # there are no flattened fields.
        if not isinstance(request, logging_config.DeleteViewRequest):
            request = logging_config.DeleteViewRequest(request)

        # Wrap the RPC method; this adds retry and timeout information,
        # and friendly error handling.
        rpc = self._transport._wrapped_methods[self._transport.delete_view]

        # Certain fields should be provided within the metadata header;
        # add these here.
        metadata = tuple(metadata) + (
            gapic_v1.routing_header.to_grpc_metadata((
                ("name", request.name),
            )),
        )

        # Send the request.
        rpc(
            request,
            retry=retry,
            timeout=timeout,
            metadata=metadata,
        )

    def list_sinks(self,
            request: Union[logging_config.ListSinksRequest, dict] = None,
            *,
            parent: str = None,
            retry: OptionalRetry = gapic_v1.method.DEFAULT,
            timeout: float = None,
            metadata: Sequence[Tuple[str, str]] = (),
            ) -> pagers.ListSinksPager:
        r"""Lists sinks.

        Args:
            request (Union[google.cloud.logging_v2.types.ListSinksRequest, dict]):
                The request object. The parameters to `ListSinks`.
            parent (str):
                Required. The parent resource whose sinks are to be
                listed:

                ::

                    "projects/[PROJECT_ID]"
                    "organizations/[ORGANIZATION_ID]"
                    "billingAccounts/[BILLING_ACCOUNT_ID]"
                    "folders/[FOLDER_ID]"

                This corresponds to the ``parent`` field
                on the ``request`` instance; if ``request`` is provided, this
                should not be set.
            retry (google.api_core.retry.Retry): Designation of what errors, if any,
                should be retried.
            timeout (float): The timeout for this request.
            metadata (Sequence[Tuple[str, str]]): Strings which should be
                sent along with the request as metadata.

        Returns:
            google.cloud.logging_v2.services.config_service_v2.pagers.ListSinksPager:
                Result returned from ListSinks.

                Iterating over this object will yield results and
                resolve additional pages automatically.

        """
        # Create or coerce a protobuf request object.
        # Sanity check: If we got a request object, we should *not* have
        # gotten any keyword arguments that map to the request.
        has_flattened_params = any([parent])
        if request is not None and has_flattened_params:
            raise ValueError('If the `request` argument is set, then none of '
                             'the individual field arguments should be set.')

        # Minor optimization to avoid making a copy if the user passes
        # in a logging_config.ListSinksRequest.
        # There's no risk of modifying the input as we've already verified
        # there are no flattened fields.
        if not isinstance(request, logging_config.ListSinksRequest):
            request = logging_config.ListSinksRequest(request)
            # If we have keyword arguments corresponding to fields on the
            # request, apply these.
            if parent is not None:
                request.parent = parent

        # Wrap the RPC method; this adds retry and timeout information,
        # and friendly error handling.
        rpc = self._transport._wrapped_methods[self._transport.list_sinks]

        # Certain fields should be provided within the metadata header;
        # add these here.
        metadata = tuple(metadata) + (
            gapic_v1.routing_header.to_grpc_metadata((
                ("parent", request.parent),
            )),
        )

        # Send the request.
        response = rpc(
            request,
            retry=retry,
            timeout=timeout,
            metadata=metadata,
        )

        # This method is paged; wrap the response in a pager, which provides
        # an `__iter__` convenience method.
        response = pagers.ListSinksPager(
            method=rpc,
            request=request,
            response=response,
            metadata=metadata,
        )

        # Done; return the response.
        return response

    def get_sink(self,
            request: Union[logging_config.GetSinkRequest, dict] = None,
            *,
            sink_name: str = None,
            retry: OptionalRetry = gapic_v1.method.DEFAULT,
            timeout: float = None,
            metadata: Sequence[Tuple[str, str]] = (),
            ) -> logging_config.LogSink:
        r"""Gets a sink.

        Args:
            request (Union[google.cloud.logging_v2.types.GetSinkRequest, dict]):
                The request object. The parameters to `GetSink`.
            sink_name (str):
                Required. The resource name of the sink:

                ::

                    "projects/[PROJECT_ID]/sinks/[SINK_ID]"
                    "organizations/[ORGANIZATION_ID]/sinks/[SINK_ID]"
                    "billingAccounts/[BILLING_ACCOUNT_ID]/sinks/[SINK_ID]"
                    "folders/[FOLDER_ID]/sinks/[SINK_ID]"

                Example: ``"projects/my-project-id/sinks/my-sink-id"``.

                This corresponds to the ``sink_name`` field
                on the ``request`` instance; if ``request`` is provided, this
                should not be set.
            retry (google.api_core.retry.Retry): Designation of what errors, if any,
                should be retried.
            timeout (float): The timeout for this request.
            metadata (Sequence[Tuple[str, str]]): Strings which should be
                sent along with the request as metadata.

        Returns:
            google.cloud.logging_v2.types.LogSink:
                Describes a sink used to export log
                entries to one of the following
                destinations in any project: a Cloud
                Storage bucket, a BigQuery dataset, or a
                Cloud Pub/Sub topic. A logs filter
                controls which log entries are exported.
                The sink must be created within a
                project, organization, billing account,
                or folder.

        """
        # Create or coerce a protobuf request object.
        # Sanity check: If we got a request object, we should *not* have
        # gotten any keyword arguments that map to the request.
        has_flattened_params = any([sink_name])
        if request is not None and has_flattened_params:
            raise ValueError('If the `request` argument is set, then none of '
                             'the individual field arguments should be set.')

        # Minor optimization to avoid making a copy if the user passes
        # in a logging_config.GetSinkRequest.
        # There's no risk of modifying the input as we've already verified
        # there are no flattened fields.
        if not isinstance(request, logging_config.GetSinkRequest):
            request = logging_config.GetSinkRequest(request)
            # If we have keyword arguments corresponding to fields on the
            # request, apply these.
            if sink_name is not None:
                request.sink_name = sink_name

        # Wrap the RPC method; this adds retry and timeout information,
        # and friendly error handling.
        rpc = self._transport._wrapped_methods[self._transport.get_sink]

        # Certain fields should be provided within the metadata header;
        # add these here.
        metadata = tuple(metadata) + (
            gapic_v1.routing_header.to_grpc_metadata((
                ("sink_name", request.sink_name),
            )),
        )

        # Send the request.
        response = rpc(
            request,
            retry=retry,
            timeout=timeout,
            metadata=metadata,
        )

        # Done; return the response.
        return response

    def create_sink(self,
            request: Union[logging_config.CreateSinkRequest, dict] = None,
            *,
            parent: str = None,
            sink: logging_config.LogSink = None,
            retry: OptionalRetry = gapic_v1.method.DEFAULT,
            timeout: float = None,
            metadata: Sequence[Tuple[str, str]] = (),
            ) -> logging_config.LogSink:
        r"""Creates a sink that exports specified log entries to a
        destination. The export of newly-ingested log entries begins
        immediately, unless the sink's ``writer_identity`` is not
        permitted to write to the destination. A sink can export log
        entries only from the resource owning the sink.

        Args:
            request (Union[google.cloud.logging_v2.types.CreateSinkRequest, dict]):
                The request object. The parameters to `CreateSink`.
            parent (str):
                Required. The resource in which to create the sink:

                ::

                    "projects/[PROJECT_ID]"
                    "organizations/[ORGANIZATION_ID]"
                    "billingAccounts/[BILLING_ACCOUNT_ID]"
                    "folders/[FOLDER_ID]"

                Examples: ``"projects/my-logging-project"``,
                ``"organizations/123456789"``.

                This corresponds to the ``parent`` field
                on the ``request`` instance; if ``request`` is provided, this
                should not be set.
            sink (google.cloud.logging_v2.types.LogSink):
                Required. The new sink, whose ``name`` parameter is a
                sink identifier that is not already in use.

                This corresponds to the ``sink`` field
                on the ``request`` instance; if ``request`` is provided, this
                should not be set.
            retry (google.api_core.retry.Retry): Designation of what errors, if any,
                should be retried.
            timeout (float): The timeout for this request.
            metadata (Sequence[Tuple[str, str]]): Strings which should be
                sent along with the request as metadata.

        Returns:
            google.cloud.logging_v2.types.LogSink:
                Describes a sink used to export log
                entries to one of the following
                destinations in any project: a Cloud
                Storage bucket, a BigQuery dataset, or a
                Cloud Pub/Sub topic. A logs filter
                controls which log entries are exported.
                The sink must be created within a
                project, organization, billing account,
                or folder.

        """
        # Create or coerce a protobuf request object.
        # Sanity check: If we got a request object, we should *not* have
        # gotten any keyword arguments that map to the request.
        has_flattened_params = any([parent, sink])
        if request is not None and has_flattened_params:
            raise ValueError('If the `request` argument is set, then none of '
                             'the individual field arguments should be set.')

        # Minor optimization to avoid making a copy if the user passes
        # in a logging_config.CreateSinkRequest.
        # There's no risk of modifying the input as we've already verified
        # there are no flattened fields.
        if not isinstance(request, logging_config.CreateSinkRequest):
            request = logging_config.CreateSinkRequest(request)
            # If we have keyword arguments corresponding to fields on the
            # request, apply these.
            if parent is not None:
                request.parent = parent
            if sink is not None:
                request.sink = sink

        # Wrap the RPC method; this adds retry and timeout information,
        # and friendly error handling.
        rpc = self._transport._wrapped_methods[self._transport.create_sink]

        # Certain fields should be provided within the metadata header;
        # add these here.
        metadata = tuple(metadata) + (
            gapic_v1.routing_header.to_grpc_metadata((
                ("parent", request.parent),
            )),
        )

        # Send the request.
        response = rpc(
            request,
            retry=retry,
            timeout=timeout,
            metadata=metadata,
        )

        # Done; return the response.
        return response

    def update_sink(self,
            request: Union[logging_config.UpdateSinkRequest, dict] = None,
            *,
            sink_name: str = None,
            sink: logging_config.LogSink = None,
            update_mask: field_mask_pb2.FieldMask = None,
            retry: OptionalRetry = gapic_v1.method.DEFAULT,
            timeout: float = None,
            metadata: Sequence[Tuple[str, str]] = (),
            ) -> logging_config.LogSink:
        r"""Updates a sink. This method replaces the following fields in the
        existing sink with values from the new sink: ``destination``,
        and ``filter``.

        The updated sink might also have a new ``writer_identity``; see
        the ``unique_writer_identity`` field.

        Args:
            request (Union[google.cloud.logging_v2.types.UpdateSinkRequest, dict]):
                The request object. The parameters to `UpdateSink`.
            sink_name (str):
                Required. The full resource name of the sink to update,
                including the parent resource and the sink identifier:

                ::

                    "projects/[PROJECT_ID]/sinks/[SINK_ID]"
                    "organizations/[ORGANIZATION_ID]/sinks/[SINK_ID]"
                    "billingAccounts/[BILLING_ACCOUNT_ID]/sinks/[SINK_ID]"
                    "folders/[FOLDER_ID]/sinks/[SINK_ID]"

                Example: ``"projects/my-project-id/sinks/my-sink-id"``.

                This corresponds to the ``sink_name`` field
                on the ``request`` instance; if ``request`` is provided, this
                should not be set.
            sink (google.cloud.logging_v2.types.LogSink):
                Required. The updated sink, whose name is the same
                identifier that appears as part of ``sink_name``.

                This corresponds to the ``sink`` field
                on the ``request`` instance; if ``request`` is provided, this
                should not be set.
            update_mask (google.protobuf.field_mask_pb2.FieldMask):
                Optional. Field mask that specifies the fields in
                ``sink`` that need an update. A sink field will be
                overwritten if, and only if, it is in the update mask.
                ``name`` and output only fields cannot be updated.

                An empty updateMask is temporarily treated as using the
                following mask for backwards compatibility purposes:
                destination,filter,includeChildren At some point in the
                future, behavior will be removed and specifying an empty
                updateMask will be an error.

                For a detailed ``FieldMask`` definition, see
                https://developers.google.com/protocol-buffers/docs/reference/google.protobuf#google.protobuf.FieldMask

                Example: ``updateMask=filter``.

                This corresponds to the ``update_mask`` field
                on the ``request`` instance; if ``request`` is provided, this
                should not be set.
            retry (google.api_core.retry.Retry): Designation of what errors, if any,
                should be retried.
            timeout (float): The timeout for this request.
            metadata (Sequence[Tuple[str, str]]): Strings which should be
                sent along with the request as metadata.

        Returns:
            google.cloud.logging_v2.types.LogSink:
                Describes a sink used to export log
                entries to one of the following
                destinations in any project: a Cloud
                Storage bucket, a BigQuery dataset, or a
                Cloud Pub/Sub topic. A logs filter
                controls which log entries are exported.
                The sink must be created within a
                project, organization, billing account,
                or folder.

        """
        # Create or coerce a protobuf request object.
        # Sanity check: If we got a request object, we should *not* have
        # gotten any keyword arguments that map to the request.
        has_flattened_params = any([sink_name, sink, update_mask])
        if request is not None and has_flattened_params:
            raise ValueError('If the `request` argument is set, then none of '
                             'the individual field arguments should be set.')

        # Minor optimization to avoid making a copy if the user passes
        # in a logging_config.UpdateSinkRequest.
        # There's no risk of modifying the input as we've already verified
        # there are no flattened fields.
        if not isinstance(request, logging_config.UpdateSinkRequest):
            request = logging_config.UpdateSinkRequest(request)
            # If we have keyword arguments corresponding to fields on the
            # request, apply these.
            if sink_name is not None:
                request.sink_name = sink_name
            if sink is not None:
                request.sink = sink
            if update_mask is not None:
                request.update_mask = update_mask

        # Wrap the RPC method; this adds retry and timeout information,
        # and friendly error handling.
        rpc = self._transport._wrapped_methods[self._transport.update_sink]

        # Certain fields should be provided within the metadata header;
        # add these here.
        metadata = tuple(metadata) + (
            gapic_v1.routing_header.to_grpc_metadata((
                ("sink_name", request.sink_name),
            )),
        )

        # Send the request.
        response = rpc(
            request,
            retry=retry,
            timeout=timeout,
            metadata=metadata,
        )

        # Done; return the response.
        return response

    def delete_sink(self,
            request: Union[logging_config.DeleteSinkRequest, dict] = None,
            *,
            sink_name: str = None,
            retry: OptionalRetry = gapic_v1.method.DEFAULT,
            timeout: float = None,
            metadata: Sequence[Tuple[str, str]] = (),
            ) -> None:
        r"""Deletes a sink. If the sink has a unique ``writer_identity``,
        then that service account is also deleted.

        Args:
            request (Union[google.cloud.logging_v2.types.DeleteSinkRequest, dict]):
                The request object. The parameters to `DeleteSink`.
            sink_name (str):
                Required. The full resource name of the sink to delete,
                including the parent resource and the sink identifier:

                ::

                    "projects/[PROJECT_ID]/sinks/[SINK_ID]"
                    "organizations/[ORGANIZATION_ID]/sinks/[SINK_ID]"
                    "billingAccounts/[BILLING_ACCOUNT_ID]/sinks/[SINK_ID]"
                    "folders/[FOLDER_ID]/sinks/[SINK_ID]"

                Example: ``"projects/my-project-id/sinks/my-sink-id"``.

                This corresponds to the ``sink_name`` field
                on the ``request`` instance; if ``request`` is provided, this
                should not be set.
            retry (google.api_core.retry.Retry): Designation of what errors, if any,
                should be retried.
            timeout (float): The timeout for this request.
            metadata (Sequence[Tuple[str, str]]): Strings which should be
                sent along with the request as metadata.
        """
        # Create or coerce a protobuf request object.
        # Sanity check: If we got a request object, we should *not* have
        # gotten any keyword arguments that map to the request.
        has_flattened_params = any([sink_name])
        if request is not None and has_flattened_params:
            raise ValueError('If the `request` argument is set, then none of '
                             'the individual field arguments should be set.')

        # Minor optimization to avoid making a copy if the user passes
        # in a logging_config.DeleteSinkRequest.
        # There's no risk of modifying the input as we've already verified
        # there are no flattened fields.
        if not isinstance(request, logging_config.DeleteSinkRequest):
            request = logging_config.DeleteSinkRequest(request)
            # If we have keyword arguments corresponding to fields on the
            # request, apply these.
            if sink_name is not None:
                request.sink_name = sink_name

        # Wrap the RPC method; this adds retry and timeout information,
        # and friendly error handling.
        rpc = self._transport._wrapped_methods[self._transport.delete_sink]

        # Certain fields should be provided within the metadata header;
        # add these here.
        metadata = tuple(metadata) + (
            gapic_v1.routing_header.to_grpc_metadata((
                ("sink_name", request.sink_name),
            )),
        )

        # Send the request.
        rpc(
            request,
            retry=retry,
            timeout=timeout,
            metadata=metadata,
        )

    def list_exclusions(self,
            request: Union[logging_config.ListExclusionsRequest, dict] = None,
            *,
            parent: str = None,
            retry: OptionalRetry = gapic_v1.method.DEFAULT,
            timeout: float = None,
            metadata: Sequence[Tuple[str, str]] = (),
            ) -> pagers.ListExclusionsPager:
        r"""Lists all the exclusions in a parent resource.

        Args:
            request (Union[google.cloud.logging_v2.types.ListExclusionsRequest, dict]):
                The request object. The parameters to `ListExclusions`.
            parent (str):
                Required. The parent resource whose exclusions are to be
                listed.

                ::

                    "projects/[PROJECT_ID]"
                    "organizations/[ORGANIZATION_ID]"
                    "billingAccounts/[BILLING_ACCOUNT_ID]"
                    "folders/[FOLDER_ID]"

                This corresponds to the ``parent`` field
                on the ``request`` instance; if ``request`` is provided, this
                should not be set.
            retry (google.api_core.retry.Retry): Designation of what errors, if any,
                should be retried.
            timeout (float): The timeout for this request.
            metadata (Sequence[Tuple[str, str]]): Strings which should be
                sent along with the request as metadata.

        Returns:
            google.cloud.logging_v2.services.config_service_v2.pagers.ListExclusionsPager:
                Result returned from ListExclusions.

                Iterating over this object will yield results and
                resolve additional pages automatically.

        """
        # Create or coerce a protobuf request object.
        # Sanity check: If we got a request object, we should *not* have
        # gotten any keyword arguments that map to the request.
        has_flattened_params = any([parent])
        if request is not None and has_flattened_params:
            raise ValueError('If the `request` argument is set, then none of '
                             'the individual field arguments should be set.')

        # Minor optimization to avoid making a copy if the user passes
        # in a logging_config.ListExclusionsRequest.
        # There's no risk of modifying the input as we've already verified
        # there are no flattened fields.
        if not isinstance(request, logging_config.ListExclusionsRequest):
            request = logging_config.ListExclusionsRequest(request)
            # If we have keyword arguments corresponding to fields on the
            # request, apply these.
            if parent is not None:
                request.parent = parent

        # Wrap the RPC method; this adds retry and timeout information,
        # and friendly error handling.
        rpc = self._transport._wrapped_methods[self._transport.list_exclusions]

        # Certain fields should be provided within the metadata header;
        # add these here.
        metadata = tuple(metadata) + (
            gapic_v1.routing_header.to_grpc_metadata((
                ("parent", request.parent),
            )),
        )

        # Send the request.
        response = rpc(
            request,
            retry=retry,
            timeout=timeout,
            metadata=metadata,
        )

        # This method is paged; wrap the response in a pager, which provides
        # an `__iter__` convenience method.
        response = pagers.ListExclusionsPager(
            method=rpc,
            request=request,
            response=response,
            metadata=metadata,
        )

        # Done; return the response.
        return response

    def get_exclusion(self,
            request: Union[logging_config.GetExclusionRequest, dict] = None,
            *,
            name: str = None,
            retry: OptionalRetry = gapic_v1.method.DEFAULT,
            timeout: float = None,
            metadata: Sequence[Tuple[str, str]] = (),
            ) -> logging_config.LogExclusion:
        r"""Gets the description of an exclusion.

        Args:
            request (Union[google.cloud.logging_v2.types.GetExclusionRequest, dict]):
                The request object. The parameters to `GetExclusion`.
            name (str):
                Required. The resource name of an existing exclusion:

                ::

                    "projects/[PROJECT_ID]/exclusions/[EXCLUSION_ID]"
                    "organizations/[ORGANIZATION_ID]/exclusions/[EXCLUSION_ID]"
                    "billingAccounts/[BILLING_ACCOUNT_ID]/exclusions/[EXCLUSION_ID]"
                    "folders/[FOLDER_ID]/exclusions/[EXCLUSION_ID]"

                Example:
                ``"projects/my-project-id/exclusions/my-exclusion-id"``.

                This corresponds to the ``name`` field
                on the ``request`` instance; if ``request`` is provided, this
                should not be set.
            retry (google.api_core.retry.Retry): Designation of what errors, if any,
                should be retried.
            timeout (float): The timeout for this request.
            metadata (Sequence[Tuple[str, str]]): Strings which should be
                sent along with the request as metadata.

        Returns:
            google.cloud.logging_v2.types.LogExclusion:
                Specifies a set of log entries that
                are not to be stored in Logging. If your
                GCP resource receives a large volume of
                logs, you can use exclusions to reduce
                your chargeable logs. Exclusions are
                processed after log sinks, so you can
                export log entries before they are
                excluded. Note that organization-level
                and folder-level exclusions don't apply
                to child resources, and that you can't
                exclude audit log entries.

        """
        # Create or coerce a protobuf request object.
        # Sanity check: If we got a request object, we should *not* have
        # gotten any keyword arguments that map to the request.
        has_flattened_params = any([name])
        if request is not None and has_flattened_params:
            raise ValueError('If the `request` argument is set, then none of '
                             'the individual field arguments should be set.')

        # Minor optimization to avoid making a copy if the user passes
        # in a logging_config.GetExclusionRequest.
        # There's no risk of modifying the input as we've already verified
        # there are no flattened fields.
        if not isinstance(request, logging_config.GetExclusionRequest):
            request = logging_config.GetExclusionRequest(request)
            # If we have keyword arguments corresponding to fields on the
            # request, apply these.
            if name is not None:
                request.name = name

        # Wrap the RPC method; this adds retry and timeout information,
        # and friendly error handling.
        rpc = self._transport._wrapped_methods[self._transport.get_exclusion]

        # Certain fields should be provided within the metadata header;
        # add these here.
        metadata = tuple(metadata) + (
            gapic_v1.routing_header.to_grpc_metadata((
                ("name", request.name),
            )),
        )

        # Send the request.
        response = rpc(
            request,
            retry=retry,
            timeout=timeout,
            metadata=metadata,
        )

        # Done; return the response.
        return response

    def create_exclusion(self,
            request: Union[logging_config.CreateExclusionRequest, dict] = None,
            *,
            parent: str = None,
            exclusion: logging_config.LogExclusion = None,
            retry: OptionalRetry = gapic_v1.method.DEFAULT,
            timeout: float = None,
            metadata: Sequence[Tuple[str, str]] = (),
            ) -> logging_config.LogExclusion:
        r"""Creates a new exclusion in a specified parent
        resource. Only log entries belonging to that resource
        can be excluded. You can have up to 10 exclusions in a
        resource.

        Args:
            request (Union[google.cloud.logging_v2.types.CreateExclusionRequest, dict]):
                The request object. The parameters to `CreateExclusion`.
            parent (str):
                Required. The parent resource in which to create the
                exclusion:

                ::

                    "projects/[PROJECT_ID]"
                    "organizations/[ORGANIZATION_ID]"
                    "billingAccounts/[BILLING_ACCOUNT_ID]"
                    "folders/[FOLDER_ID]"

                Examples: ``"projects/my-logging-project"``,
                ``"organizations/123456789"``.

                This corresponds to the ``parent`` field
                on the ``request`` instance; if ``request`` is provided, this
                should not be set.
            exclusion (google.cloud.logging_v2.types.LogExclusion):
                Required. The new exclusion, whose ``name`` parameter is
                an exclusion name that is not already used in the parent
                resource.

                This corresponds to the ``exclusion`` field
                on the ``request`` instance; if ``request`` is provided, this
                should not be set.
            retry (google.api_core.retry.Retry): Designation of what errors, if any,
                should be retried.
            timeout (float): The timeout for this request.
            metadata (Sequence[Tuple[str, str]]): Strings which should be
                sent along with the request as metadata.

        Returns:
            google.cloud.logging_v2.types.LogExclusion:
                Specifies a set of log entries that
                are not to be stored in Logging. If your
                GCP resource receives a large volume of
                logs, you can use exclusions to reduce
                your chargeable logs. Exclusions are
                processed after log sinks, so you can
                export log entries before they are
                excluded. Note that organization-level
                and folder-level exclusions don't apply
                to child resources, and that you can't
                exclude audit log entries.

        """
        # Create or coerce a protobuf request object.
        # Sanity check: If we got a request object, we should *not* have
        # gotten any keyword arguments that map to the request.
        has_flattened_params = any([parent, exclusion])
        if request is not None and has_flattened_params:
            raise ValueError('If the `request` argument is set, then none of '
                             'the individual field arguments should be set.')

        # Minor optimization to avoid making a copy if the user passes
        # in a logging_config.CreateExclusionRequest.
        # There's no risk of modifying the input as we've already verified
        # there are no flattened fields.
        if not isinstance(request, logging_config.CreateExclusionRequest):
            request = logging_config.CreateExclusionRequest(request)
            # If we have keyword arguments corresponding to fields on the
            # request, apply these.
            if parent is not None:
                request.parent = parent
            if exclusion is not None:
                request.exclusion = exclusion

        # Wrap the RPC method; this adds retry and timeout information,
        # and friendly error handling.
        rpc = self._transport._wrapped_methods[self._transport.create_exclusion]

        # Certain fields should be provided within the metadata header;
        # add these here.
        metadata = tuple(metadata) + (
            gapic_v1.routing_header.to_grpc_metadata((
                ("parent", request.parent),
            )),
        )

        # Send the request.
        response = rpc(
            request,
            retry=retry,
            timeout=timeout,
            metadata=metadata,
        )

        # Done; return the response.
        return response

    def update_exclusion(self,
            request: Union[logging_config.UpdateExclusionRequest, dict] = None,
            *,
            name: str = None,
            exclusion: logging_config.LogExclusion = None,
            update_mask: field_mask_pb2.FieldMask = None,
            retry: OptionalRetry = gapic_v1.method.DEFAULT,
            timeout: float = None,
            metadata: Sequence[Tuple[str, str]] = (),
            ) -> logging_config.LogExclusion:
        r"""Changes one or more properties of an existing
        exclusion.

        Args:
            request (Union[google.cloud.logging_v2.types.UpdateExclusionRequest, dict]):
                The request object. The parameters to `UpdateExclusion`.
            name (str):
                Required. The resource name of the exclusion to update:

                ::

                    "projects/[PROJECT_ID]/exclusions/[EXCLUSION_ID]"
                    "organizations/[ORGANIZATION_ID]/exclusions/[EXCLUSION_ID]"
                    "billingAccounts/[BILLING_ACCOUNT_ID]/exclusions/[EXCLUSION_ID]"
                    "folders/[FOLDER_ID]/exclusions/[EXCLUSION_ID]"

                Example:
                ``"projects/my-project-id/exclusions/my-exclusion-id"``.

                This corresponds to the ``name`` field
                on the ``request`` instance; if ``request`` is provided, this
                should not be set.
            exclusion (google.cloud.logging_v2.types.LogExclusion):
                Required. New values for the existing exclusion. Only
                the fields specified in ``update_mask`` are relevant.

                This corresponds to the ``exclusion`` field
                on the ``request`` instance; if ``request`` is provided, this
                should not be set.
            update_mask (google.protobuf.field_mask_pb2.FieldMask):
                Required. A non-empty list of fields to change in the
                existing exclusion. New values for the fields are taken
                from the corresponding fields in the
                [LogExclusion][google.logging.v2.LogExclusion] included
                in this request. Fields not mentioned in ``update_mask``
                are not changed and are ignored in the request.

                For example, to change the filter and description of an
                exclusion, specify an ``update_mask`` of
                ``"filter,description"``.

                This corresponds to the ``update_mask`` field
                on the ``request`` instance; if ``request`` is provided, this
                should not be set.
            retry (google.api_core.retry.Retry): Designation of what errors, if any,
                should be retried.
            timeout (float): The timeout for this request.
            metadata (Sequence[Tuple[str, str]]): Strings which should be
                sent along with the request as metadata.

        Returns:
            google.cloud.logging_v2.types.LogExclusion:
                Specifies a set of log entries that
                are not to be stored in Logging. If your
                GCP resource receives a large volume of
                logs, you can use exclusions to reduce
                your chargeable logs. Exclusions are
                processed after log sinks, so you can
                export log entries before they are
                excluded. Note that organization-level
                and folder-level exclusions don't apply
                to child resources, and that you can't
                exclude audit log entries.

        """
        # Create or coerce a protobuf request object.
        # Sanity check: If we got a request object, we should *not* have
        # gotten any keyword arguments that map to the request.
        has_flattened_params = any([name, exclusion, update_mask])
        if request is not None and has_flattened_params:
            raise ValueError('If the `request` argument is set, then none of '
                             'the individual field arguments should be set.')

        # Minor optimization to avoid making a copy if the user passes
        # in a logging_config.UpdateExclusionRequest.
        # There's no risk of modifying the input as we've already verified
        # there are no flattened fields.
        if not isinstance(request, logging_config.UpdateExclusionRequest):
            request = logging_config.UpdateExclusionRequest(request)
            # If we have keyword arguments corresponding to fields on the
            # request, apply these.
            if name is not None:
                request.name = name
            if exclusion is not None:
                request.exclusion = exclusion
            if update_mask is not None:
                request.update_mask = update_mask

        # Wrap the RPC method; this adds retry and timeout information,
        # and friendly error handling.
        rpc = self._transport._wrapped_methods[self._transport.update_exclusion]

        # Certain fields should be provided within the metadata header;
        # add these here.
        metadata = tuple(metadata) + (
            gapic_v1.routing_header.to_grpc_metadata((
                ("name", request.name),
            )),
        )

        # Send the request.
        response = rpc(
            request,
            retry=retry,
            timeout=timeout,
            metadata=metadata,
        )

        # Done; return the response.
        return response

    def delete_exclusion(self,
            request: Union[logging_config.DeleteExclusionRequest, dict] = None,
            *,
            name: str = None,
            retry: OptionalRetry = gapic_v1.method.DEFAULT,
            timeout: float = None,
            metadata: Sequence[Tuple[str, str]] = (),
            ) -> None:
        r"""Deletes an exclusion.

        Args:
            request (Union[google.cloud.logging_v2.types.DeleteExclusionRequest, dict]):
                The request object. The parameters to `DeleteExclusion`.
            name (str):
                Required. The resource name of an existing exclusion to
                delete:

                ::

                    "projects/[PROJECT_ID]/exclusions/[EXCLUSION_ID]"
                    "organizations/[ORGANIZATION_ID]/exclusions/[EXCLUSION_ID]"
                    "billingAccounts/[BILLING_ACCOUNT_ID]/exclusions/[EXCLUSION_ID]"
                    "folders/[FOLDER_ID]/exclusions/[EXCLUSION_ID]"

                Example:
                ``"projects/my-project-id/exclusions/my-exclusion-id"``.

                This corresponds to the ``name`` field
                on the ``request`` instance; if ``request`` is provided, this
                should not be set.
            retry (google.api_core.retry.Retry): Designation of what errors, if any,
                should be retried.
            timeout (float): The timeout for this request.
            metadata (Sequence[Tuple[str, str]]): Strings which should be
                sent along with the request as metadata.
        """
        # Create or coerce a protobuf request object.
        # Sanity check: If we got a request object, we should *not* have
        # gotten any keyword arguments that map to the request.
        has_flattened_params = any([name])
        if request is not None and has_flattened_params:
            raise ValueError('If the `request` argument is set, then none of '
                             'the individual field arguments should be set.')

        # Minor optimization to avoid making a copy if the user passes
        # in a logging_config.DeleteExclusionRequest.
        # There's no risk of modifying the input as we've already verified
        # there are no flattened fields.
        if not isinstance(request, logging_config.DeleteExclusionRequest):
            request = logging_config.DeleteExclusionRequest(request)
            # If we have keyword arguments corresponding to fields on the
            # request, apply these.
            if name is not None:
                request.name = name

        # Wrap the RPC method; this adds retry and timeout information,
        # and friendly error handling.
        rpc = self._transport._wrapped_methods[self._transport.delete_exclusion]

        # Certain fields should be provided within the metadata header;
        # add these here.
        metadata = tuple(metadata) + (
            gapic_v1.routing_header.to_grpc_metadata((
                ("name", request.name),
            )),
        )

        # Send the request.
        rpc(
            request,
            retry=retry,
            timeout=timeout,
            metadata=metadata,
        )

    def get_cmek_settings(self,
            request: Union[logging_config.GetCmekSettingsRequest, dict] = None,
            *,
            retry: OptionalRetry = gapic_v1.method.DEFAULT,
            timeout: float = None,
            metadata: Sequence[Tuple[str, str]] = (),
            ) -> logging_config.CmekSettings:
        r"""Gets the Logs Router CMEK settings for the given resource.

        Note: CMEK for the Logs Router can currently only be configured
        for GCP organizations. Once configured, it applies to all
        projects and folders in the GCP organization.

        See `Enabling CMEK for Logs
        Router <https://cloud.google.com/logging/docs/routing/managed-encryption>`__
        for more information.

        Args:
            request (Union[google.cloud.logging_v2.types.GetCmekSettingsRequest, dict]):
                The request object. The parameters to
                [GetCmekSettings][google.logging.v2.ConfigServiceV2.GetCmekSettings].
                See [Enabling CMEK for Logs
                Router](https://cloud.google.com/logging/docs/routing/managed-
                encryption) for more information.
            retry (google.api_core.retry.Retry): Designation of what errors, if any,
                should be retried.
            timeout (float): The timeout for this request.
            metadata (Sequence[Tuple[str, str]]): Strings which should be
                sent along with the request as metadata.

        Returns:
            google.cloud.logging_v2.types.CmekSettings:
                Describes the customer-managed encryption key (CMEK) settings associated with
                   a project, folder, organization, billing account, or
                   flexible resource.

                   Note: CMEK for the Logs Router can currently only be
                   configured for GCP organizations. Once configured, it
                   applies to all projects and folders in the GCP
                   organization.

                   See [Enabling CMEK for Logs
                   Router](\ https://cloud.google.com/logging/docs/routing/managed-encryption)
                   for more information.

        """
        # Create or coerce a protobuf request object.
        # Minor optimization to avoid making a copy if the user passes
        # in a logging_config.GetCmekSettingsRequest.
        # There's no risk of modifying the input as we've already verified
        # there are no flattened fields.
        if not isinstance(request, logging_config.GetCmekSettingsRequest):
            request = logging_config.GetCmekSettingsRequest(request)

        # Wrap the RPC method; this adds retry and timeout information,
        # and friendly error handling.
        rpc = self._transport._wrapped_methods[self._transport.get_cmek_settings]

        # Certain fields should be provided within the metadata header;
        # add these here.
        metadata = tuple(metadata) + (
            gapic_v1.routing_header.to_grpc_metadata((
                ("name", request.name),
            )),
        )

        # Send the request.
        response = rpc(
            request,
            retry=retry,
            timeout=timeout,
            metadata=metadata,
        )

        # Done; return the response.
        return response

    def update_cmek_settings(self,
            request: Union[logging_config.UpdateCmekSettingsRequest, dict] = None,
            *,
            retry: OptionalRetry = gapic_v1.method.DEFAULT,
            timeout: float = None,
            metadata: Sequence[Tuple[str, str]] = (),
            ) -> logging_config.CmekSettings:
        r"""Updates the Logs Router CMEK settings for the given resource.

        Note: CMEK for the Logs Router can currently only be configured
        for GCP organizations. Once configured, it applies to all
        projects and folders in the GCP organization.

        [UpdateCmekSettings][google.logging.v2.ConfigServiceV2.UpdateCmekSettings]
        will fail if 1) ``kms_key_name`` is invalid, or 2) the
        associated service account does not have the required
        ``roles/cloudkms.cryptoKeyEncrypterDecrypter`` role assigned for
        the key, or 3) access to the key is disabled.

        See `Enabling CMEK for Logs
        Router <https://cloud.google.com/logging/docs/routing/managed-encryption>`__
        for more information.

        Args:
            request (Union[google.cloud.logging_v2.types.UpdateCmekSettingsRequest, dict]):
                The request object. The parameters to
                [UpdateCmekSettings][google.logging.v2.ConfigServiceV2.UpdateCmekSettings].
                See [Enabling CMEK for Logs
                Router](https://cloud.google.com/logging/docs/routing/managed-
                encryption) for more information.
            retry (google.api_core.retry.Retry): Designation of what errors, if any,
                should be retried.
            timeout (float): The timeout for this request.
            metadata (Sequence[Tuple[str, str]]): Strings which should be
                sent along with the request as metadata.

        Returns:
            google.cloud.logging_v2.types.CmekSettings:
                Describes the customer-managed encryption key (CMEK) settings associated with
                   a project, folder, organization, billing account, or
                   flexible resource.

                   Note: CMEK for the Logs Router can currently only be
                   configured for GCP organizations. Once configured, it
                   applies to all projects and folders in the GCP
                   organization.

                   See [Enabling CMEK for Logs
                   Router](\ https://cloud.google.com/logging/docs/routing/managed-encryption)
                   for more information.

        """
        # Create or coerce a protobuf request object.
        # Minor optimization to avoid making a copy if the user passes
        # in a logging_config.UpdateCmekSettingsRequest.
        # There's no risk of modifying the input as we've already verified
        # there are no flattened fields.
        if not isinstance(request, logging_config.UpdateCmekSettingsRequest):
            request = logging_config.UpdateCmekSettingsRequest(request)

        # Wrap the RPC method; this adds retry and timeout information,
        # and friendly error handling.
        rpc = self._transport._wrapped_methods[self._transport.update_cmek_settings]

        # Certain fields should be provided within the metadata header;
        # add these here.
        metadata = tuple(metadata) + (
            gapic_v1.routing_header.to_grpc_metadata((
                ("name", request.name),
            )),
        )

        # Send the request.
        response = rpc(
            request,
            retry=retry,
            timeout=timeout,
            metadata=metadata,
        )

        # Done; return the response.
        return response

    def __enter__(self):
        return self
<<<<<<< HEAD

    def __exit__(self, type, value, traceback):
        """Releases underlying transport's resources.

=======

    def __exit__(self, type, value, traceback):
        """Releases underlying transport's resources.

>>>>>>> 582fed9c
        .. warning::
            ONLY use as a context manager if the transport is NOT shared
            with other clients! Exiting the with block will CLOSE the transport
            and may cause errors in other clients!
        """
        self.transport.close()



try:
    DEFAULT_CLIENT_INFO = gapic_v1.client_info.ClientInfo(
        gapic_version=pkg_resources.get_distribution(
            "google-cloud-logging",
        ).version,
    )
except pkg_resources.DistributionNotFound:
    DEFAULT_CLIENT_INFO = gapic_v1.client_info.ClientInfo()


__all__ = (
    "ConfigServiceV2Client",
)<|MERGE_RESOLUTION|>--- conflicted
+++ resolved
@@ -2180,17 +2180,10 @@
 
     def __enter__(self):
         return self
-<<<<<<< HEAD
 
     def __exit__(self, type, value, traceback):
         """Releases underlying transport's resources.
 
-=======
-
-    def __exit__(self, type, value, traceback):
-        """Releases underlying transport's resources.
-
->>>>>>> 582fed9c
         .. warning::
             ONLY use as a context manager if the transport is NOT shared
             with other clients! Exiting the with block will CLOSE the transport
