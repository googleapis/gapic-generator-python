--- conflicted
+++ resolved
@@ -660,15 +660,9 @@
 
         def __call__(self,
                 request: logging_config.CreateBucketRequest, *,
-<<<<<<< HEAD
                 retry: OptionalRetry=gapic_v1.method.DEFAULT,
                 timeout: Union[float, object] = gapic_v1.method.DEFAULT,
                 metadata: Sequence[Tuple[str, str]]=(),
-=======
-                retry: OptionalRetry = gapic_v1.method.DEFAULT,
-                timeout: Optional[float] = None,
-                metadata: Sequence[Tuple[str, str]] = (),
->>>>>>> 69a49c6b
                 ) -> logging_config.LogBucket:
             r"""Call the create bucket method over HTTP.
 
@@ -771,15 +765,9 @@
 
         def __call__(self,
                 request: logging_config.CreateExclusionRequest, *,
-<<<<<<< HEAD
                 retry: OptionalRetry=gapic_v1.method.DEFAULT,
                 timeout: Union[float, object] = gapic_v1.method.DEFAULT,
                 metadata: Sequence[Tuple[str, str]]=(),
-=======
-                retry: OptionalRetry = gapic_v1.method.DEFAULT,
-                timeout: Optional[float] = None,
-                metadata: Sequence[Tuple[str, str]] = (),
->>>>>>> 69a49c6b
                 ) -> logging_config.LogExclusion:
             r"""Call the create exclusion method over HTTP.
 
@@ -893,15 +881,9 @@
 
         def __call__(self,
                 request: logging_config.CreateSinkRequest, *,
-<<<<<<< HEAD
                 retry: OptionalRetry=gapic_v1.method.DEFAULT,
                 timeout: Union[float, object] = gapic_v1.method.DEFAULT,
                 metadata: Sequence[Tuple[str, str]]=(),
-=======
-                retry: OptionalRetry = gapic_v1.method.DEFAULT,
-                timeout: Optional[float] = None,
-                metadata: Sequence[Tuple[str, str]] = (),
->>>>>>> 69a49c6b
                 ) -> logging_config.LogSink:
             r"""Call the create sink method over HTTP.
 
@@ -1013,15 +995,9 @@
 
         def __call__(self,
                 request: logging_config.CreateViewRequest, *,
-<<<<<<< HEAD
                 retry: OptionalRetry=gapic_v1.method.DEFAULT,
                 timeout: Union[float, object] = gapic_v1.method.DEFAULT,
                 metadata: Sequence[Tuple[str, str]]=(),
-=======
-                retry: OptionalRetry = gapic_v1.method.DEFAULT,
-                timeout: Optional[float] = None,
-                metadata: Sequence[Tuple[str, str]] = (),
->>>>>>> 69a49c6b
                 ) -> logging_config.LogView:
             r"""Call the create view method over HTTP.
 
@@ -1126,15 +1102,9 @@
 
         def __call__(self,
                 request: logging_config.DeleteBucketRequest, *,
-<<<<<<< HEAD
                 retry: OptionalRetry=gapic_v1.method.DEFAULT,
                 timeout: Union[float, object] = gapic_v1.method.DEFAULT,
                 metadata: Sequence[Tuple[str, str]]=(),
-=======
-                retry: OptionalRetry = gapic_v1.method.DEFAULT,
-                timeout: Optional[float] = None,
-                metadata: Sequence[Tuple[str, str]] = (),
->>>>>>> 69a49c6b
                 ):
             r"""Call the delete bucket method over HTTP.
 
@@ -1212,15 +1182,9 @@
 
         def __call__(self,
                 request: logging_config.DeleteExclusionRequest, *,
-<<<<<<< HEAD
                 retry: OptionalRetry=gapic_v1.method.DEFAULT,
                 timeout: Union[float, object] = gapic_v1.method.DEFAULT,
                 metadata: Sequence[Tuple[str, str]]=(),
-=======
-                retry: OptionalRetry = gapic_v1.method.DEFAULT,
-                timeout: Optional[float] = None,
-                metadata: Sequence[Tuple[str, str]] = (),
->>>>>>> 69a49c6b
                 ):
             r"""Call the delete exclusion method over HTTP.
 
@@ -1298,15 +1262,9 @@
 
         def __call__(self,
                 request: logging_config.DeleteSinkRequest, *,
-<<<<<<< HEAD
                 retry: OptionalRetry=gapic_v1.method.DEFAULT,
                 timeout: Union[float, object] = gapic_v1.method.DEFAULT,
                 metadata: Sequence[Tuple[str, str]]=(),
-=======
-                retry: OptionalRetry = gapic_v1.method.DEFAULT,
-                timeout: Optional[float] = None,
-                metadata: Sequence[Tuple[str, str]] = (),
->>>>>>> 69a49c6b
                 ):
             r"""Call the delete sink method over HTTP.
 
@@ -1384,15 +1342,9 @@
 
         def __call__(self,
                 request: logging_config.DeleteViewRequest, *,
-<<<<<<< HEAD
                 retry: OptionalRetry=gapic_v1.method.DEFAULT,
                 timeout: Union[float, object] = gapic_v1.method.DEFAULT,
                 metadata: Sequence[Tuple[str, str]]=(),
-=======
-                retry: OptionalRetry = gapic_v1.method.DEFAULT,
-                timeout: Optional[float] = None,
-                metadata: Sequence[Tuple[str, str]] = (),
->>>>>>> 69a49c6b
                 ):
             r"""Call the delete view method over HTTP.
 
@@ -1470,15 +1422,9 @@
 
         def __call__(self,
                 request: logging_config.GetBucketRequest, *,
-<<<<<<< HEAD
                 retry: OptionalRetry=gapic_v1.method.DEFAULT,
                 timeout: Union[float, object] = gapic_v1.method.DEFAULT,
                 metadata: Sequence[Tuple[str, str]]=(),
-=======
-                retry: OptionalRetry = gapic_v1.method.DEFAULT,
-                timeout: Optional[float] = None,
-                metadata: Sequence[Tuple[str, str]] = (),
->>>>>>> 69a49c6b
                 ) -> logging_config.LogBucket:
             r"""Call the get bucket method over HTTP.
 
@@ -1568,15 +1514,9 @@
 
         def __call__(self,
                 request: logging_config.GetCmekSettingsRequest, *,
-<<<<<<< HEAD
                 retry: OptionalRetry=gapic_v1.method.DEFAULT,
                 timeout: Union[float, object] = gapic_v1.method.DEFAULT,
                 metadata: Sequence[Tuple[str, str]]=(),
-=======
-                retry: OptionalRetry = gapic_v1.method.DEFAULT,
-                timeout: Optional[float] = None,
-                metadata: Sequence[Tuple[str, str]] = (),
->>>>>>> 69a49c6b
                 ) -> logging_config.CmekSettings:
             r"""Call the get cmek settings method over HTTP.
 
@@ -1672,15 +1612,9 @@
 
         def __call__(self,
                 request: logging_config.GetExclusionRequest, *,
-<<<<<<< HEAD
                 retry: OptionalRetry=gapic_v1.method.DEFAULT,
                 timeout: Union[float, object] = gapic_v1.method.DEFAULT,
                 metadata: Sequence[Tuple[str, str]]=(),
-=======
-                retry: OptionalRetry = gapic_v1.method.DEFAULT,
-                timeout: Optional[float] = None,
-                metadata: Sequence[Tuple[str, str]] = (),
->>>>>>> 69a49c6b
                 ) -> logging_config.LogExclusion:
             r"""Call the get exclusion method over HTTP.
 
@@ -1781,15 +1715,9 @@
 
         def __call__(self,
                 request: logging_config.GetSinkRequest, *,
-<<<<<<< HEAD
                 retry: OptionalRetry=gapic_v1.method.DEFAULT,
                 timeout: Union[float, object] = gapic_v1.method.DEFAULT,
                 metadata: Sequence[Tuple[str, str]]=(),
-=======
-                retry: OptionalRetry = gapic_v1.method.DEFAULT,
-                timeout: Optional[float] = None,
-                metadata: Sequence[Tuple[str, str]] = (),
->>>>>>> 69a49c6b
                 ) -> logging_config.LogSink:
             r"""Call the get sink method over HTTP.
 
@@ -1888,15 +1816,9 @@
 
         def __call__(self,
                 request: logging_config.GetViewRequest, *,
-<<<<<<< HEAD
                 retry: OptionalRetry=gapic_v1.method.DEFAULT,
                 timeout: Union[float, object] = gapic_v1.method.DEFAULT,
                 metadata: Sequence[Tuple[str, str]]=(),
-=======
-                retry: OptionalRetry = gapic_v1.method.DEFAULT,
-                timeout: Optional[float] = None,
-                metadata: Sequence[Tuple[str, str]] = (),
->>>>>>> 69a49c6b
                 ) -> logging_config.LogView:
             r"""Call the get view method over HTTP.
 
@@ -1988,15 +1910,9 @@
 
         def __call__(self,
                 request: logging_config.ListBucketsRequest, *,
-<<<<<<< HEAD
                 retry: OptionalRetry=gapic_v1.method.DEFAULT,
                 timeout: Union[float, object] = gapic_v1.method.DEFAULT,
                 metadata: Sequence[Tuple[str, str]]=(),
-=======
-                retry: OptionalRetry = gapic_v1.method.DEFAULT,
-                timeout: Optional[float] = None,
-                metadata: Sequence[Tuple[str, str]] = (),
->>>>>>> 69a49c6b
                 ) -> logging_config.ListBucketsResponse:
             r"""Call the list buckets method over HTTP.
 
@@ -2086,15 +2002,9 @@
 
         def __call__(self,
                 request: logging_config.ListExclusionsRequest, *,
-<<<<<<< HEAD
                 retry: OptionalRetry=gapic_v1.method.DEFAULT,
                 timeout: Union[float, object] = gapic_v1.method.DEFAULT,
                 metadata: Sequence[Tuple[str, str]]=(),
-=======
-                retry: OptionalRetry = gapic_v1.method.DEFAULT,
-                timeout: Optional[float] = None,
-                metadata: Sequence[Tuple[str, str]] = (),
->>>>>>> 69a49c6b
                 ) -> logging_config.ListExclusionsResponse:
             r"""Call the list exclusions method over HTTP.
 
@@ -2184,15 +2094,9 @@
 
         def __call__(self,
                 request: logging_config.ListSinksRequest, *,
-<<<<<<< HEAD
                 retry: OptionalRetry=gapic_v1.method.DEFAULT,
                 timeout: Union[float, object] = gapic_v1.method.DEFAULT,
                 metadata: Sequence[Tuple[str, str]]=(),
-=======
-                retry: OptionalRetry = gapic_v1.method.DEFAULT,
-                timeout: Optional[float] = None,
-                metadata: Sequence[Tuple[str, str]] = (),
->>>>>>> 69a49c6b
                 ) -> logging_config.ListSinksResponse:
             r"""Call the list sinks method over HTTP.
 
@@ -2282,15 +2186,9 @@
 
         def __call__(self,
                 request: logging_config.ListViewsRequest, *,
-<<<<<<< HEAD
                 retry: OptionalRetry=gapic_v1.method.DEFAULT,
                 timeout: Union[float, object] = gapic_v1.method.DEFAULT,
                 metadata: Sequence[Tuple[str, str]]=(),
-=======
-                retry: OptionalRetry = gapic_v1.method.DEFAULT,
-                timeout: Optional[float] = None,
-                metadata: Sequence[Tuple[str, str]] = (),
->>>>>>> 69a49c6b
                 ) -> logging_config.ListViewsResponse:
             r"""Call the list views method over HTTP.
 
@@ -2380,15 +2278,9 @@
 
         def __call__(self,
                 request: logging_config.UndeleteBucketRequest, *,
-<<<<<<< HEAD
                 retry: OptionalRetry=gapic_v1.method.DEFAULT,
                 timeout: Union[float, object] = gapic_v1.method.DEFAULT,
                 metadata: Sequence[Tuple[str, str]]=(),
-=======
-                retry: OptionalRetry = gapic_v1.method.DEFAULT,
-                timeout: Optional[float] = None,
-                metadata: Sequence[Tuple[str, str]] = (),
->>>>>>> 69a49c6b
                 ):
             r"""Call the undelete bucket method over HTTP.
 
@@ -2479,15 +2371,9 @@
 
         def __call__(self,
                 request: logging_config.UpdateBucketRequest, *,
-<<<<<<< HEAD
                 retry: OptionalRetry=gapic_v1.method.DEFAULT,
                 timeout: Union[float, object] = gapic_v1.method.DEFAULT,
                 metadata: Sequence[Tuple[str, str]]=(),
-=======
-                retry: OptionalRetry = gapic_v1.method.DEFAULT,
-                timeout: Optional[float] = None,
-                metadata: Sequence[Tuple[str, str]] = (),
->>>>>>> 69a49c6b
                 ) -> logging_config.LogBucket:
             r"""Call the update bucket method over HTTP.
 
@@ -2590,15 +2476,9 @@
 
         def __call__(self,
                 request: logging_config.UpdateCmekSettingsRequest, *,
-<<<<<<< HEAD
                 retry: OptionalRetry=gapic_v1.method.DEFAULT,
                 timeout: Union[float, object] = gapic_v1.method.DEFAULT,
                 metadata: Sequence[Tuple[str, str]]=(),
-=======
-                retry: OptionalRetry = gapic_v1.method.DEFAULT,
-                timeout: Optional[float] = None,
-                metadata: Sequence[Tuple[str, str]] = (),
->>>>>>> 69a49c6b
                 ) -> logging_config.CmekSettings:
             r"""Call the update cmek settings method over HTTP.
 
@@ -2704,15 +2584,9 @@
 
         def __call__(self,
                 request: logging_config.UpdateExclusionRequest, *,
-<<<<<<< HEAD
                 retry: OptionalRetry=gapic_v1.method.DEFAULT,
                 timeout: Union[float, object] = gapic_v1.method.DEFAULT,
                 metadata: Sequence[Tuple[str, str]]=(),
-=======
-                retry: OptionalRetry = gapic_v1.method.DEFAULT,
-                timeout: Optional[float] = None,
-                metadata: Sequence[Tuple[str, str]] = (),
->>>>>>> 69a49c6b
                 ) -> logging_config.LogExclusion:
             r"""Call the update exclusion method over HTTP.
 
@@ -2826,15 +2700,9 @@
 
         def __call__(self,
                 request: logging_config.UpdateSinkRequest, *,
-<<<<<<< HEAD
                 retry: OptionalRetry=gapic_v1.method.DEFAULT,
                 timeout: Union[float, object] = gapic_v1.method.DEFAULT,
                 metadata: Sequence[Tuple[str, str]]=(),
-=======
-                retry: OptionalRetry = gapic_v1.method.DEFAULT,
-                timeout: Optional[float] = None,
-                metadata: Sequence[Tuple[str, str]] = (),
->>>>>>> 69a49c6b
                 ) -> logging_config.LogSink:
             r"""Call the update sink method over HTTP.
 
@@ -2966,15 +2834,9 @@
 
         def __call__(self,
                 request: logging_config.UpdateViewRequest, *,
-<<<<<<< HEAD
                 retry: OptionalRetry=gapic_v1.method.DEFAULT,
                 timeout: Union[float, object] = gapic_v1.method.DEFAULT,
                 metadata: Sequence[Tuple[str, str]]=(),
-=======
-                retry: OptionalRetry = gapic_v1.method.DEFAULT,
-                timeout: Optional[float] = None,
-                metadata: Sequence[Tuple[str, str]] = (),
->>>>>>> 69a49c6b
                 ) -> logging_config.LogView:
             r"""Call the update view method over HTTP.
 
