--- conflicted
+++ resolved
@@ -198,11 +198,7 @@
             *,
             parent: Optional[str] = None,
             retry: OptionalRetry = gapic_v1.method.DEFAULT,
-<<<<<<< HEAD
             timeout: Union[float, object] = gapic_v1.method.DEFAULT,
-=======
-            timeout: Optional[float] = None,
->>>>>>> 69a49c6b
             metadata: Sequence[Tuple[str, str]] = (),
             ) -> pagers.ListBucketsAsyncPager:
         r"""Lists buckets.
@@ -324,11 +320,7 @@
             request: Optional[Union[logging_config.GetBucketRequest, dict]] = None,
             *,
             retry: OptionalRetry = gapic_v1.method.DEFAULT,
-<<<<<<< HEAD
             timeout: Union[float, object] = gapic_v1.method.DEFAULT,
-=======
-            timeout: Optional[float] = None,
->>>>>>> 69a49c6b
             metadata: Sequence[Tuple[str, str]] = (),
             ) -> logging_config.LogBucket:
         r"""Gets a bucket.
@@ -406,11 +398,7 @@
             request: Optional[Union[logging_config.CreateBucketRequest, dict]] = None,
             *,
             retry: OptionalRetry = gapic_v1.method.DEFAULT,
-<<<<<<< HEAD
             timeout: Union[float, object] = gapic_v1.method.DEFAULT,
-=======
-            timeout: Optional[float] = None,
->>>>>>> 69a49c6b
             metadata: Sequence[Tuple[str, str]] = (),
             ) -> logging_config.LogBucket:
         r"""Creates a bucket that can be used to store log
@@ -491,11 +479,7 @@
             request: Optional[Union[logging_config.UpdateBucketRequest, dict]] = None,
             *,
             retry: OptionalRetry = gapic_v1.method.DEFAULT,
-<<<<<<< HEAD
             timeout: Union[float, object] = gapic_v1.method.DEFAULT,
-=======
-            timeout: Optional[float] = None,
->>>>>>> 69a49c6b
             metadata: Sequence[Tuple[str, str]] = (),
             ) -> logging_config.LogBucket:
         r"""Updates a bucket. This method replaces the following fields in
@@ -583,11 +567,7 @@
             request: Optional[Union[logging_config.DeleteBucketRequest, dict]] = None,
             *,
             retry: OptionalRetry = gapic_v1.method.DEFAULT,
-<<<<<<< HEAD
             timeout: Union[float, object] = gapic_v1.method.DEFAULT,
-=======
-            timeout: Optional[float] = None,
->>>>>>> 69a49c6b
             metadata: Sequence[Tuple[str, str]] = (),
             ) -> None:
         r"""Deletes a bucket. Moves the bucket to the DELETE_REQUESTED
@@ -657,11 +637,7 @@
             request: Optional[Union[logging_config.UndeleteBucketRequest, dict]] = None,
             *,
             retry: OptionalRetry = gapic_v1.method.DEFAULT,
-<<<<<<< HEAD
             timeout: Union[float, object] = gapic_v1.method.DEFAULT,
-=======
-            timeout: Optional[float] = None,
->>>>>>> 69a49c6b
             metadata: Sequence[Tuple[str, str]] = (),
             ) -> None:
         r"""Undeletes a bucket. A bucket that has been deleted
@@ -731,11 +707,7 @@
             *,
             parent: Optional[str] = None,
             retry: OptionalRetry = gapic_v1.method.DEFAULT,
-<<<<<<< HEAD
             timeout: Union[float, object] = gapic_v1.method.DEFAULT,
-=======
-            timeout: Optional[float] = None,
->>>>>>> 69a49c6b
             metadata: Sequence[Tuple[str, str]] = (),
             ) -> pagers.ListViewsAsyncPager:
         r"""Lists views on a bucket.
@@ -849,11 +821,7 @@
             request: Optional[Union[logging_config.GetViewRequest, dict]] = None,
             *,
             retry: OptionalRetry = gapic_v1.method.DEFAULT,
-<<<<<<< HEAD
             timeout: Union[float, object] = gapic_v1.method.DEFAULT,
-=======
-            timeout: Optional[float] = None,
->>>>>>> 69a49c6b
             metadata: Sequence[Tuple[str, str]] = (),
             ) -> logging_config.LogView:
         r"""Gets a view.
@@ -933,11 +901,7 @@
             request: Optional[Union[logging_config.CreateViewRequest, dict]] = None,
             *,
             retry: OptionalRetry = gapic_v1.method.DEFAULT,
-<<<<<<< HEAD
             timeout: Union[float, object] = gapic_v1.method.DEFAULT,
-=======
-            timeout: Optional[float] = None,
->>>>>>> 69a49c6b
             metadata: Sequence[Tuple[str, str]] = (),
             ) -> logging_config.LogView:
         r"""Creates a view over logs in a bucket. A bucket may
@@ -1019,11 +983,7 @@
             request: Optional[Union[logging_config.UpdateViewRequest, dict]] = None,
             *,
             retry: OptionalRetry = gapic_v1.method.DEFAULT,
-<<<<<<< HEAD
             timeout: Union[float, object] = gapic_v1.method.DEFAULT,
-=======
-            timeout: Optional[float] = None,
->>>>>>> 69a49c6b
             metadata: Sequence[Tuple[str, str]] = (),
             ) -> logging_config.LogView:
         r"""Updates a view. This method replaces the following fields in the
@@ -1104,11 +1064,7 @@
             request: Optional[Union[logging_config.DeleteViewRequest, dict]] = None,
             *,
             retry: OptionalRetry = gapic_v1.method.DEFAULT,
-<<<<<<< HEAD
             timeout: Union[float, object] = gapic_v1.method.DEFAULT,
-=======
-            timeout: Optional[float] = None,
->>>>>>> 69a49c6b
             metadata: Sequence[Tuple[str, str]] = (),
             ) -> None:
         r"""Deletes a view from a bucket.
@@ -1177,11 +1133,7 @@
             *,
             parent: Optional[str] = None,
             retry: OptionalRetry = gapic_v1.method.DEFAULT,
-<<<<<<< HEAD
             timeout: Union[float, object] = gapic_v1.method.DEFAULT,
-=======
-            timeout: Optional[float] = None,
->>>>>>> 69a49c6b
             metadata: Sequence[Tuple[str, str]] = (),
             ) -> pagers.ListSinksAsyncPager:
         r"""Lists sinks.
@@ -1308,11 +1260,7 @@
             *,
             sink_name: Optional[str] = None,
             retry: OptionalRetry = gapic_v1.method.DEFAULT,
-<<<<<<< HEAD
             timeout: Union[float, object] = gapic_v1.method.DEFAULT,
-=======
-            timeout: Optional[float] = None,
->>>>>>> 69a49c6b
             metadata: Sequence[Tuple[str, str]] = (),
             ) -> logging_config.LogSink:
         r"""Gets a sink.
@@ -1436,11 +1384,7 @@
             parent: Optional[str] = None,
             sink: Optional[logging_config.LogSink] = None,
             retry: OptionalRetry = gapic_v1.method.DEFAULT,
-<<<<<<< HEAD
             timeout: Union[float, object] = gapic_v1.method.DEFAULT,
-=======
-            timeout: Optional[float] = None,
->>>>>>> 69a49c6b
             metadata: Sequence[Tuple[str, str]] = (),
             ) -> logging_config.LogSink:
         r"""Creates a sink that exports specified log entries to a
@@ -1576,11 +1520,7 @@
             sink: Optional[logging_config.LogSink] = None,
             update_mask: Optional[field_mask_pb2.FieldMask] = None,
             retry: OptionalRetry = gapic_v1.method.DEFAULT,
-<<<<<<< HEAD
             timeout: Union[float, object] = gapic_v1.method.DEFAULT,
-=======
-            timeout: Optional[float] = None,
->>>>>>> 69a49c6b
             metadata: Sequence[Tuple[str, str]] = (),
             ) -> logging_config.LogSink:
         r"""Updates a sink. This method replaces the following fields in the
@@ -1745,11 +1685,7 @@
             *,
             sink_name: Optional[str] = None,
             retry: OptionalRetry = gapic_v1.method.DEFAULT,
-<<<<<<< HEAD
             timeout: Union[float, object] = gapic_v1.method.DEFAULT,
-=======
-            timeout: Optional[float] = None,
->>>>>>> 69a49c6b
             metadata: Sequence[Tuple[str, str]] = (),
             ) -> None:
         r"""Deletes a sink. If the sink has a unique ``writer_identity``,
@@ -1855,11 +1791,7 @@
             *,
             parent: Optional[str] = None,
             retry: OptionalRetry = gapic_v1.method.DEFAULT,
-<<<<<<< HEAD
             timeout: Union[float, object] = gapic_v1.method.DEFAULT,
-=======
-            timeout: Optional[float] = None,
->>>>>>> 69a49c6b
             metadata: Sequence[Tuple[str, str]] = (),
             ) -> pagers.ListExclusionsAsyncPager:
         r"""Lists all the exclusions in a parent resource.
@@ -1986,11 +1918,7 @@
             *,
             name: Optional[str] = None,
             retry: OptionalRetry = gapic_v1.method.DEFAULT,
-<<<<<<< HEAD
             timeout: Union[float, object] = gapic_v1.method.DEFAULT,
-=======
-            timeout: Optional[float] = None,
->>>>>>> 69a49c6b
             metadata: Sequence[Tuple[str, str]] = (),
             ) -> logging_config.LogExclusion:
         r"""Gets the description of an exclusion.
@@ -2117,11 +2045,7 @@
             parent: Optional[str] = None,
             exclusion: Optional[logging_config.LogExclusion] = None,
             retry: OptionalRetry = gapic_v1.method.DEFAULT,
-<<<<<<< HEAD
             timeout: Union[float, object] = gapic_v1.method.DEFAULT,
-=======
-            timeout: Optional[float] = None,
->>>>>>> 69a49c6b
             metadata: Sequence[Tuple[str, str]] = (),
             ) -> logging_config.LogExclusion:
         r"""Creates a new exclusion in a specified parent
@@ -2260,11 +2184,7 @@
             exclusion: Optional[logging_config.LogExclusion] = None,
             update_mask: Optional[field_mask_pb2.FieldMask] = None,
             retry: OptionalRetry = gapic_v1.method.DEFAULT,
-<<<<<<< HEAD
             timeout: Union[float, object] = gapic_v1.method.DEFAULT,
-=======
-            timeout: Optional[float] = None,
->>>>>>> 69a49c6b
             metadata: Sequence[Tuple[str, str]] = (),
             ) -> logging_config.LogExclusion:
         r"""Changes one or more properties of an existing
@@ -2414,11 +2334,7 @@
             *,
             name: Optional[str] = None,
             retry: OptionalRetry = gapic_v1.method.DEFAULT,
-<<<<<<< HEAD
             timeout: Union[float, object] = gapic_v1.method.DEFAULT,
-=======
-            timeout: Optional[float] = None,
->>>>>>> 69a49c6b
             metadata: Sequence[Tuple[str, str]] = (),
             ) -> None:
         r"""Deletes an exclusion.
@@ -2523,11 +2439,7 @@
             request: Optional[Union[logging_config.GetCmekSettingsRequest, dict]] = None,
             *,
             retry: OptionalRetry = gapic_v1.method.DEFAULT,
-<<<<<<< HEAD
             timeout: Union[float, object] = gapic_v1.method.DEFAULT,
-=======
-            timeout: Optional[float] = None,
->>>>>>> 69a49c6b
             metadata: Sequence[Tuple[str, str]] = (),
             ) -> logging_config.CmekSettings:
         r"""Gets the Logs Router CMEK settings for the given resource.
@@ -2629,11 +2541,7 @@
             request: Optional[Union[logging_config.UpdateCmekSettingsRequest, dict]] = None,
             *,
             retry: OptionalRetry = gapic_v1.method.DEFAULT,
-<<<<<<< HEAD
             timeout: Union[float, object] = gapic_v1.method.DEFAULT,
-=======
-            timeout: Optional[float] = None,
->>>>>>> 69a49c6b
             metadata: Sequence[Tuple[str, str]] = (),
             ) -> logging_config.CmekSettings:
         r"""Updates the Logs Router CMEK settings for the given resource.
