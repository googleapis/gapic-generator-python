--- conflicted
+++ resolved
@@ -290,15 +290,9 @@
 
         def __call__(self,
                 request: logging_metrics.CreateLogMetricRequest, *,
-<<<<<<< HEAD
                 retry: OptionalRetry=gapic_v1.method.DEFAULT,
                 timeout: Union[float, object] = gapic_v1.method.DEFAULT,
                 metadata: Sequence[Tuple[str, str]]=(),
-=======
-                retry: OptionalRetry = gapic_v1.method.DEFAULT,
-                timeout: Optional[float] = None,
-                metadata: Sequence[Tuple[str, str]] = (),
->>>>>>> 69a49c6b
                 ) -> logging_metrics.LogMetric:
             r"""Call the create log metric method over HTTP.
 
@@ -392,15 +386,9 @@
 
         def __call__(self,
                 request: logging_metrics.DeleteLogMetricRequest, *,
-<<<<<<< HEAD
                 retry: OptionalRetry=gapic_v1.method.DEFAULT,
                 timeout: Union[float, object] = gapic_v1.method.DEFAULT,
                 metadata: Sequence[Tuple[str, str]]=(),
-=======
-                retry: OptionalRetry = gapic_v1.method.DEFAULT,
-                timeout: Optional[float] = None,
-                metadata: Sequence[Tuple[str, str]] = (),
->>>>>>> 69a49c6b
                 ):
             r"""Call the delete log metric method over HTTP.
 
@@ -462,15 +450,9 @@
 
         def __call__(self,
                 request: logging_metrics.GetLogMetricRequest, *,
-<<<<<<< HEAD
                 retry: OptionalRetry=gapic_v1.method.DEFAULT,
                 timeout: Union[float, object] = gapic_v1.method.DEFAULT,
                 metadata: Sequence[Tuple[str, str]]=(),
-=======
-                retry: OptionalRetry = gapic_v1.method.DEFAULT,
-                timeout: Optional[float] = None,
-                metadata: Sequence[Tuple[str, str]] = (),
->>>>>>> 69a49c6b
                 ) -> logging_metrics.LogMetric:
             r"""Call the get log metric method over HTTP.
 
@@ -555,15 +537,9 @@
 
         def __call__(self,
                 request: logging_metrics.ListLogMetricsRequest, *,
-<<<<<<< HEAD
                 retry: OptionalRetry=gapic_v1.method.DEFAULT,
                 timeout: Union[float, object] = gapic_v1.method.DEFAULT,
                 metadata: Sequence[Tuple[str, str]]=(),
-=======
-                retry: OptionalRetry = gapic_v1.method.DEFAULT,
-                timeout: Optional[float] = None,
-                metadata: Sequence[Tuple[str, str]] = (),
->>>>>>> 69a49c6b
                 ) -> logging_metrics.ListLogMetricsResponse:
             r"""Call the list log metrics method over HTTP.
 
@@ -637,15 +613,9 @@
 
         def __call__(self,
                 request: logging_metrics.UpdateLogMetricRequest, *,
-<<<<<<< HEAD
                 retry: OptionalRetry=gapic_v1.method.DEFAULT,
                 timeout: Union[float, object] = gapic_v1.method.DEFAULT,
                 metadata: Sequence[Tuple[str, str]]=(),
-=======
-                retry: OptionalRetry = gapic_v1.method.DEFAULT,
-                timeout: Optional[float] = None,
-                metadata: Sequence[Tuple[str, str]] = (),
->>>>>>> 69a49c6b
                 ) -> logging_metrics.LogMetric:
             r"""Call the update log metric method over HTTP.
 
