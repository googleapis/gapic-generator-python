--- conflicted
+++ resolved
@@ -190,11 +190,7 @@
             *,
             log_name: Optional[str] = None,
             retry: OptionalRetry = gapic_v1.method.DEFAULT,
-<<<<<<< HEAD
             timeout: Union[float, object] = gapic_v1.method.DEFAULT,
-=======
-            timeout: Optional[float] = None,
->>>>>>> 69a49c6b
             metadata: Sequence[Tuple[str, str]] = (),
             ) -> None:
         r"""Deletes all the log entries in a log. The log
@@ -309,11 +305,7 @@
             labels: Optional[MutableMapping[str, str]] = None,
             entries: Optional[MutableSequence[log_entry.LogEntry]] = None,
             retry: OptionalRetry = gapic_v1.method.DEFAULT,
-<<<<<<< HEAD
             timeout: Union[float, object] = gapic_v1.method.DEFAULT,
-=======
-            timeout: Optional[float] = None,
->>>>>>> 69a49c6b
             metadata: Sequence[Tuple[str, str]] = (),
             ) -> logging.WriteLogEntriesResponse:
         r"""Writes log entries to Logging. This API method is the
@@ -510,11 +502,7 @@
             filter: Optional[str] = None,
             order_by: Optional[str] = None,
             retry: OptionalRetry = gapic_v1.method.DEFAULT,
-<<<<<<< HEAD
             timeout: Union[float, object] = gapic_v1.method.DEFAULT,
-=======
-            timeout: Optional[float] = None,
->>>>>>> 69a49c6b
             metadata: Sequence[Tuple[str, str]] = (),
             ) -> pagers.ListLogEntriesAsyncPager:
         r"""Lists log entries. Use this method to retrieve log entries that
@@ -675,11 +663,7 @@
             request: Optional[Union[logging.ListMonitoredResourceDescriptorsRequest, dict]] = None,
             *,
             retry: OptionalRetry = gapic_v1.method.DEFAULT,
-<<<<<<< HEAD
             timeout: Union[float, object] = gapic_v1.method.DEFAULT,
-=======
-            timeout: Optional[float] = None,
->>>>>>> 69a49c6b
             metadata: Sequence[Tuple[str, str]] = (),
             ) -> pagers.ListMonitoredResourceDescriptorsAsyncPager:
         r"""Lists the descriptors for monitored resource types
@@ -774,11 +758,7 @@
             *,
             parent: Optional[str] = None,
             retry: OptionalRetry = gapic_v1.method.DEFAULT,
-<<<<<<< HEAD
             timeout: Union[float, object] = gapic_v1.method.DEFAULT,
-=======
-            timeout: Optional[float] = None,
->>>>>>> 69a49c6b
             metadata: Sequence[Tuple[str, str]] = (),
             ) -> pagers.ListLogsAsyncPager:
         r"""Lists the logs in projects, organizations, folders,
@@ -905,11 +885,7 @@
             requests: Optional[AsyncIterator[logging.TailLogEntriesRequest]] = None,
             *,
             retry: OptionalRetry = gapic_v1.method.DEFAULT,
-<<<<<<< HEAD
             timeout: Union[float, object] = gapic_v1.method.DEFAULT,
-=======
-            timeout: Optional[float] = None,
->>>>>>> 69a49c6b
             metadata: Sequence[Tuple[str, str]] = (),
             ) -> Awaitable[AsyncIterable[logging.TailLogEntriesResponse]]:
         r"""Streaming read of log entries as they are ingested.
