# -*- coding: utf-8 -*-
# Copyright 2024 Google LLC
#
# Licensed under the Apache License, Version 2.0 (the "License");
# you may not use this file except in compliance with the License.
# You may obtain a copy of the License at
#
#     http://www.apache.org/licenses/LICENSE-2.0
#
# Unless required by applicable law or agreed to in writing, software
# distributed under the License is distributed on an "AS IS" BASIS,
# WITHOUT WARRANTIES OR CONDITIONS OF ANY KIND, either express or implied.
# See the License for the specific language governing permissions and
# limitations under the License.
#
import os
# try/except added for compatibility with python < 3.8
try:
    from unittest import mock
    from unittest.mock import AsyncMock  # pragma: NO COVER
except ImportError:  # pragma: NO COVER
    import mock

import grpc
from grpc.experimental import aio
import math
import pytest
from google.api_core import api_core_version
from proto.marshal.rules.dates import DurationRule, TimestampRule
from proto.marshal.rules import wrappers

try:
    from google.auth.aio import credentials as ga_credentials_async
    HAS_GOOGLE_AUTH_AIO = True
except ImportError: # pragma: NO COVER
    HAS_GOOGLE_AUTH_AIO = False

from google.api import monitored_resource_pb2  # type: ignore
from google.api_core import client_options
from google.api_core import exceptions as core_exceptions
from google.api_core import gapic_v1
from google.api_core import grpc_helpers
from google.api_core import grpc_helpers_async
from google.api_core import path_template
from google.api_core import retry as retries
from google.auth import credentials as ga_credentials
from google.auth.exceptions import MutualTLSChannelError
from google.cloud.logging_v2.services.logging_service_v2 import LoggingServiceV2AsyncClient
from google.cloud.logging_v2.services.logging_service_v2 import LoggingServiceV2Client
from google.cloud.logging_v2.services.logging_service_v2 import pagers
from google.cloud.logging_v2.services.logging_service_v2 import transports
from google.cloud.logging_v2.types import log_entry
from google.cloud.logging_v2.types import logging
from google.logging.type import http_request_pb2  # type: ignore
from google.logging.type import log_severity_pb2  # type: ignore
from google.longrunning import operations_pb2 # type: ignore
from google.oauth2 import service_account
from google.protobuf import any_pb2  # type: ignore
from google.protobuf import duration_pb2  # type: ignore
from google.protobuf import struct_pb2  # type: ignore
from google.protobuf import timestamp_pb2  # type: ignore
import google.auth


def client_cert_source_callback():
    return b"cert bytes", b"key bytes"

# TODO: use async auth anon credentials by default once the minimum version of google-auth is upgraded.
# See related issue: https://github.com/googleapis/gapic-generator-python/issues/2107.
def async_anonymous_credentials():
    if HAS_GOOGLE_AUTH_AIO:
        return ga_credentials_async.AnonymousCredentials()
    return ga_credentials.AnonymousCredentials()

# If default endpoint is localhost, then default mtls endpoint will be the same.
# This method modifies the default endpoint so the client can produce a different
# mtls endpoint for endpoint testing purposes.
def modify_default_endpoint(client):
    return "foo.googleapis.com" if ("localhost" in client.DEFAULT_ENDPOINT) else client.DEFAULT_ENDPOINT

# If default endpoint template is localhost, then default mtls endpoint will be the same.
# This method modifies the default endpoint template so the client can produce a different
# mtls endpoint for endpoint testing purposes.
def modify_default_endpoint_template(client):
    return "test.{UNIVERSE_DOMAIN}" if ("localhost" in client._DEFAULT_ENDPOINT_TEMPLATE) else client._DEFAULT_ENDPOINT_TEMPLATE


def test__get_default_mtls_endpoint():
    api_endpoint = "example.googleapis.com"
    api_mtls_endpoint = "example.mtls.googleapis.com"
    sandbox_endpoint = "example.sandbox.googleapis.com"
    sandbox_mtls_endpoint = "example.mtls.sandbox.googleapis.com"
    non_googleapi = "api.example.com"

    assert LoggingServiceV2Client._get_default_mtls_endpoint(None) is None
    assert LoggingServiceV2Client._get_default_mtls_endpoint(api_endpoint) == api_mtls_endpoint
    assert LoggingServiceV2Client._get_default_mtls_endpoint(api_mtls_endpoint) == api_mtls_endpoint
    assert LoggingServiceV2Client._get_default_mtls_endpoint(sandbox_endpoint) == sandbox_mtls_endpoint
    assert LoggingServiceV2Client._get_default_mtls_endpoint(sandbox_mtls_endpoint) == sandbox_mtls_endpoint
    assert LoggingServiceV2Client._get_default_mtls_endpoint(non_googleapi) == non_googleapi

def test__read_environment_variables():
    assert LoggingServiceV2Client._read_environment_variables() == (False, "auto", None)

    with mock.patch.dict(os.environ, {"GOOGLE_API_USE_CLIENT_CERTIFICATE": "true"}):
        assert LoggingServiceV2Client._read_environment_variables() == (True, "auto", None)

    with mock.patch.dict(os.environ, {"GOOGLE_API_USE_CLIENT_CERTIFICATE": "false"}):
        assert LoggingServiceV2Client._read_environment_variables() == (False, "auto", None)

    with mock.patch.dict(os.environ, {"GOOGLE_API_USE_CLIENT_CERTIFICATE": "Unsupported"}):
        with pytest.raises(ValueError) as excinfo:
            LoggingServiceV2Client._read_environment_variables()
    assert str(excinfo.value) == "Environment variable `GOOGLE_API_USE_CLIENT_CERTIFICATE` must be either `true` or `false`"

    with mock.patch.dict(os.environ, {"GOOGLE_API_USE_MTLS_ENDPOINT": "never"}):
        assert LoggingServiceV2Client._read_environment_variables() == (False, "never", None)

    with mock.patch.dict(os.environ, {"GOOGLE_API_USE_MTLS_ENDPOINT": "always"}):
        assert LoggingServiceV2Client._read_environment_variables() == (False, "always", None)

    with mock.patch.dict(os.environ, {"GOOGLE_API_USE_MTLS_ENDPOINT": "auto"}):
        assert LoggingServiceV2Client._read_environment_variables() == (False, "auto", None)

    with mock.patch.dict(os.environ, {"GOOGLE_API_USE_MTLS_ENDPOINT": "Unsupported"}):
        with pytest.raises(MutualTLSChannelError) as excinfo:
            LoggingServiceV2Client._read_environment_variables()
    assert str(excinfo.value) == "Environment variable `GOOGLE_API_USE_MTLS_ENDPOINT` must be `never`, `auto` or `always`"

    with mock.patch.dict(os.environ, {"GOOGLE_CLOUD_UNIVERSE_DOMAIN": "foo.com"}):
        assert LoggingServiceV2Client._read_environment_variables() == (False, "auto", "foo.com")

def test__get_client_cert_source():
    mock_provided_cert_source = mock.Mock()
    mock_default_cert_source = mock.Mock()

    assert LoggingServiceV2Client._get_client_cert_source(None, False) is None
    assert LoggingServiceV2Client._get_client_cert_source(mock_provided_cert_source, False) is None
    assert LoggingServiceV2Client._get_client_cert_source(mock_provided_cert_source, True) == mock_provided_cert_source

    with mock.patch('google.auth.transport.mtls.has_default_client_cert_source', return_value=True):
        with mock.patch('google.auth.transport.mtls.default_client_cert_source', return_value=mock_default_cert_source):
            assert LoggingServiceV2Client._get_client_cert_source(None, True) is mock_default_cert_source
            assert LoggingServiceV2Client._get_client_cert_source(mock_provided_cert_source, "true") is mock_provided_cert_source

@mock.patch.object(LoggingServiceV2Client, "_DEFAULT_ENDPOINT_TEMPLATE", modify_default_endpoint_template(LoggingServiceV2Client))
@mock.patch.object(LoggingServiceV2AsyncClient, "_DEFAULT_ENDPOINT_TEMPLATE", modify_default_endpoint_template(LoggingServiceV2AsyncClient))
def test__get_api_endpoint():
    api_override = "foo.com"
    mock_client_cert_source = mock.Mock()
    default_universe = LoggingServiceV2Client._DEFAULT_UNIVERSE
    default_endpoint = LoggingServiceV2Client._DEFAULT_ENDPOINT_TEMPLATE.format(UNIVERSE_DOMAIN=default_universe)
    mock_universe = "bar.com"
    mock_endpoint = LoggingServiceV2Client._DEFAULT_ENDPOINT_TEMPLATE.format(UNIVERSE_DOMAIN=mock_universe)

    assert LoggingServiceV2Client._get_api_endpoint(api_override, mock_client_cert_source, default_universe, "always") == api_override
    assert LoggingServiceV2Client._get_api_endpoint(None, mock_client_cert_source, default_universe, "auto") == LoggingServiceV2Client.DEFAULT_MTLS_ENDPOINT
    assert LoggingServiceV2Client._get_api_endpoint(None, None, default_universe, "auto") == default_endpoint
    assert LoggingServiceV2Client._get_api_endpoint(None, None, default_universe, "always") == LoggingServiceV2Client.DEFAULT_MTLS_ENDPOINT
    assert LoggingServiceV2Client._get_api_endpoint(None, mock_client_cert_source, default_universe, "always") == LoggingServiceV2Client.DEFAULT_MTLS_ENDPOINT
    assert LoggingServiceV2Client._get_api_endpoint(None, None, mock_universe, "never") == mock_endpoint
    assert LoggingServiceV2Client._get_api_endpoint(None, None, default_universe, "never") == default_endpoint

    with pytest.raises(MutualTLSChannelError) as excinfo:
        LoggingServiceV2Client._get_api_endpoint(None, mock_client_cert_source, mock_universe, "auto")
    assert str(excinfo.value) == "mTLS is not supported in any universe other than googleapis.com."


def test__get_universe_domain():
    client_universe_domain = "foo.com"
    universe_domain_env = "bar.com"

    assert LoggingServiceV2Client._get_universe_domain(client_universe_domain, universe_domain_env) == client_universe_domain
    assert LoggingServiceV2Client._get_universe_domain(None, universe_domain_env) == universe_domain_env
    assert LoggingServiceV2Client._get_universe_domain(None, None) == LoggingServiceV2Client._DEFAULT_UNIVERSE

    with pytest.raises(ValueError) as excinfo:
        LoggingServiceV2Client._get_universe_domain("", None)
    assert str(excinfo.value) == "Universe Domain cannot be an empty string."

@pytest.mark.parametrize("client_class,transport_class,transport_name", [
    (LoggingServiceV2Client, transports.LoggingServiceV2GrpcTransport, "grpc"),
])
def test__validate_universe_domain(client_class, transport_class, transport_name):
    client = client_class(
        transport=transport_class(
            credentials=ga_credentials.AnonymousCredentials()
        )
    )
    assert client._validate_universe_domain() == True

    # Test the case when universe is already validated.
    assert client._validate_universe_domain() == True

    if transport_name == "grpc":
        # Test the case where credentials are provided by the
        # `local_channel_credentials`. The default universes in both match.
        channel = grpc.secure_channel('http://localhost/', grpc.local_channel_credentials())
        client = client_class(transport=transport_class(channel=channel))
        assert client._validate_universe_domain() == True

        # Test the case where credentials do not exist: e.g. a transport is provided
        # with no credentials. Validation should still succeed because there is no
        # mismatch with non-existent credentials.
        channel = grpc.secure_channel('http://localhost/', grpc.local_channel_credentials())
        transport=transport_class(channel=channel)
        transport._credentials = None
        client = client_class(transport=transport)
        assert client._validate_universe_domain() == True

    # TODO: This is needed to cater for older versions of google-auth
    # Make this test unconditional once the minimum supported version of
    # google-auth becomes 2.23.0 or higher.
    google_auth_major, google_auth_minor = [int(part) for part in google.auth.__version__.split(".")[0:2]]
    if google_auth_major > 2 or (google_auth_major == 2 and google_auth_minor >= 23):
        credentials = ga_credentials.AnonymousCredentials()
        credentials._universe_domain = "foo.com"
        # Test the case when there is a universe mismatch from the credentials.
        client = client_class(
            transport=transport_class(credentials=credentials)
        )
        with pytest.raises(ValueError) as excinfo:
            client._validate_universe_domain()
        assert str(excinfo.value) == "The configured universe domain (googleapis.com) does not match the universe domain found in the credentials (foo.com). If you haven't configured the universe domain explicitly, `googleapis.com` is the default."

        # Test the case when there is a universe mismatch from the client.
        #
        # TODO: Make this test unconditional once the minimum supported version of
        # google-api-core becomes 2.15.0 or higher.
        api_core_major, api_core_minor = [int(part) for part in api_core_version.__version__.split(".")[0:2]]
        if api_core_major > 2 or (api_core_major == 2 and api_core_minor >= 15):
            client = client_class(client_options={"universe_domain": "bar.com"}, transport=transport_class(credentials=ga_credentials.AnonymousCredentials(),))
            with pytest.raises(ValueError) as excinfo:
                client._validate_universe_domain()
            assert str(excinfo.value) == "The configured universe domain (bar.com) does not match the universe domain found in the credentials (googleapis.com). If you haven't configured the universe domain explicitly, `googleapis.com` is the default."

    # Test that ValueError is raised if universe_domain is provided via client options and credentials is None
    with pytest.raises(ValueError):
        client._compare_universes("foo.bar", None)


@pytest.mark.parametrize("client_class,transport_name", [
    (LoggingServiceV2Client, "grpc"),
    (LoggingServiceV2AsyncClient, "grpc_asyncio"),
])
def test_logging_service_v2_client_from_service_account_info(client_class, transport_name):
    creds = ga_credentials.AnonymousCredentials()
    with mock.patch.object(service_account.Credentials, 'from_service_account_info') as factory:
        factory.return_value = creds
        info = {"valid": True}
        client = client_class.from_service_account_info(info, transport=transport_name)
        assert client.transport._credentials == creds
        assert isinstance(client, client_class)

        assert client.transport._host == (
            'logging.googleapis.com:443'
        )


@pytest.mark.parametrize("transport_class,transport_name", [
    (transports.LoggingServiceV2GrpcTransport, "grpc"),
    (transports.LoggingServiceV2GrpcAsyncIOTransport, "grpc_asyncio"),
])
def test_logging_service_v2_client_service_account_always_use_jwt(transport_class, transport_name):
    with mock.patch.object(service_account.Credentials, 'with_always_use_jwt_access', create=True) as use_jwt:
        creds = service_account.Credentials(None, None, None)
        transport = transport_class(credentials=creds, always_use_jwt_access=True)
        use_jwt.assert_called_once_with(True)

    with mock.patch.object(service_account.Credentials, 'with_always_use_jwt_access', create=True) as use_jwt:
        creds = service_account.Credentials(None, None, None)
        transport = transport_class(credentials=creds, always_use_jwt_access=False)
        use_jwt.assert_not_called()


@pytest.mark.parametrize("client_class,transport_name", [
    (LoggingServiceV2Client, "grpc"),
    (LoggingServiceV2AsyncClient, "grpc_asyncio"),
])
def test_logging_service_v2_client_from_service_account_file(client_class, transport_name):
    creds = ga_credentials.AnonymousCredentials()
    with mock.patch.object(service_account.Credentials, 'from_service_account_file') as factory:
        factory.return_value = creds
        client = client_class.from_service_account_file("dummy/file/path.json", transport=transport_name)
        assert client.transport._credentials == creds
        assert isinstance(client, client_class)

        client = client_class.from_service_account_json("dummy/file/path.json", transport=transport_name)
        assert client.transport._credentials == creds
        assert isinstance(client, client_class)

        assert client.transport._host == (
            'logging.googleapis.com:443'
        )


def test_logging_service_v2_client_get_transport_class():
    transport = LoggingServiceV2Client.get_transport_class()
    available_transports = [
        transports.LoggingServiceV2GrpcTransport,
    ]
    assert transport in available_transports

    transport = LoggingServiceV2Client.get_transport_class("grpc")
    assert transport == transports.LoggingServiceV2GrpcTransport


@pytest.mark.parametrize("client_class,transport_class,transport_name", [
    (LoggingServiceV2Client, transports.LoggingServiceV2GrpcTransport, "grpc"),
    (LoggingServiceV2AsyncClient, transports.LoggingServiceV2GrpcAsyncIOTransport, "grpc_asyncio"),
])
@mock.patch.object(LoggingServiceV2Client, "_DEFAULT_ENDPOINT_TEMPLATE", modify_default_endpoint_template(LoggingServiceV2Client))
@mock.patch.object(LoggingServiceV2AsyncClient, "_DEFAULT_ENDPOINT_TEMPLATE", modify_default_endpoint_template(LoggingServiceV2AsyncClient))
def test_logging_service_v2_client_client_options(client_class, transport_class, transport_name):
    # Check that if channel is provided we won't create a new one.
    with mock.patch.object(LoggingServiceV2Client, 'get_transport_class') as gtc:
        transport = transport_class(
            credentials=ga_credentials.AnonymousCredentials()
        )
        client = client_class(transport=transport)
        gtc.assert_not_called()

    # Check that if channel is provided via str we will create a new one.
    with mock.patch.object(LoggingServiceV2Client, 'get_transport_class') as gtc:
        client = client_class(transport=transport_name)
        gtc.assert_called()

    # Check the case api_endpoint is provided.
    options = client_options.ClientOptions(api_endpoint="squid.clam.whelk")
    with mock.patch.object(transport_class, '__init__') as patched:
        patched.return_value = None
        client = client_class(transport=transport_name, client_options=options)
        patched.assert_called_once_with(
            credentials=None,
            credentials_file=None,
            host="squid.clam.whelk",
            scopes=None,
            client_cert_source_for_mtls=None,
            quota_project_id=None,
            client_info=transports.base.DEFAULT_CLIENT_INFO,
            always_use_jwt_access=True,
            api_audience=None,
        )

    # Check the case api_endpoint is not provided and GOOGLE_API_USE_MTLS_ENDPOINT is
    # "never".
    with mock.patch.dict(os.environ, {"GOOGLE_API_USE_MTLS_ENDPOINT": "never"}):
        with mock.patch.object(transport_class, '__init__') as patched:
            patched.return_value = None
            client = client_class(transport=transport_name)
            patched.assert_called_once_with(
                credentials=None,
                credentials_file=None,
                host=client._DEFAULT_ENDPOINT_TEMPLATE.format(UNIVERSE_DOMAIN=client._DEFAULT_UNIVERSE),
                scopes=None,
                client_cert_source_for_mtls=None,
                quota_project_id=None,
                client_info=transports.base.DEFAULT_CLIENT_INFO,
                always_use_jwt_access=True,
                api_audience=None,
            )

    # Check the case api_endpoint is not provided and GOOGLE_API_USE_MTLS_ENDPOINT is
    # "always".
    with mock.patch.dict(os.environ, {"GOOGLE_API_USE_MTLS_ENDPOINT": "always"}):
        with mock.patch.object(transport_class, '__init__') as patched:
            patched.return_value = None
            client = client_class(transport=transport_name)
            patched.assert_called_once_with(
                credentials=None,
                credentials_file=None,
                host=client.DEFAULT_MTLS_ENDPOINT,
                scopes=None,
                client_cert_source_for_mtls=None,
                quota_project_id=None,
                client_info=transports.base.DEFAULT_CLIENT_INFO,
                always_use_jwt_access=True,
                api_audience=None,
            )

    # Check the case api_endpoint is not provided and GOOGLE_API_USE_MTLS_ENDPOINT has
    # unsupported value.
    with mock.patch.dict(os.environ, {"GOOGLE_API_USE_MTLS_ENDPOINT": "Unsupported"}):
        with pytest.raises(MutualTLSChannelError) as excinfo:
            client = client_class(transport=transport_name)
    assert str(excinfo.value) == "Environment variable `GOOGLE_API_USE_MTLS_ENDPOINT` must be `never`, `auto` or `always`"

    # Check the case GOOGLE_API_USE_CLIENT_CERTIFICATE has unsupported value.
    with mock.patch.dict(os.environ, {"GOOGLE_API_USE_CLIENT_CERTIFICATE": "Unsupported"}):
        with pytest.raises(ValueError) as excinfo:
            client = client_class(transport=transport_name)
    assert str(excinfo.value) == "Environment variable `GOOGLE_API_USE_CLIENT_CERTIFICATE` must be either `true` or `false`"

    # Check the case quota_project_id is provided
    options = client_options.ClientOptions(quota_project_id="octopus")
    with mock.patch.object(transport_class, '__init__') as patched:
        patched.return_value = None
        client = client_class(client_options=options, transport=transport_name)
        patched.assert_called_once_with(
            credentials=None,
            credentials_file=None,
            host=client._DEFAULT_ENDPOINT_TEMPLATE.format(UNIVERSE_DOMAIN=client._DEFAULT_UNIVERSE),
            scopes=None,
            client_cert_source_for_mtls=None,
            quota_project_id="octopus",
            client_info=transports.base.DEFAULT_CLIENT_INFO,
            always_use_jwt_access=True,
            api_audience=None,
        )
    # Check the case api_endpoint is provided
    options = client_options.ClientOptions(api_audience="https://language.googleapis.com")
    with mock.patch.object(transport_class, '__init__') as patched:
        patched.return_value = None
        client = client_class(client_options=options, transport=transport_name)
        patched.assert_called_once_with(
            credentials=None,
            credentials_file=None,
            host=client._DEFAULT_ENDPOINT_TEMPLATE.format(UNIVERSE_DOMAIN=client._DEFAULT_UNIVERSE),
            scopes=None,
            client_cert_source_for_mtls=None,
            quota_project_id=None,
            client_info=transports.base.DEFAULT_CLIENT_INFO,
            always_use_jwt_access=True,
            api_audience="https://language.googleapis.com"
        )

@pytest.mark.parametrize("client_class,transport_class,transport_name,use_client_cert_env", [
    (LoggingServiceV2Client, transports.LoggingServiceV2GrpcTransport, "grpc", "true"),
    (LoggingServiceV2AsyncClient, transports.LoggingServiceV2GrpcAsyncIOTransport, "grpc_asyncio", "true"),
    (LoggingServiceV2Client, transports.LoggingServiceV2GrpcTransport, "grpc", "false"),
    (LoggingServiceV2AsyncClient, transports.LoggingServiceV2GrpcAsyncIOTransport, "grpc_asyncio", "false"),
])
@mock.patch.object(LoggingServiceV2Client, "_DEFAULT_ENDPOINT_TEMPLATE", modify_default_endpoint_template(LoggingServiceV2Client))
@mock.patch.object(LoggingServiceV2AsyncClient, "_DEFAULT_ENDPOINT_TEMPLATE", modify_default_endpoint_template(LoggingServiceV2AsyncClient))
@mock.patch.dict(os.environ, {"GOOGLE_API_USE_MTLS_ENDPOINT": "auto"})
def test_logging_service_v2_client_mtls_env_auto(client_class, transport_class, transport_name, use_client_cert_env):
    # This tests the endpoint autoswitch behavior. Endpoint is autoswitched to the default
    # mtls endpoint, if GOOGLE_API_USE_CLIENT_CERTIFICATE is "true" and client cert exists.

    # Check the case client_cert_source is provided. Whether client cert is used depends on
    # GOOGLE_API_USE_CLIENT_CERTIFICATE value.
    with mock.patch.dict(os.environ, {"GOOGLE_API_USE_CLIENT_CERTIFICATE": use_client_cert_env}):
        options = client_options.ClientOptions(client_cert_source=client_cert_source_callback)
        with mock.patch.object(transport_class, '__init__') as patched:
            patched.return_value = None
            client = client_class(client_options=options, transport=transport_name)

            if use_client_cert_env == "false":
                expected_client_cert_source = None
                expected_host = client._DEFAULT_ENDPOINT_TEMPLATE.format(UNIVERSE_DOMAIN=client._DEFAULT_UNIVERSE)
            else:
                expected_client_cert_source = client_cert_source_callback
                expected_host = client.DEFAULT_MTLS_ENDPOINT

            patched.assert_called_once_with(
                credentials=None,
                credentials_file=None,
                host=expected_host,
                scopes=None,
                client_cert_source_for_mtls=expected_client_cert_source,
                quota_project_id=None,
                client_info=transports.base.DEFAULT_CLIENT_INFO,
                always_use_jwt_access=True,
                api_audience=None,
            )

    # Check the case ADC client cert is provided. Whether client cert is used depends on
    # GOOGLE_API_USE_CLIENT_CERTIFICATE value.
    with mock.patch.dict(os.environ, {"GOOGLE_API_USE_CLIENT_CERTIFICATE": use_client_cert_env}):
        with mock.patch.object(transport_class, '__init__') as patched:
            with mock.patch('google.auth.transport.mtls.has_default_client_cert_source', return_value=True):
                with mock.patch('google.auth.transport.mtls.default_client_cert_source', return_value=client_cert_source_callback):
                    if use_client_cert_env == "false":
                        expected_host = client._DEFAULT_ENDPOINT_TEMPLATE.format(UNIVERSE_DOMAIN=client._DEFAULT_UNIVERSE)
                        expected_client_cert_source = None
                    else:
                        expected_host = client.DEFAULT_MTLS_ENDPOINT
                        expected_client_cert_source = client_cert_source_callback

                    patched.return_value = None
                    client = client_class(transport=transport_name)
                    patched.assert_called_once_with(
                        credentials=None,
                        credentials_file=None,
                        host=expected_host,
                        scopes=None,
                        client_cert_source_for_mtls=expected_client_cert_source,
                        quota_project_id=None,
                        client_info=transports.base.DEFAULT_CLIENT_INFO,
                        always_use_jwt_access=True,
                        api_audience=None,
                    )

    # Check the case client_cert_source and ADC client cert are not provided.
    with mock.patch.dict(os.environ, {"GOOGLE_API_USE_CLIENT_CERTIFICATE": use_client_cert_env}):
        with mock.patch.object(transport_class, '__init__') as patched:
            with mock.patch("google.auth.transport.mtls.has_default_client_cert_source", return_value=False):
                patched.return_value = None
                client = client_class(transport=transport_name)
                patched.assert_called_once_with(
                    credentials=None,
                    credentials_file=None,
                    host=client._DEFAULT_ENDPOINT_TEMPLATE.format(UNIVERSE_DOMAIN=client._DEFAULT_UNIVERSE),
                    scopes=None,
                    client_cert_source_for_mtls=None,
                    quota_project_id=None,
                    client_info=transports.base.DEFAULT_CLIENT_INFO,
                    always_use_jwt_access=True,
                    api_audience=None,
                )


@pytest.mark.parametrize("client_class", [
    LoggingServiceV2Client, LoggingServiceV2AsyncClient
])
@mock.patch.object(LoggingServiceV2Client, "DEFAULT_ENDPOINT", modify_default_endpoint(LoggingServiceV2Client))
@mock.patch.object(LoggingServiceV2AsyncClient, "DEFAULT_ENDPOINT", modify_default_endpoint(LoggingServiceV2AsyncClient))
def test_logging_service_v2_client_get_mtls_endpoint_and_cert_source(client_class):
    mock_client_cert_source = mock.Mock()

    # Test the case GOOGLE_API_USE_CLIENT_CERTIFICATE is "true".
    with mock.patch.dict(os.environ, {"GOOGLE_API_USE_CLIENT_CERTIFICATE": "true"}):
        mock_api_endpoint = "foo"
        options = client_options.ClientOptions(client_cert_source=mock_client_cert_source, api_endpoint=mock_api_endpoint)
        api_endpoint, cert_source = client_class.get_mtls_endpoint_and_cert_source(options)
        assert api_endpoint == mock_api_endpoint
        assert cert_source == mock_client_cert_source

    # Test the case GOOGLE_API_USE_CLIENT_CERTIFICATE is "false".
    with mock.patch.dict(os.environ, {"GOOGLE_API_USE_CLIENT_CERTIFICATE": "false"}):
        mock_client_cert_source = mock.Mock()
        mock_api_endpoint = "foo"
        options = client_options.ClientOptions(client_cert_source=mock_client_cert_source, api_endpoint=mock_api_endpoint)
        api_endpoint, cert_source = client_class.get_mtls_endpoint_and_cert_source(options)
        assert api_endpoint == mock_api_endpoint
        assert cert_source is None

    # Test the case GOOGLE_API_USE_MTLS_ENDPOINT is "never".
    with mock.patch.dict(os.environ, {"GOOGLE_API_USE_MTLS_ENDPOINT": "never"}):
        api_endpoint, cert_source = client_class.get_mtls_endpoint_and_cert_source()
        assert api_endpoint == client_class.DEFAULT_ENDPOINT
        assert cert_source is None

    # Test the case GOOGLE_API_USE_MTLS_ENDPOINT is "always".
    with mock.patch.dict(os.environ, {"GOOGLE_API_USE_MTLS_ENDPOINT": "always"}):
        api_endpoint, cert_source = client_class.get_mtls_endpoint_and_cert_source()
        assert api_endpoint == client_class.DEFAULT_MTLS_ENDPOINT
        assert cert_source is None

    # Test the case GOOGLE_API_USE_MTLS_ENDPOINT is "auto" and default cert doesn't exist.
    with mock.patch.dict(os.environ, {"GOOGLE_API_USE_CLIENT_CERTIFICATE": "true"}):
        with mock.patch('google.auth.transport.mtls.has_default_client_cert_source', return_value=False):
            api_endpoint, cert_source = client_class.get_mtls_endpoint_and_cert_source()
            assert api_endpoint == client_class.DEFAULT_ENDPOINT
            assert cert_source is None

    # Test the case GOOGLE_API_USE_MTLS_ENDPOINT is "auto" and default cert exists.
    with mock.patch.dict(os.environ, {"GOOGLE_API_USE_CLIENT_CERTIFICATE": "true"}):
        with mock.patch('google.auth.transport.mtls.has_default_client_cert_source', return_value=True):
            with mock.patch('google.auth.transport.mtls.default_client_cert_source', return_value=mock_client_cert_source):
                api_endpoint, cert_source = client_class.get_mtls_endpoint_and_cert_source()
                assert api_endpoint == client_class.DEFAULT_MTLS_ENDPOINT
                assert cert_source == mock_client_cert_source

    # Check the case api_endpoint is not provided and GOOGLE_API_USE_MTLS_ENDPOINT has
    # unsupported value.
    with mock.patch.dict(os.environ, {"GOOGLE_API_USE_MTLS_ENDPOINT": "Unsupported"}):
        with pytest.raises(MutualTLSChannelError) as excinfo:
            client_class.get_mtls_endpoint_and_cert_source()

        assert str(excinfo.value) == "Environment variable `GOOGLE_API_USE_MTLS_ENDPOINT` must be `never`, `auto` or `always`"

    # Check the case GOOGLE_API_USE_CLIENT_CERTIFICATE has unsupported value.
    with mock.patch.dict(os.environ, {"GOOGLE_API_USE_CLIENT_CERTIFICATE": "Unsupported"}):
        with pytest.raises(ValueError) as excinfo:
            client_class.get_mtls_endpoint_and_cert_source()

        assert str(excinfo.value) == "Environment variable `GOOGLE_API_USE_CLIENT_CERTIFICATE` must be either `true` or `false`"

@pytest.mark.parametrize("client_class", [
    LoggingServiceV2Client, LoggingServiceV2AsyncClient
])
@mock.patch.object(LoggingServiceV2Client, "_DEFAULT_ENDPOINT_TEMPLATE", modify_default_endpoint_template(LoggingServiceV2Client))
@mock.patch.object(LoggingServiceV2AsyncClient, "_DEFAULT_ENDPOINT_TEMPLATE", modify_default_endpoint_template(LoggingServiceV2AsyncClient))
def test_logging_service_v2_client_client_api_endpoint(client_class):
    mock_client_cert_source = client_cert_source_callback
    api_override = "foo.com"
    default_universe = LoggingServiceV2Client._DEFAULT_UNIVERSE
    default_endpoint = LoggingServiceV2Client._DEFAULT_ENDPOINT_TEMPLATE.format(UNIVERSE_DOMAIN=default_universe)
    mock_universe = "bar.com"
    mock_endpoint = LoggingServiceV2Client._DEFAULT_ENDPOINT_TEMPLATE.format(UNIVERSE_DOMAIN=mock_universe)

    # If ClientOptions.api_endpoint is set and GOOGLE_API_USE_CLIENT_CERTIFICATE="true",
    # use ClientOptions.api_endpoint as the api endpoint regardless.
    with mock.patch.dict(os.environ, {"GOOGLE_API_USE_CLIENT_CERTIFICATE": "true"}):
        with mock.patch("google.auth.transport.requests.AuthorizedSession.configure_mtls_channel"):
            options = client_options.ClientOptions(client_cert_source=mock_client_cert_source, api_endpoint=api_override)
            client = client_class(client_options=options, credentials=ga_credentials.AnonymousCredentials())
            assert client.api_endpoint == api_override

    # If ClientOptions.api_endpoint is not set and GOOGLE_API_USE_MTLS_ENDPOINT="never",
    # use the _DEFAULT_ENDPOINT_TEMPLATE populated with GDU as the api endpoint.
    with mock.patch.dict(os.environ, {"GOOGLE_API_USE_MTLS_ENDPOINT": "never"}):
        client = client_class(credentials=ga_credentials.AnonymousCredentials())
        assert client.api_endpoint == default_endpoint

    # If ClientOptions.api_endpoint is not set and GOOGLE_API_USE_MTLS_ENDPOINT="always",
    # use the DEFAULT_MTLS_ENDPOINT as the api endpoint.
    with mock.patch.dict(os.environ, {"GOOGLE_API_USE_MTLS_ENDPOINT": "always"}):
        client = client_class(credentials=ga_credentials.AnonymousCredentials())
        assert client.api_endpoint == client_class.DEFAULT_MTLS_ENDPOINT

    # If ClientOptions.api_endpoint is not set, GOOGLE_API_USE_MTLS_ENDPOINT="auto" (default),
    # GOOGLE_API_USE_CLIENT_CERTIFICATE="false" (default), default cert source doesn't exist,
    # and ClientOptions.universe_domain="bar.com",
    # use the _DEFAULT_ENDPOINT_TEMPLATE populated with universe domain as the api endpoint.
    options = client_options.ClientOptions()
    universe_exists = hasattr(options, "universe_domain")
    if universe_exists:
        options = client_options.ClientOptions(universe_domain=mock_universe)
        client = client_class(client_options=options, credentials=ga_credentials.AnonymousCredentials())
    else:
        client = client_class(client_options=options, credentials=ga_credentials.AnonymousCredentials())
    assert client.api_endpoint == (mock_endpoint if universe_exists else default_endpoint)
    assert client.universe_domain == (mock_universe if universe_exists else default_universe)

    # If ClientOptions does not have a universe domain attribute and GOOGLE_API_USE_MTLS_ENDPOINT="never",
    # use the _DEFAULT_ENDPOINT_TEMPLATE populated with GDU as the api endpoint.
    options = client_options.ClientOptions()
    if hasattr(options, "universe_domain"):
        delattr(options, "universe_domain")
    with mock.patch.dict(os.environ, {"GOOGLE_API_USE_MTLS_ENDPOINT": "never"}):
        client = client_class(client_options=options, credentials=ga_credentials.AnonymousCredentials())
        assert client.api_endpoint == default_endpoint


@pytest.mark.parametrize("client_class,transport_class,transport_name", [
    (LoggingServiceV2Client, transports.LoggingServiceV2GrpcTransport, "grpc"),
    (LoggingServiceV2AsyncClient, transports.LoggingServiceV2GrpcAsyncIOTransport, "grpc_asyncio"),
])
def test_logging_service_v2_client_client_options_scopes(client_class, transport_class, transport_name):
    # Check the case scopes are provided.
    options = client_options.ClientOptions(
        scopes=["1", "2"],
    )
    with mock.patch.object(transport_class, '__init__') as patched:
        patched.return_value = None
        client = client_class(client_options=options, transport=transport_name)
        patched.assert_called_once_with(
            credentials=None,
            credentials_file=None,
            host=client._DEFAULT_ENDPOINT_TEMPLATE.format(UNIVERSE_DOMAIN=client._DEFAULT_UNIVERSE),
            scopes=["1", "2"],
            client_cert_source_for_mtls=None,
            quota_project_id=None,
            client_info=transports.base.DEFAULT_CLIENT_INFO,
            always_use_jwt_access=True,
            api_audience=None,
        )

@pytest.mark.parametrize("client_class,transport_class,transport_name,grpc_helpers", [
    (LoggingServiceV2Client, transports.LoggingServiceV2GrpcTransport, "grpc", grpc_helpers),
    (LoggingServiceV2AsyncClient, transports.LoggingServiceV2GrpcAsyncIOTransport, "grpc_asyncio", grpc_helpers_async),
])
def test_logging_service_v2_client_client_options_credentials_file(client_class, transport_class, transport_name, grpc_helpers):
    # Check the case credentials file is provided.
    options = client_options.ClientOptions(
        credentials_file="credentials.json"
    )

    with mock.patch.object(transport_class, '__init__') as patched:
        patched.return_value = None
        client = client_class(client_options=options, transport=transport_name)
        patched.assert_called_once_with(
            credentials=None,
            credentials_file="credentials.json",
            host=client._DEFAULT_ENDPOINT_TEMPLATE.format(UNIVERSE_DOMAIN=client._DEFAULT_UNIVERSE),
            scopes=None,
            client_cert_source_for_mtls=None,
            quota_project_id=None,
            client_info=transports.base.DEFAULT_CLIENT_INFO,
            always_use_jwt_access=True,
            api_audience=None,
        )

def test_logging_service_v2_client_client_options_from_dict():
    with mock.patch('google.cloud.logging_v2.services.logging_service_v2.transports.LoggingServiceV2GrpcTransport.__init__') as grpc_transport:
        grpc_transport.return_value = None
        client = LoggingServiceV2Client(
            client_options={'api_endpoint': 'squid.clam.whelk'}
        )
        grpc_transport.assert_called_once_with(
            credentials=None,
            credentials_file=None,
            host="squid.clam.whelk",
            scopes=None,
            client_cert_source_for_mtls=None,
            quota_project_id=None,
            client_info=transports.base.DEFAULT_CLIENT_INFO,
            always_use_jwt_access=True,
            api_audience=None,
        )


@pytest.mark.parametrize("client_class,transport_class,transport_name,grpc_helpers", [
    (LoggingServiceV2Client, transports.LoggingServiceV2GrpcTransport, "grpc", grpc_helpers),
    (LoggingServiceV2AsyncClient, transports.LoggingServiceV2GrpcAsyncIOTransport, "grpc_asyncio", grpc_helpers_async),
])
def test_logging_service_v2_client_create_channel_credentials_file(client_class, transport_class, transport_name, grpc_helpers):
    # Check the case credentials file is provided.
    options = client_options.ClientOptions(
        credentials_file="credentials.json"
    )

    with mock.patch.object(transport_class, '__init__') as patched:
        patched.return_value = None
        client = client_class(client_options=options, transport=transport_name)
        patched.assert_called_once_with(
            credentials=None,
            credentials_file="credentials.json",
            host=client._DEFAULT_ENDPOINT_TEMPLATE.format(UNIVERSE_DOMAIN=client._DEFAULT_UNIVERSE),
            scopes=None,
            client_cert_source_for_mtls=None,
            quota_project_id=None,
            client_info=transports.base.DEFAULT_CLIENT_INFO,
            always_use_jwt_access=True,
            api_audience=None,
        )

    # test that the credentials from file are saved and used as the credentials.
    with mock.patch.object(
        google.auth, "load_credentials_from_file", autospec=True
    ) as load_creds, mock.patch.object(
        google.auth, "default", autospec=True
    ) as adc, mock.patch.object(
        grpc_helpers, "create_channel"
    ) as create_channel:
        creds = ga_credentials.AnonymousCredentials()
        file_creds = ga_credentials.AnonymousCredentials()
        load_creds.return_value = (file_creds, None)
        adc.return_value = (creds, None)
        client = client_class(client_options=options, transport=transport_name)
        create_channel.assert_called_with(
            "logging.googleapis.com:443",
            credentials=file_creds,
            credentials_file=None,
            quota_project_id=None,
            default_scopes=(
                'https://www.googleapis.com/auth/cloud-platform',
                'https://www.googleapis.com/auth/cloud-platform.read-only',
                'https://www.googleapis.com/auth/logging.admin',
                'https://www.googleapis.com/auth/logging.read',
                'https://www.googleapis.com/auth/logging.write',
),
            scopes=None,
            default_host="logging.googleapis.com",
            ssl_credentials=None,
            options=[
                ("grpc.max_send_message_length", -1),
                ("grpc.max_receive_message_length", -1),
            ],
        )


@pytest.mark.parametrize("request_type", [
  logging.DeleteLogRequest,
  dict,
])
def test_delete_log(request_type, transport: str = 'grpc'):
    client = LoggingServiceV2Client(
        credentials=ga_credentials.AnonymousCredentials(),
        transport=transport,
    )

    # Everything is optional in proto3 as far as the runtime is concerned,
    # and we are mocking out the actual API, so just send an empty request.
    request = request_type()

    # Mock the actual call within the gRPC stub, and fake the request.
    with mock.patch.object(
            type(client.transport.delete_log),
            '__call__') as call:
        # Designate an appropriate return value for the call.
        call.return_value = None
        response = client.delete_log(request)

        # Establish that the underlying gRPC stub method was called.
        assert len(call.mock_calls) == 1
        _, args, _ = call.mock_calls[0]
        request = logging.DeleteLogRequest()
        assert args[0] == request

    # Establish that the response is the type that we expect.
    assert response is None


def test_delete_log_non_empty_request_with_auto_populated_field():
    # This test is a coverage failsafe to make sure that UUID4 fields are
    # automatically populated, according to AIP-4235, with non-empty requests.
    client = LoggingServiceV2Client(
        credentials=ga_credentials.AnonymousCredentials(),
        transport='grpc',
    )

    # Populate all string fields in the request which are not UUID4
    # since we want to check that UUID4 are populated automatically
    # if they meet the requirements of AIP 4235.
    request = logging.DeleteLogRequest(
        log_name='log_name_value',
    )

    # Mock the actual call within the gRPC stub, and fake the request.
    with mock.patch.object(
            type(client.transport.delete_log),
            '__call__') as call:
        call.return_value.name = "foo" # operation_request.operation in compute client(s) expect a string.
        client.delete_log(request=request)
        call.assert_called()
        _, args, _ = call.mock_calls[0]
        assert args[0] == logging.DeleteLogRequest(
            log_name='log_name_value',
        )

def test_delete_log_use_cached_wrapped_rpc():
    # Clients should use _prep_wrapped_messages to create cached wrapped rpcs,
    # instead of constructing them on each call
    with mock.patch("google.api_core.gapic_v1.method.wrap_method") as wrapper_fn:
        client = LoggingServiceV2Client(
            credentials=ga_credentials.AnonymousCredentials(),
            transport="grpc",
        )

        # Should wrap all calls on client creation
        assert wrapper_fn.call_count > 0
        wrapper_fn.reset_mock()

        # Ensure method has been cached
        assert client._transport.delete_log in client._transport._wrapped_methods

        # Replace cached wrapped function with mock
        mock_rpc = mock.Mock()
        mock_rpc.return_value.name = "foo" # operation_request.operation in compute client(s) expect a string.
        client._transport._wrapped_methods[client._transport.delete_log] = mock_rpc
        request = {}
        client.delete_log(request)

        # Establish that the underlying gRPC stub method was called.
        assert mock_rpc.call_count == 1

        client.delete_log(request)

        # Establish that a new wrapper was not created for this call
        assert wrapper_fn.call_count == 0
        assert mock_rpc.call_count == 2

@pytest.mark.asyncio
async def test_delete_log_async_use_cached_wrapped_rpc(transport: str = "grpc_asyncio"):
    # Clients should use _prep_wrapped_messages to create cached wrapped rpcs,
    # instead of constructing them on each call
    with mock.patch("google.api_core.gapic_v1.method_async.wrap_method") as wrapper_fn:
        client = LoggingServiceV2AsyncClient(
            credentials=async_anonymous_credentials(),
            transport=transport,
        )

        # Should wrap all calls on client creation
        assert wrapper_fn.call_count > 0
        wrapper_fn.reset_mock()

        # Ensure method has been cached
        assert client._client._transport.delete_log in client._client._transport._wrapped_methods

        # Replace cached wrapped function with mock
        mock_rpc = mock.AsyncMock()
        mock_rpc.return_value = mock.Mock()
        client._client._transport._wrapped_methods[client._client._transport.delete_log] = mock_rpc

        request = {}
        await client.delete_log(request)

        # Establish that the underlying gRPC stub method was called.
        assert mock_rpc.call_count == 1

        await client.delete_log(request)

        # Establish that a new wrapper was not created for this call
        assert wrapper_fn.call_count == 0
        assert mock_rpc.call_count == 2

@pytest.mark.asyncio
async def test_delete_log_async(transport: str = 'grpc_asyncio', request_type=logging.DeleteLogRequest):
    client = LoggingServiceV2AsyncClient(
        credentials=async_anonymous_credentials(),
        transport=transport,
    )

    # Everything is optional in proto3 as far as the runtime is concerned,
    # and we are mocking out the actual API, so just send an empty request.
    request = request_type()

    # Mock the actual call within the gRPC stub, and fake the request.
    with mock.patch.object(
            type(client.transport.delete_log),
            '__call__') as call:
        # Designate an appropriate return value for the call.
        call.return_value = grpc_helpers_async.FakeUnaryUnaryCall(None)
        response = await client.delete_log(request)

        # Establish that the underlying gRPC stub method was called.
        assert len(call.mock_calls)
        _, args, _ = call.mock_calls[0]
        request = logging.DeleteLogRequest()
        assert args[0] == request

    # Establish that the response is the type that we expect.
    assert response is None


@pytest.mark.asyncio
async def test_delete_log_async_from_dict():
    await test_delete_log_async(request_type=dict)


def test_delete_log_field_headers():
    client = LoggingServiceV2Client(
        credentials=ga_credentials.AnonymousCredentials(),
    )

    # Any value that is part of the HTTP/1.1 URI should be sent as
    # a field header. Set these to a non-empty value.
    request = logging.DeleteLogRequest()

    request.log_name = 'log_name_value'

    # Mock the actual call within the gRPC stub, and fake the request.
    with mock.patch.object(
            type(client.transport.delete_log),
            '__call__') as call:
        call.return_value = None
        client.delete_log(request)

        # Establish that the underlying gRPC stub method was called.
        assert len(call.mock_calls) == 1
        _, args, _ = call.mock_calls[0]
        assert args[0] == request

    # Establish that the field header was sent.
    _, _, kw = call.mock_calls[0]
    assert (
        'x-goog-request-params',
        'log_name=log_name_value',
    ) in kw['metadata']


@pytest.mark.asyncio
async def test_delete_log_field_headers_async():
    client = LoggingServiceV2AsyncClient(
        credentials=async_anonymous_credentials(),
    )

    # Any value that is part of the HTTP/1.1 URI should be sent as
    # a field header. Set these to a non-empty value.
    request = logging.DeleteLogRequest()

    request.log_name = 'log_name_value'

    # Mock the actual call within the gRPC stub, and fake the request.
    with mock.patch.object(
            type(client.transport.delete_log),
            '__call__') as call:
        call.return_value = grpc_helpers_async.FakeUnaryUnaryCall(None)
        await client.delete_log(request)

        # Establish that the underlying gRPC stub method was called.
        assert len(call.mock_calls)
        _, args, _ = call.mock_calls[0]
        assert args[0] == request

    # Establish that the field header was sent.
    _, _, kw = call.mock_calls[0]
    assert (
        'x-goog-request-params',
        'log_name=log_name_value',
    ) in kw['metadata']


def test_delete_log_flattened():
    client = LoggingServiceV2Client(
        credentials=ga_credentials.AnonymousCredentials(),
    )

    # Mock the actual call within the gRPC stub, and fake the request.
    with mock.patch.object(
            type(client.transport.delete_log),
            '__call__') as call:
        # Designate an appropriate return value for the call.
        call.return_value = None
        # Call the method with a truthy value for each flattened field,
        # using the keyword arguments to the method.
        client.delete_log(
            log_name='log_name_value',
        )

        # Establish that the underlying call was made with the expected
        # request object values.
        assert len(call.mock_calls) == 1
        _, args, _ = call.mock_calls[0]
        arg = args[0].log_name
        mock_val = 'log_name_value'
        assert arg == mock_val


def test_delete_log_flattened_error():
    client = LoggingServiceV2Client(
        credentials=ga_credentials.AnonymousCredentials(),
    )

    # Attempting to call a method with both a request object and flattened
    # fields is an error.
    with pytest.raises(ValueError):
        client.delete_log(
            logging.DeleteLogRequest(),
            log_name='log_name_value',
        )

@pytest.mark.asyncio
async def test_delete_log_flattened_async():
    client = LoggingServiceV2AsyncClient(
        credentials=async_anonymous_credentials(),
    )

    # Mock the actual call within the gRPC stub, and fake the request.
    with mock.patch.object(
            type(client.transport.delete_log),
            '__call__') as call:
        # Designate an appropriate return value for the call.
        call.return_value = None

        call.return_value = grpc_helpers_async.FakeUnaryUnaryCall(None)
        # Call the method with a truthy value for each flattened field,
        # using the keyword arguments to the method.
        response = await client.delete_log(
            log_name='log_name_value',
        )

        # Establish that the underlying call was made with the expected
        # request object values.
        assert len(call.mock_calls)
        _, args, _ = call.mock_calls[0]
        arg = args[0].log_name
        mock_val = 'log_name_value'
        assert arg == mock_val

@pytest.mark.asyncio
async def test_delete_log_flattened_error_async():
    client = LoggingServiceV2AsyncClient(
        credentials=async_anonymous_credentials(),
    )

    # Attempting to call a method with both a request object and flattened
    # fields is an error.
    with pytest.raises(ValueError):
        await client.delete_log(
            logging.DeleteLogRequest(),
            log_name='log_name_value',
        )


@pytest.mark.parametrize("request_type", [
  logging.WriteLogEntriesRequest,
  dict,
])
def test_write_log_entries(request_type, transport: str = 'grpc'):
    client = LoggingServiceV2Client(
        credentials=ga_credentials.AnonymousCredentials(),
        transport=transport,
    )

    # Everything is optional in proto3 as far as the runtime is concerned,
    # and we are mocking out the actual API, so just send an empty request.
    request = request_type()

    # Mock the actual call within the gRPC stub, and fake the request.
    with mock.patch.object(
            type(client.transport.write_log_entries),
            '__call__') as call:
        # Designate an appropriate return value for the call.
        call.return_value = logging.WriteLogEntriesResponse(
        )
        response = client.write_log_entries(request)

        # Establish that the underlying gRPC stub method was called.
        assert len(call.mock_calls) == 1
        _, args, _ = call.mock_calls[0]
        request = logging.WriteLogEntriesRequest()
        assert args[0] == request

    # Establish that the response is the type that we expect.
    assert isinstance(response, logging.WriteLogEntriesResponse)


def test_write_log_entries_non_empty_request_with_auto_populated_field():
    # This test is a coverage failsafe to make sure that UUID4 fields are
    # automatically populated, according to AIP-4235, with non-empty requests.
    client = LoggingServiceV2Client(
        credentials=ga_credentials.AnonymousCredentials(),
        transport='grpc',
    )

    # Populate all string fields in the request which are not UUID4
    # since we want to check that UUID4 are populated automatically
    # if they meet the requirements of AIP 4235.
    request = logging.WriteLogEntriesRequest(
        log_name='log_name_value',
    )

    # Mock the actual call within the gRPC stub, and fake the request.
    with mock.patch.object(
            type(client.transport.write_log_entries),
            '__call__') as call:
        call.return_value.name = "foo" # operation_request.operation in compute client(s) expect a string.
        client.write_log_entries(request=request)
        call.assert_called()
        _, args, _ = call.mock_calls[0]
        assert args[0] == logging.WriteLogEntriesRequest(
            log_name='log_name_value',
        )

def test_write_log_entries_use_cached_wrapped_rpc():
    # Clients should use _prep_wrapped_messages to create cached wrapped rpcs,
    # instead of constructing them on each call
    with mock.patch("google.api_core.gapic_v1.method.wrap_method") as wrapper_fn:
        client = LoggingServiceV2Client(
            credentials=ga_credentials.AnonymousCredentials(),
            transport="grpc",
        )

        # Should wrap all calls on client creation
        assert wrapper_fn.call_count > 0
        wrapper_fn.reset_mock()

        # Ensure method has been cached
        assert client._transport.write_log_entries in client._transport._wrapped_methods

        # Replace cached wrapped function with mock
        mock_rpc = mock.Mock()
        mock_rpc.return_value.name = "foo" # operation_request.operation in compute client(s) expect a string.
        client._transport._wrapped_methods[client._transport.write_log_entries] = mock_rpc
        request = {}
        client.write_log_entries(request)

        # Establish that the underlying gRPC stub method was called.
        assert mock_rpc.call_count == 1

        client.write_log_entries(request)

        # Establish that a new wrapper was not created for this call
        assert wrapper_fn.call_count == 0
        assert mock_rpc.call_count == 2

@pytest.mark.asyncio
async def test_write_log_entries_async_use_cached_wrapped_rpc(transport: str = "grpc_asyncio"):
    # Clients should use _prep_wrapped_messages to create cached wrapped rpcs,
    # instead of constructing them on each call
    with mock.patch("google.api_core.gapic_v1.method_async.wrap_method") as wrapper_fn:
        client = LoggingServiceV2AsyncClient(
            credentials=async_anonymous_credentials(),
            transport=transport,
        )

        # Should wrap all calls on client creation
        assert wrapper_fn.call_count > 0
        wrapper_fn.reset_mock()

        # Ensure method has been cached
        assert client._client._transport.write_log_entries in client._client._transport._wrapped_methods

        # Replace cached wrapped function with mock
        mock_rpc = mock.AsyncMock()
        mock_rpc.return_value = mock.Mock()
        client._client._transport._wrapped_methods[client._client._transport.write_log_entries] = mock_rpc

        request = {}
        await client.write_log_entries(request)

        # Establish that the underlying gRPC stub method was called.
        assert mock_rpc.call_count == 1

        await client.write_log_entries(request)

        # Establish that a new wrapper was not created for this call
        assert wrapper_fn.call_count == 0
        assert mock_rpc.call_count == 2

@pytest.mark.asyncio
async def test_write_log_entries_async(transport: str = 'grpc_asyncio', request_type=logging.WriteLogEntriesRequest):
    client = LoggingServiceV2AsyncClient(
        credentials=async_anonymous_credentials(),
        transport=transport,
    )

    # Everything is optional in proto3 as far as the runtime is concerned,
    # and we are mocking out the actual API, so just send an empty request.
    request = request_type()

    # Mock the actual call within the gRPC stub, and fake the request.
    with mock.patch.object(
            type(client.transport.write_log_entries),
            '__call__') as call:
        # Designate an appropriate return value for the call.
        call.return_value =grpc_helpers_async.FakeUnaryUnaryCall(logging.WriteLogEntriesResponse(
        ))
        response = await client.write_log_entries(request)

        # Establish that the underlying gRPC stub method was called.
        assert len(call.mock_calls)
        _, args, _ = call.mock_calls[0]
        request = logging.WriteLogEntriesRequest()
        assert args[0] == request

    # Establish that the response is the type that we expect.
    assert isinstance(response, logging.WriteLogEntriesResponse)


@pytest.mark.asyncio
async def test_write_log_entries_async_from_dict():
    await test_write_log_entries_async(request_type=dict)


def test_write_log_entries_flattened():
    client = LoggingServiceV2Client(
        credentials=ga_credentials.AnonymousCredentials(),
    )

    # Mock the actual call within the gRPC stub, and fake the request.
    with mock.patch.object(
            type(client.transport.write_log_entries),
            '__call__') as call:
        # Designate an appropriate return value for the call.
        call.return_value = logging.WriteLogEntriesResponse()
        # Call the method with a truthy value for each flattened field,
        # using the keyword arguments to the method.
        client.write_log_entries(
            log_name='log_name_value',
            resource=monitored_resource_pb2.MonitoredResource(type='type_value'),
            labels={'key_value': 'value_value'},
            entries=[log_entry.LogEntry(log_name='log_name_value')],
        )

        # Establish that the underlying call was made with the expected
        # request object values.
        assert len(call.mock_calls) == 1
        _, args, _ = call.mock_calls[0]
        arg = args[0].log_name
        mock_val = 'log_name_value'
        assert arg == mock_val
        arg = args[0].resource
        mock_val = monitored_resource_pb2.MonitoredResource(type='type_value')
        assert arg == mock_val
        arg = args[0].labels
        mock_val = {'key_value': 'value_value'}
        assert arg == mock_val
        arg = args[0].entries
        mock_val = [log_entry.LogEntry(log_name='log_name_value')]
        assert arg == mock_val


def test_write_log_entries_flattened_error():
    client = LoggingServiceV2Client(
        credentials=ga_credentials.AnonymousCredentials(),
    )

    # Attempting to call a method with both a request object and flattened
    # fields is an error.
    with pytest.raises(ValueError):
        client.write_log_entries(
            logging.WriteLogEntriesRequest(),
            log_name='log_name_value',
            resource=monitored_resource_pb2.MonitoredResource(type='type_value'),
            labels={'key_value': 'value_value'},
            entries=[log_entry.LogEntry(log_name='log_name_value')],
        )

@pytest.mark.asyncio
async def test_write_log_entries_flattened_async():
    client = LoggingServiceV2AsyncClient(
        credentials=async_anonymous_credentials(),
    )

    # Mock the actual call within the gRPC stub, and fake the request.
    with mock.patch.object(
            type(client.transport.write_log_entries),
            '__call__') as call:
        # Designate an appropriate return value for the call.
        call.return_value = logging.WriteLogEntriesResponse()

        call.return_value = grpc_helpers_async.FakeUnaryUnaryCall(logging.WriteLogEntriesResponse())
        # Call the method with a truthy value for each flattened field,
        # using the keyword arguments to the method.
        response = await client.write_log_entries(
            log_name='log_name_value',
            resource=monitored_resource_pb2.MonitoredResource(type='type_value'),
            labels={'key_value': 'value_value'},
            entries=[log_entry.LogEntry(log_name='log_name_value')],
        )

        # Establish that the underlying call was made with the expected
        # request object values.
        assert len(call.mock_calls)
        _, args, _ = call.mock_calls[0]
        arg = args[0].log_name
        mock_val = 'log_name_value'
        assert arg == mock_val
        arg = args[0].resource
        mock_val = monitored_resource_pb2.MonitoredResource(type='type_value')
        assert arg == mock_val
        arg = args[0].labels
        mock_val = {'key_value': 'value_value'}
        assert arg == mock_val
        arg = args[0].entries
        mock_val = [log_entry.LogEntry(log_name='log_name_value')]
        assert arg == mock_val

@pytest.mark.asyncio
async def test_write_log_entries_flattened_error_async():
    client = LoggingServiceV2AsyncClient(
        credentials=async_anonymous_credentials(),
    )

    # Attempting to call a method with both a request object and flattened
    # fields is an error.
    with pytest.raises(ValueError):
        await client.write_log_entries(
            logging.WriteLogEntriesRequest(),
            log_name='log_name_value',
            resource=monitored_resource_pb2.MonitoredResource(type='type_value'),
            labels={'key_value': 'value_value'},
            entries=[log_entry.LogEntry(log_name='log_name_value')],
        )


@pytest.mark.parametrize("request_type", [
  logging.ListLogEntriesRequest,
  dict,
])
def test_list_log_entries(request_type, transport: str = 'grpc'):
    client = LoggingServiceV2Client(
        credentials=ga_credentials.AnonymousCredentials(),
        transport=transport,
    )

    # Everything is optional in proto3 as far as the runtime is concerned,
    # and we are mocking out the actual API, so just send an empty request.
    request = request_type()

    # Mock the actual call within the gRPC stub, and fake the request.
    with mock.patch.object(
            type(client.transport.list_log_entries),
            '__call__') as call:
        # Designate an appropriate return value for the call.
        call.return_value = logging.ListLogEntriesResponse(
            next_page_token='next_page_token_value',
        )
        response = client.list_log_entries(request)

        # Establish that the underlying gRPC stub method was called.
        assert len(call.mock_calls) == 1
        _, args, _ = call.mock_calls[0]
        request = logging.ListLogEntriesRequest()
        assert args[0] == request

    # Establish that the response is the type that we expect.
    assert isinstance(response, pagers.ListLogEntriesPager)
    assert response.next_page_token == 'next_page_token_value'


def test_list_log_entries_non_empty_request_with_auto_populated_field():
    # This test is a coverage failsafe to make sure that UUID4 fields are
    # automatically populated, according to AIP-4235, with non-empty requests.
    client = LoggingServiceV2Client(
        credentials=ga_credentials.AnonymousCredentials(),
        transport='grpc',
    )

    # Populate all string fields in the request which are not UUID4
    # since we want to check that UUID4 are populated automatically
    # if they meet the requirements of AIP 4235.
    request = logging.ListLogEntriesRequest(
        filter='filter_value',
        order_by='order_by_value',
        page_token='page_token_value',
    )

    # Mock the actual call within the gRPC stub, and fake the request.
    with mock.patch.object(
            type(client.transport.list_log_entries),
            '__call__') as call:
        call.return_value.name = "foo" # operation_request.operation in compute client(s) expect a string.
        client.list_log_entries(request=request)
        call.assert_called()
        _, args, _ = call.mock_calls[0]
        assert args[0] == logging.ListLogEntriesRequest(
            filter='filter_value',
            order_by='order_by_value',
            page_token='page_token_value',
        )

def test_list_log_entries_use_cached_wrapped_rpc():
    # Clients should use _prep_wrapped_messages to create cached wrapped rpcs,
    # instead of constructing them on each call
    with mock.patch("google.api_core.gapic_v1.method.wrap_method") as wrapper_fn:
        client = LoggingServiceV2Client(
            credentials=ga_credentials.AnonymousCredentials(),
            transport="grpc",
        )

        # Should wrap all calls on client creation
        assert wrapper_fn.call_count > 0
        wrapper_fn.reset_mock()

        # Ensure method has been cached
        assert client._transport.list_log_entries in client._transport._wrapped_methods

        # Replace cached wrapped function with mock
        mock_rpc = mock.Mock()
        mock_rpc.return_value.name = "foo" # operation_request.operation in compute client(s) expect a string.
        client._transport._wrapped_methods[client._transport.list_log_entries] = mock_rpc
        request = {}
        client.list_log_entries(request)

        # Establish that the underlying gRPC stub method was called.
        assert mock_rpc.call_count == 1

        client.list_log_entries(request)

        # Establish that a new wrapper was not created for this call
        assert wrapper_fn.call_count == 0
        assert mock_rpc.call_count == 2

@pytest.mark.asyncio
async def test_list_log_entries_async_use_cached_wrapped_rpc(transport: str = "grpc_asyncio"):
    # Clients should use _prep_wrapped_messages to create cached wrapped rpcs,
    # instead of constructing them on each call
    with mock.patch("google.api_core.gapic_v1.method_async.wrap_method") as wrapper_fn:
        client = LoggingServiceV2AsyncClient(
            credentials=async_anonymous_credentials(),
            transport=transport,
        )

        # Should wrap all calls on client creation
        assert wrapper_fn.call_count > 0
        wrapper_fn.reset_mock()

        # Ensure method has been cached
        assert client._client._transport.list_log_entries in client._client._transport._wrapped_methods

        # Replace cached wrapped function with mock
        mock_rpc = mock.AsyncMock()
        mock_rpc.return_value = mock.Mock()
        client._client._transport._wrapped_methods[client._client._transport.list_log_entries] = mock_rpc

        request = {}
        await client.list_log_entries(request)

        # Establish that the underlying gRPC stub method was called.
        assert mock_rpc.call_count == 1

        await client.list_log_entries(request)

        # Establish that a new wrapper was not created for this call
        assert wrapper_fn.call_count == 0
        assert mock_rpc.call_count == 2

@pytest.mark.asyncio
async def test_list_log_entries_async(transport: str = 'grpc_asyncio', request_type=logging.ListLogEntriesRequest):
    client = LoggingServiceV2AsyncClient(
        credentials=async_anonymous_credentials(),
        transport=transport,
    )

    # Everything is optional in proto3 as far as the runtime is concerned,
    # and we are mocking out the actual API, so just send an empty request.
    request = request_type()

    # Mock the actual call within the gRPC stub, and fake the request.
    with mock.patch.object(
            type(client.transport.list_log_entries),
            '__call__') as call:
        # Designate an appropriate return value for the call.
        call.return_value =grpc_helpers_async.FakeUnaryUnaryCall(logging.ListLogEntriesResponse(
            next_page_token='next_page_token_value',
        ))
        response = await client.list_log_entries(request)

        # Establish that the underlying gRPC stub method was called.
        assert len(call.mock_calls)
        _, args, _ = call.mock_calls[0]
        request = logging.ListLogEntriesRequest()
        assert args[0] == request

    # Establish that the response is the type that we expect.
    assert isinstance(response, pagers.ListLogEntriesAsyncPager)
    assert response.next_page_token == 'next_page_token_value'


@pytest.mark.asyncio
async def test_list_log_entries_async_from_dict():
    await test_list_log_entries_async(request_type=dict)


def test_list_log_entries_flattened():
    client = LoggingServiceV2Client(
        credentials=ga_credentials.AnonymousCredentials(),
    )

    # Mock the actual call within the gRPC stub, and fake the request.
    with mock.patch.object(
            type(client.transport.list_log_entries),
            '__call__') as call:
        # Designate an appropriate return value for the call.
        call.return_value = logging.ListLogEntriesResponse()
        # Call the method with a truthy value for each flattened field,
        # using the keyword arguments to the method.
        client.list_log_entries(
            resource_names=['resource_names_value'],
            filter='filter_value',
            order_by='order_by_value',
        )

        # Establish that the underlying call was made with the expected
        # request object values.
        assert len(call.mock_calls) == 1
        _, args, _ = call.mock_calls[0]
        arg = args[0].resource_names
        mock_val = ['resource_names_value']
        assert arg == mock_val
        arg = args[0].filter
        mock_val = 'filter_value'
        assert arg == mock_val
        arg = args[0].order_by
        mock_val = 'order_by_value'
        assert arg == mock_val


def test_list_log_entries_flattened_error():
    client = LoggingServiceV2Client(
        credentials=ga_credentials.AnonymousCredentials(),
    )

    # Attempting to call a method with both a request object and flattened
    # fields is an error.
    with pytest.raises(ValueError):
        client.list_log_entries(
            logging.ListLogEntriesRequest(),
            resource_names=['resource_names_value'],
            filter='filter_value',
            order_by='order_by_value',
        )

@pytest.mark.asyncio
async def test_list_log_entries_flattened_async():
    client = LoggingServiceV2AsyncClient(
        credentials=async_anonymous_credentials(),
    )

    # Mock the actual call within the gRPC stub, and fake the request.
    with mock.patch.object(
            type(client.transport.list_log_entries),
            '__call__') as call:
        # Designate an appropriate return value for the call.
        call.return_value = logging.ListLogEntriesResponse()

        call.return_value = grpc_helpers_async.FakeUnaryUnaryCall(logging.ListLogEntriesResponse())
        # Call the method with a truthy value for each flattened field,
        # using the keyword arguments to the method.
        response = await client.list_log_entries(
            resource_names=['resource_names_value'],
            filter='filter_value',
            order_by='order_by_value',
        )

        # Establish that the underlying call was made with the expected
        # request object values.
        assert len(call.mock_calls)
        _, args, _ = call.mock_calls[0]
        arg = args[0].resource_names
        mock_val = ['resource_names_value']
        assert arg == mock_val
        arg = args[0].filter
        mock_val = 'filter_value'
        assert arg == mock_val
        arg = args[0].order_by
        mock_val = 'order_by_value'
        assert arg == mock_val

@pytest.mark.asyncio
async def test_list_log_entries_flattened_error_async():
    client = LoggingServiceV2AsyncClient(
        credentials=async_anonymous_credentials(),
    )

    # Attempting to call a method with both a request object and flattened
    # fields is an error.
    with pytest.raises(ValueError):
        await client.list_log_entries(
            logging.ListLogEntriesRequest(),
            resource_names=['resource_names_value'],
            filter='filter_value',
            order_by='order_by_value',
        )


def test_list_log_entries_pager(transport_name: str = "grpc"):
    client = LoggingServiceV2Client(
        credentials=ga_credentials.AnonymousCredentials(),
        transport=transport_name,
    )

    # Mock the actual call within the gRPC stub, and fake the request.
    with mock.patch.object(
            type(client.transport.list_log_entries),
            '__call__') as call:
        # Set the response to a series of pages.
        call.side_effect = (
            logging.ListLogEntriesResponse(
                entries=[
                    log_entry.LogEntry(),
                    log_entry.LogEntry(),
                    log_entry.LogEntry(),
                ],
                next_page_token='abc',
            ),
            logging.ListLogEntriesResponse(
                entries=[],
                next_page_token='def',
            ),
            logging.ListLogEntriesResponse(
                entries=[
                    log_entry.LogEntry(),
                ],
                next_page_token='ghi',
            ),
            logging.ListLogEntriesResponse(
                entries=[
                    log_entry.LogEntry(),
                    log_entry.LogEntry(),
                ],
            ),
            RuntimeError,
        )

        expected_metadata = ()
        retry = retries.Retry()
        timeout = 5
        pager = client.list_log_entries(request={}, retry=retry, timeout=timeout)

        assert pager._metadata == expected_metadata
        assert pager._retry == retry
        assert pager._timeout == timeout

        results = list(pager)
        assert len(results) == 6
        assert all(isinstance(i, log_entry.LogEntry)
                   for i in results)
def test_list_log_entries_pages(transport_name: str = "grpc"):
    client = LoggingServiceV2Client(
        credentials=ga_credentials.AnonymousCredentials(),
        transport=transport_name,
    )

    # Mock the actual call within the gRPC stub, and fake the request.
    with mock.patch.object(
            type(client.transport.list_log_entries),
            '__call__') as call:
        # Set the response to a series of pages.
        call.side_effect = (
            logging.ListLogEntriesResponse(
                entries=[
                    log_entry.LogEntry(),
                    log_entry.LogEntry(),
                    log_entry.LogEntry(),
                ],
                next_page_token='abc',
            ),
            logging.ListLogEntriesResponse(
                entries=[],
                next_page_token='def',
            ),
            logging.ListLogEntriesResponse(
                entries=[
                    log_entry.LogEntry(),
                ],
                next_page_token='ghi',
            ),
            logging.ListLogEntriesResponse(
                entries=[
                    log_entry.LogEntry(),
                    log_entry.LogEntry(),
                ],
            ),
            RuntimeError,
        )
        pages = list(client.list_log_entries(request={}).pages)
        for page_, token in zip(pages, ['abc','def','ghi', '']):
            assert page_.raw_page.next_page_token == token

@pytest.mark.asyncio
async def test_list_log_entries_async_pager():
    client = LoggingServiceV2AsyncClient(
        credentials=async_anonymous_credentials(),
    )

    # Mock the actual call within the gRPC stub, and fake the request.
    with mock.patch.object(
            type(client.transport.list_log_entries),
            '__call__', new_callable=mock.AsyncMock) as call:
        # Set the response to a series of pages.
        call.side_effect = (
            logging.ListLogEntriesResponse(
                entries=[
                    log_entry.LogEntry(),
                    log_entry.LogEntry(),
                    log_entry.LogEntry(),
                ],
                next_page_token='abc',
            ),
            logging.ListLogEntriesResponse(
                entries=[],
                next_page_token='def',
            ),
            logging.ListLogEntriesResponse(
                entries=[
                    log_entry.LogEntry(),
                ],
                next_page_token='ghi',
            ),
            logging.ListLogEntriesResponse(
                entries=[
                    log_entry.LogEntry(),
                    log_entry.LogEntry(),
                ],
            ),
            RuntimeError,
        )
        async_pager = await client.list_log_entries(request={},)
        assert async_pager.next_page_token == 'abc'
        responses = []
        async for response in async_pager: # pragma: no branch
            responses.append(response)

        assert len(responses) == 6
        assert all(isinstance(i, log_entry.LogEntry)
                for i in responses)


@pytest.mark.asyncio
async def test_list_log_entries_async_pages():
    client = LoggingServiceV2AsyncClient(
        credentials=async_anonymous_credentials(),
    )

    # Mock the actual call within the gRPC stub, and fake the request.
    with mock.patch.object(
            type(client.transport.list_log_entries),
            '__call__', new_callable=mock.AsyncMock) as call:
        # Set the response to a series of pages.
        call.side_effect = (
            logging.ListLogEntriesResponse(
                entries=[
                    log_entry.LogEntry(),
                    log_entry.LogEntry(),
                    log_entry.LogEntry(),
                ],
                next_page_token='abc',
            ),
            logging.ListLogEntriesResponse(
                entries=[],
                next_page_token='def',
            ),
            logging.ListLogEntriesResponse(
                entries=[
                    log_entry.LogEntry(),
                ],
                next_page_token='ghi',
            ),
            logging.ListLogEntriesResponse(
                entries=[
                    log_entry.LogEntry(),
                    log_entry.LogEntry(),
                ],
            ),
            RuntimeError,
        )
        pages = []
        # Workaround issue in python 3.9 related to code coverage by adding `# pragma: no branch`
        # See https://github.com/googleapis/gapic-generator-python/pull/1174#issuecomment-1025132372
        async for page_ in ( # pragma: no branch
            await client.list_log_entries(request={})
        ).pages:
            pages.append(page_)
        for page_, token in zip(pages, ['abc','def','ghi', '']):
            assert page_.raw_page.next_page_token == token

@pytest.mark.parametrize("request_type", [
  logging.ListMonitoredResourceDescriptorsRequest,
  dict,
])
def test_list_monitored_resource_descriptors(request_type, transport: str = 'grpc'):
    client = LoggingServiceV2Client(
        credentials=ga_credentials.AnonymousCredentials(),
        transport=transport,
    )

    # Everything is optional in proto3 as far as the runtime is concerned,
    # and we are mocking out the actual API, so just send an empty request.
    request = request_type()

    # Mock the actual call within the gRPC stub, and fake the request.
    with mock.patch.object(
            type(client.transport.list_monitored_resource_descriptors),
            '__call__') as call:
        # Designate an appropriate return value for the call.
        call.return_value = logging.ListMonitoredResourceDescriptorsResponse(
            next_page_token='next_page_token_value',
        )
        response = client.list_monitored_resource_descriptors(request)

        # Establish that the underlying gRPC stub method was called.
        assert len(call.mock_calls) == 1
        _, args, _ = call.mock_calls[0]
        request = logging.ListMonitoredResourceDescriptorsRequest()
        assert args[0] == request

    # Establish that the response is the type that we expect.
    assert isinstance(response, pagers.ListMonitoredResourceDescriptorsPager)
    assert response.next_page_token == 'next_page_token_value'


def test_list_monitored_resource_descriptors_non_empty_request_with_auto_populated_field():
    # This test is a coverage failsafe to make sure that UUID4 fields are
    # automatically populated, according to AIP-4235, with non-empty requests.
    client = LoggingServiceV2Client(
        credentials=ga_credentials.AnonymousCredentials(),
        transport='grpc',
    )

    # Populate all string fields in the request which are not UUID4
    # since we want to check that UUID4 are populated automatically
    # if they meet the requirements of AIP 4235.
    request = logging.ListMonitoredResourceDescriptorsRequest(
        page_token='page_token_value',
    )

    # Mock the actual call within the gRPC stub, and fake the request.
    with mock.patch.object(
            type(client.transport.list_monitored_resource_descriptors),
            '__call__') as call:
        call.return_value.name = "foo" # operation_request.operation in compute client(s) expect a string.
        client.list_monitored_resource_descriptors(request=request)
        call.assert_called()
        _, args, _ = call.mock_calls[0]
        assert args[0] == logging.ListMonitoredResourceDescriptorsRequest(
            page_token='page_token_value',
        )

def test_list_monitored_resource_descriptors_use_cached_wrapped_rpc():
    # Clients should use _prep_wrapped_messages to create cached wrapped rpcs,
    # instead of constructing them on each call
    with mock.patch("google.api_core.gapic_v1.method.wrap_method") as wrapper_fn:
        client = LoggingServiceV2Client(
            credentials=ga_credentials.AnonymousCredentials(),
            transport="grpc",
        )

        # Should wrap all calls on client creation
        assert wrapper_fn.call_count > 0
        wrapper_fn.reset_mock()

        # Ensure method has been cached
        assert client._transport.list_monitored_resource_descriptors in client._transport._wrapped_methods

        # Replace cached wrapped function with mock
        mock_rpc = mock.Mock()
        mock_rpc.return_value.name = "foo" # operation_request.operation in compute client(s) expect a string.
        client._transport._wrapped_methods[client._transport.list_monitored_resource_descriptors] = mock_rpc
        request = {}
        client.list_monitored_resource_descriptors(request)

        # Establish that the underlying gRPC stub method was called.
        assert mock_rpc.call_count == 1

        client.list_monitored_resource_descriptors(request)

        # Establish that a new wrapper was not created for this call
        assert wrapper_fn.call_count == 0
        assert mock_rpc.call_count == 2

@pytest.mark.asyncio
async def test_list_monitored_resource_descriptors_async_use_cached_wrapped_rpc(transport: str = "grpc_asyncio"):
    # Clients should use _prep_wrapped_messages to create cached wrapped rpcs,
    # instead of constructing them on each call
    with mock.patch("google.api_core.gapic_v1.method_async.wrap_method") as wrapper_fn:
        client = LoggingServiceV2AsyncClient(
            credentials=async_anonymous_credentials(),
            transport=transport,
        )

        # Should wrap all calls on client creation
        assert wrapper_fn.call_count > 0
        wrapper_fn.reset_mock()

        # Ensure method has been cached
        assert client._client._transport.list_monitored_resource_descriptors in client._client._transport._wrapped_methods

        # Replace cached wrapped function with mock
        mock_rpc = mock.AsyncMock()
        mock_rpc.return_value = mock.Mock()
        client._client._transport._wrapped_methods[client._client._transport.list_monitored_resource_descriptors] = mock_rpc

        request = {}
        await client.list_monitored_resource_descriptors(request)

        # Establish that the underlying gRPC stub method was called.
        assert mock_rpc.call_count == 1

        await client.list_monitored_resource_descriptors(request)

        # Establish that a new wrapper was not created for this call
        assert wrapper_fn.call_count == 0
        assert mock_rpc.call_count == 2

@pytest.mark.asyncio
async def test_list_monitored_resource_descriptors_async(transport: str = 'grpc_asyncio', request_type=logging.ListMonitoredResourceDescriptorsRequest):
    client = LoggingServiceV2AsyncClient(
        credentials=async_anonymous_credentials(),
        transport=transport,
    )

    # Everything is optional in proto3 as far as the runtime is concerned,
    # and we are mocking out the actual API, so just send an empty request.
    request = request_type()

    # Mock the actual call within the gRPC stub, and fake the request.
    with mock.patch.object(
            type(client.transport.list_monitored_resource_descriptors),
            '__call__') as call:
        # Designate an appropriate return value for the call.
        call.return_value =grpc_helpers_async.FakeUnaryUnaryCall(logging.ListMonitoredResourceDescriptorsResponse(
            next_page_token='next_page_token_value',
        ))
        response = await client.list_monitored_resource_descriptors(request)

        # Establish that the underlying gRPC stub method was called.
        assert len(call.mock_calls)
        _, args, _ = call.mock_calls[0]
        request = logging.ListMonitoredResourceDescriptorsRequest()
        assert args[0] == request

    # Establish that the response is the type that we expect.
    assert isinstance(response, pagers.ListMonitoredResourceDescriptorsAsyncPager)
    assert response.next_page_token == 'next_page_token_value'


@pytest.mark.asyncio
async def test_list_monitored_resource_descriptors_async_from_dict():
    await test_list_monitored_resource_descriptors_async(request_type=dict)


def test_list_monitored_resource_descriptors_pager(transport_name: str = "grpc"):
    client = LoggingServiceV2Client(
        credentials=ga_credentials.AnonymousCredentials(),
        transport=transport_name,
    )

    # Mock the actual call within the gRPC stub, and fake the request.
    with mock.patch.object(
            type(client.transport.list_monitored_resource_descriptors),
            '__call__') as call:
        # Set the response to a series of pages.
        call.side_effect = (
            logging.ListMonitoredResourceDescriptorsResponse(
                resource_descriptors=[
                    monitored_resource_pb2.MonitoredResourceDescriptor(),
                    monitored_resource_pb2.MonitoredResourceDescriptor(),
                    monitored_resource_pb2.MonitoredResourceDescriptor(),
                ],
                next_page_token='abc',
            ),
            logging.ListMonitoredResourceDescriptorsResponse(
                resource_descriptors=[],
                next_page_token='def',
            ),
            logging.ListMonitoredResourceDescriptorsResponse(
                resource_descriptors=[
                    monitored_resource_pb2.MonitoredResourceDescriptor(),
                ],
                next_page_token='ghi',
            ),
            logging.ListMonitoredResourceDescriptorsResponse(
                resource_descriptors=[
                    monitored_resource_pb2.MonitoredResourceDescriptor(),
                    monitored_resource_pb2.MonitoredResourceDescriptor(),
                ],
            ),
            RuntimeError,
        )

        expected_metadata = ()
        retry = retries.Retry()
        timeout = 5
        pager = client.list_monitored_resource_descriptors(request={}, retry=retry, timeout=timeout)

        assert pager._metadata == expected_metadata
        assert pager._retry == retry
        assert pager._timeout == timeout

        results = list(pager)
        assert len(results) == 6
        assert all(isinstance(i, monitored_resource_pb2.MonitoredResourceDescriptor)
                   for i in results)
def test_list_monitored_resource_descriptors_pages(transport_name: str = "grpc"):
    client = LoggingServiceV2Client(
        credentials=ga_credentials.AnonymousCredentials(),
        transport=transport_name,
    )

    # Mock the actual call within the gRPC stub, and fake the request.
    with mock.patch.object(
            type(client.transport.list_monitored_resource_descriptors),
            '__call__') as call:
        # Set the response to a series of pages.
        call.side_effect = (
            logging.ListMonitoredResourceDescriptorsResponse(
                resource_descriptors=[
                    monitored_resource_pb2.MonitoredResourceDescriptor(),
                    monitored_resource_pb2.MonitoredResourceDescriptor(),
                    monitored_resource_pb2.MonitoredResourceDescriptor(),
                ],
                next_page_token='abc',
            ),
            logging.ListMonitoredResourceDescriptorsResponse(
                resource_descriptors=[],
                next_page_token='def',
            ),
            logging.ListMonitoredResourceDescriptorsResponse(
                resource_descriptors=[
                    monitored_resource_pb2.MonitoredResourceDescriptor(),
                ],
                next_page_token='ghi',
            ),
            logging.ListMonitoredResourceDescriptorsResponse(
                resource_descriptors=[
                    monitored_resource_pb2.MonitoredResourceDescriptor(),
                    monitored_resource_pb2.MonitoredResourceDescriptor(),
                ],
            ),
            RuntimeError,
        )
        pages = list(client.list_monitored_resource_descriptors(request={}).pages)
        for page_, token in zip(pages, ['abc','def','ghi', '']):
            assert page_.raw_page.next_page_token == token

@pytest.mark.asyncio
async def test_list_monitored_resource_descriptors_async_pager():
    client = LoggingServiceV2AsyncClient(
        credentials=async_anonymous_credentials(),
    )

    # Mock the actual call within the gRPC stub, and fake the request.
    with mock.patch.object(
            type(client.transport.list_monitored_resource_descriptors),
            '__call__', new_callable=mock.AsyncMock) as call:
        # Set the response to a series of pages.
        call.side_effect = (
            logging.ListMonitoredResourceDescriptorsResponse(
                resource_descriptors=[
                    monitored_resource_pb2.MonitoredResourceDescriptor(),
                    monitored_resource_pb2.MonitoredResourceDescriptor(),
                    monitored_resource_pb2.MonitoredResourceDescriptor(),
                ],
                next_page_token='abc',
            ),
            logging.ListMonitoredResourceDescriptorsResponse(
                resource_descriptors=[],
                next_page_token='def',
            ),
            logging.ListMonitoredResourceDescriptorsResponse(
                resource_descriptors=[
                    monitored_resource_pb2.MonitoredResourceDescriptor(),
                ],
                next_page_token='ghi',
            ),
            logging.ListMonitoredResourceDescriptorsResponse(
                resource_descriptors=[
                    monitored_resource_pb2.MonitoredResourceDescriptor(),
                    monitored_resource_pb2.MonitoredResourceDescriptor(),
                ],
            ),
            RuntimeError,
        )
        async_pager = await client.list_monitored_resource_descriptors(request={},)
        assert async_pager.next_page_token == 'abc'
        responses = []
        async for response in async_pager: # pragma: no branch
            responses.append(response)

        assert len(responses) == 6
        assert all(isinstance(i, monitored_resource_pb2.MonitoredResourceDescriptor)
                for i in responses)


@pytest.mark.asyncio
async def test_list_monitored_resource_descriptors_async_pages():
    client = LoggingServiceV2AsyncClient(
        credentials=async_anonymous_credentials(),
    )

    # Mock the actual call within the gRPC stub, and fake the request.
    with mock.patch.object(
            type(client.transport.list_monitored_resource_descriptors),
            '__call__', new_callable=mock.AsyncMock) as call:
        # Set the response to a series of pages.
        call.side_effect = (
            logging.ListMonitoredResourceDescriptorsResponse(
                resource_descriptors=[
                    monitored_resource_pb2.MonitoredResourceDescriptor(),
                    monitored_resource_pb2.MonitoredResourceDescriptor(),
                    monitored_resource_pb2.MonitoredResourceDescriptor(),
                ],
                next_page_token='abc',
            ),
            logging.ListMonitoredResourceDescriptorsResponse(
                resource_descriptors=[],
                next_page_token='def',
            ),
            logging.ListMonitoredResourceDescriptorsResponse(
                resource_descriptors=[
                    monitored_resource_pb2.MonitoredResourceDescriptor(),
                ],
                next_page_token='ghi',
            ),
            logging.ListMonitoredResourceDescriptorsResponse(
                resource_descriptors=[
                    monitored_resource_pb2.MonitoredResourceDescriptor(),
                    monitored_resource_pb2.MonitoredResourceDescriptor(),
                ],
            ),
            RuntimeError,
        )
        pages = []
        # Workaround issue in python 3.9 related to code coverage by adding `# pragma: no branch`
        # See https://github.com/googleapis/gapic-generator-python/pull/1174#issuecomment-1025132372
        async for page_ in ( # pragma: no branch
            await client.list_monitored_resource_descriptors(request={})
        ).pages:
            pages.append(page_)
        for page_, token in zip(pages, ['abc','def','ghi', '']):
            assert page_.raw_page.next_page_token == token

@pytest.mark.parametrize("request_type", [
  logging.ListLogsRequest,
  dict,
])
def test_list_logs(request_type, transport: str = 'grpc'):
    client = LoggingServiceV2Client(
        credentials=ga_credentials.AnonymousCredentials(),
        transport=transport,
    )

    # Everything is optional in proto3 as far as the runtime is concerned,
    # and we are mocking out the actual API, so just send an empty request.
    request = request_type()

    # Mock the actual call within the gRPC stub, and fake the request.
    with mock.patch.object(
            type(client.transport.list_logs),
            '__call__') as call:
        # Designate an appropriate return value for the call.
        call.return_value = logging.ListLogsResponse(
            log_names=['log_names_value'],
            next_page_token='next_page_token_value',
        )
        response = client.list_logs(request)

        # Establish that the underlying gRPC stub method was called.
        assert len(call.mock_calls) == 1
        _, args, _ = call.mock_calls[0]
        request = logging.ListLogsRequest()
        assert args[0] == request

    # Establish that the response is the type that we expect.
    assert isinstance(response, pagers.ListLogsPager)
    assert response.log_names == ['log_names_value']
    assert response.next_page_token == 'next_page_token_value'


def test_list_logs_non_empty_request_with_auto_populated_field():
    # This test is a coverage failsafe to make sure that UUID4 fields are
    # automatically populated, according to AIP-4235, with non-empty requests.
    client = LoggingServiceV2Client(
        credentials=ga_credentials.AnonymousCredentials(),
        transport='grpc',
    )

    # Populate all string fields in the request which are not UUID4
    # since we want to check that UUID4 are populated automatically
    # if they meet the requirements of AIP 4235.
    request = logging.ListLogsRequest(
        parent='parent_value',
        page_token='page_token_value',
    )

    # Mock the actual call within the gRPC stub, and fake the request.
    with mock.patch.object(
            type(client.transport.list_logs),
            '__call__') as call:
        call.return_value.name = "foo" # operation_request.operation in compute client(s) expect a string.
        client.list_logs(request=request)
        call.assert_called()
        _, args, _ = call.mock_calls[0]
        assert args[0] == logging.ListLogsRequest(
            parent='parent_value',
            page_token='page_token_value',
        )

def test_list_logs_use_cached_wrapped_rpc():
    # Clients should use _prep_wrapped_messages to create cached wrapped rpcs,
    # instead of constructing them on each call
    with mock.patch("google.api_core.gapic_v1.method.wrap_method") as wrapper_fn:
        client = LoggingServiceV2Client(
            credentials=ga_credentials.AnonymousCredentials(),
            transport="grpc",
        )

        # Should wrap all calls on client creation
        assert wrapper_fn.call_count > 0
        wrapper_fn.reset_mock()

        # Ensure method has been cached
        assert client._transport.list_logs in client._transport._wrapped_methods

        # Replace cached wrapped function with mock
        mock_rpc = mock.Mock()
        mock_rpc.return_value.name = "foo" # operation_request.operation in compute client(s) expect a string.
        client._transport._wrapped_methods[client._transport.list_logs] = mock_rpc
        request = {}
        client.list_logs(request)

        # Establish that the underlying gRPC stub method was called.
        assert mock_rpc.call_count == 1

        client.list_logs(request)

        # Establish that a new wrapper was not created for this call
        assert wrapper_fn.call_count == 0
        assert mock_rpc.call_count == 2

@pytest.mark.asyncio
async def test_list_logs_async_use_cached_wrapped_rpc(transport: str = "grpc_asyncio"):
    # Clients should use _prep_wrapped_messages to create cached wrapped rpcs,
    # instead of constructing them on each call
    with mock.patch("google.api_core.gapic_v1.method_async.wrap_method") as wrapper_fn:
        client = LoggingServiceV2AsyncClient(
            credentials=async_anonymous_credentials(),
            transport=transport,
        )

        # Should wrap all calls on client creation
        assert wrapper_fn.call_count > 0
        wrapper_fn.reset_mock()

        # Ensure method has been cached
        assert client._client._transport.list_logs in client._client._transport._wrapped_methods

        # Replace cached wrapped function with mock
        mock_rpc = mock.AsyncMock()
        mock_rpc.return_value = mock.Mock()
        client._client._transport._wrapped_methods[client._client._transport.list_logs] = mock_rpc

        request = {}
        await client.list_logs(request)

        # Establish that the underlying gRPC stub method was called.
        assert mock_rpc.call_count == 1

        await client.list_logs(request)

        # Establish that a new wrapper was not created for this call
        assert wrapper_fn.call_count == 0
        assert mock_rpc.call_count == 2

@pytest.mark.asyncio
async def test_list_logs_async(transport: str = 'grpc_asyncio', request_type=logging.ListLogsRequest):
    client = LoggingServiceV2AsyncClient(
        credentials=async_anonymous_credentials(),
        transport=transport,
    )

    # Everything is optional in proto3 as far as the runtime is concerned,
    # and we are mocking out the actual API, so just send an empty request.
    request = request_type()

    # Mock the actual call within the gRPC stub, and fake the request.
    with mock.patch.object(
            type(client.transport.list_logs),
            '__call__') as call:
        # Designate an appropriate return value for the call.
        call.return_value =grpc_helpers_async.FakeUnaryUnaryCall(logging.ListLogsResponse(
            log_names=['log_names_value'],
            next_page_token='next_page_token_value',
        ))
        response = await client.list_logs(request)

        # Establish that the underlying gRPC stub method was called.
        assert len(call.mock_calls)
        _, args, _ = call.mock_calls[0]
        request = logging.ListLogsRequest()
        assert args[0] == request

    # Establish that the response is the type that we expect.
    assert isinstance(response, pagers.ListLogsAsyncPager)
    assert response.log_names == ['log_names_value']
    assert response.next_page_token == 'next_page_token_value'


@pytest.mark.asyncio
async def test_list_logs_async_from_dict():
    await test_list_logs_async(request_type=dict)


def test_list_logs_field_headers():
    client = LoggingServiceV2Client(
        credentials=ga_credentials.AnonymousCredentials(),
    )

    # Any value that is part of the HTTP/1.1 URI should be sent as
    # a field header. Set these to a non-empty value.
    request = logging.ListLogsRequest()

    request.parent = 'parent_value'

    # Mock the actual call within the gRPC stub, and fake the request.
    with mock.patch.object(
            type(client.transport.list_logs),
            '__call__') as call:
        call.return_value = logging.ListLogsResponse()
        client.list_logs(request)

        # Establish that the underlying gRPC stub method was called.
        assert len(call.mock_calls) == 1
        _, args, _ = call.mock_calls[0]
        assert args[0] == request

    # Establish that the field header was sent.
    _, _, kw = call.mock_calls[0]
    assert (
        'x-goog-request-params',
        'parent=parent_value',
    ) in kw['metadata']


@pytest.mark.asyncio
async def test_list_logs_field_headers_async():
    client = LoggingServiceV2AsyncClient(
        credentials=async_anonymous_credentials(),
    )

    # Any value that is part of the HTTP/1.1 URI should be sent as
    # a field header. Set these to a non-empty value.
    request = logging.ListLogsRequest()

    request.parent = 'parent_value'

    # Mock the actual call within the gRPC stub, and fake the request.
    with mock.patch.object(
            type(client.transport.list_logs),
            '__call__') as call:
        call.return_value = grpc_helpers_async.FakeUnaryUnaryCall(logging.ListLogsResponse())
        await client.list_logs(request)

        # Establish that the underlying gRPC stub method was called.
        assert len(call.mock_calls)
        _, args, _ = call.mock_calls[0]
        assert args[0] == request

    # Establish that the field header was sent.
    _, _, kw = call.mock_calls[0]
    assert (
        'x-goog-request-params',
        'parent=parent_value',
    ) in kw['metadata']


def test_list_logs_flattened():
    client = LoggingServiceV2Client(
        credentials=ga_credentials.AnonymousCredentials(),
    )

    # Mock the actual call within the gRPC stub, and fake the request.
    with mock.patch.object(
            type(client.transport.list_logs),
            '__call__') as call:
        # Designate an appropriate return value for the call.
        call.return_value = logging.ListLogsResponse()
        # Call the method with a truthy value for each flattened field,
        # using the keyword arguments to the method.
        client.list_logs(
            parent='parent_value',
        )

        # Establish that the underlying call was made with the expected
        # request object values.
        assert len(call.mock_calls) == 1
        _, args, _ = call.mock_calls[0]
        arg = args[0].parent
        mock_val = 'parent_value'
        assert arg == mock_val


def test_list_logs_flattened_error():
    client = LoggingServiceV2Client(
        credentials=ga_credentials.AnonymousCredentials(),
    )

    # Attempting to call a method with both a request object and flattened
    # fields is an error.
    with pytest.raises(ValueError):
        client.list_logs(
            logging.ListLogsRequest(),
            parent='parent_value',
        )

@pytest.mark.asyncio
async def test_list_logs_flattened_async():
    client = LoggingServiceV2AsyncClient(
        credentials=async_anonymous_credentials(),
    )

    # Mock the actual call within the gRPC stub, and fake the request.
    with mock.patch.object(
            type(client.transport.list_logs),
            '__call__') as call:
        # Designate an appropriate return value for the call.
        call.return_value = logging.ListLogsResponse()

        call.return_value = grpc_helpers_async.FakeUnaryUnaryCall(logging.ListLogsResponse())
        # Call the method with a truthy value for each flattened field,
        # using the keyword arguments to the method.
        response = await client.list_logs(
            parent='parent_value',
        )

        # Establish that the underlying call was made with the expected
        # request object values.
        assert len(call.mock_calls)
        _, args, _ = call.mock_calls[0]
        arg = args[0].parent
        mock_val = 'parent_value'
        assert arg == mock_val

@pytest.mark.asyncio
async def test_list_logs_flattened_error_async():
    client = LoggingServiceV2AsyncClient(
        credentials=async_anonymous_credentials(),
    )

    # Attempting to call a method with both a request object and flattened
    # fields is an error.
    with pytest.raises(ValueError):
        await client.list_logs(
            logging.ListLogsRequest(),
            parent='parent_value',
        )


def test_list_logs_pager(transport_name: str = "grpc"):
    client = LoggingServiceV2Client(
        credentials=ga_credentials.AnonymousCredentials(),
        transport=transport_name,
    )

    # Mock the actual call within the gRPC stub, and fake the request.
    with mock.patch.object(
            type(client.transport.list_logs),
            '__call__') as call:
        # Set the response to a series of pages.
        call.side_effect = (
            logging.ListLogsResponse(
                log_names=[
                    str(),
                    str(),
                    str(),
                ],
                next_page_token='abc',
            ),
            logging.ListLogsResponse(
                log_names=[],
                next_page_token='def',
            ),
            logging.ListLogsResponse(
                log_names=[
                    str(),
                ],
                next_page_token='ghi',
            ),
            logging.ListLogsResponse(
                log_names=[
                    str(),
                    str(),
                ],
            ),
            RuntimeError,
        )

        expected_metadata = ()
        retry = retries.Retry()
        timeout = 5
        expected_metadata = tuple(expected_metadata) + (
            gapic_v1.routing_header.to_grpc_metadata((
                ('parent', ''),
            )),
        )
        pager = client.list_logs(request={}, retry=retry, timeout=timeout)

        assert pager._metadata == expected_metadata
        assert pager._retry == retry
        assert pager._timeout == timeout

        results = list(pager)
        assert len(results) == 6
        assert all(isinstance(i, str)
                   for i in results)
def test_list_logs_pages(transport_name: str = "grpc"):
    client = LoggingServiceV2Client(
        credentials=ga_credentials.AnonymousCredentials(),
        transport=transport_name,
    )

    # Mock the actual call within the gRPC stub, and fake the request.
    with mock.patch.object(
            type(client.transport.list_logs),
            '__call__') as call:
        # Set the response to a series of pages.
        call.side_effect = (
            logging.ListLogsResponse(
                log_names=[
                    str(),
                    str(),
                    str(),
                ],
                next_page_token='abc',
            ),
            logging.ListLogsResponse(
                log_names=[],
                next_page_token='def',
            ),
            logging.ListLogsResponse(
                log_names=[
                    str(),
                ],
                next_page_token='ghi',
            ),
            logging.ListLogsResponse(
                log_names=[
                    str(),
                    str(),
                ],
            ),
            RuntimeError,
        )
        pages = list(client.list_logs(request={}).pages)
        for page_, token in zip(pages, ['abc','def','ghi', '']):
            assert page_.raw_page.next_page_token == token

@pytest.mark.asyncio
async def test_list_logs_async_pager():
    client = LoggingServiceV2AsyncClient(
        credentials=async_anonymous_credentials(),
    )

    # Mock the actual call within the gRPC stub, and fake the request.
    with mock.patch.object(
            type(client.transport.list_logs),
            '__call__', new_callable=mock.AsyncMock) as call:
        # Set the response to a series of pages.
        call.side_effect = (
            logging.ListLogsResponse(
                log_names=[
                    str(),
                    str(),
                    str(),
                ],
                next_page_token='abc',
            ),
            logging.ListLogsResponse(
                log_names=[],
                next_page_token='def',
            ),
            logging.ListLogsResponse(
                log_names=[
                    str(),
                ],
                next_page_token='ghi',
            ),
            logging.ListLogsResponse(
                log_names=[
                    str(),
                    str(),
                ],
            ),
            RuntimeError,
        )
        async_pager = await client.list_logs(request={},)
        assert async_pager.next_page_token == 'abc'
        responses = []
        async for response in async_pager: # pragma: no branch
            responses.append(response)

        assert len(responses) == 6
        assert all(isinstance(i, str)
                for i in responses)


@pytest.mark.asyncio
async def test_list_logs_async_pages():
    client = LoggingServiceV2AsyncClient(
        credentials=async_anonymous_credentials(),
    )

    # Mock the actual call within the gRPC stub, and fake the request.
    with mock.patch.object(
            type(client.transport.list_logs),
            '__call__', new_callable=mock.AsyncMock) as call:
        # Set the response to a series of pages.
        call.side_effect = (
            logging.ListLogsResponse(
                log_names=[
                    str(),
                    str(),
                    str(),
                ],
                next_page_token='abc',
            ),
            logging.ListLogsResponse(
                log_names=[],
                next_page_token='def',
            ),
            logging.ListLogsResponse(
                log_names=[
                    str(),
                ],
                next_page_token='ghi',
            ),
            logging.ListLogsResponse(
                log_names=[
                    str(),
                    str(),
                ],
            ),
            RuntimeError,
        )
        pages = []
        # Workaround issue in python 3.9 related to code coverage by adding `# pragma: no branch`
        # See https://github.com/googleapis/gapic-generator-python/pull/1174#issuecomment-1025132372
        async for page_ in ( # pragma: no branch
            await client.list_logs(request={})
        ).pages:
            pages.append(page_)
        for page_, token in zip(pages, ['abc','def','ghi', '']):
            assert page_.raw_page.next_page_token == token

@pytest.mark.parametrize("request_type", [
  logging.TailLogEntriesRequest,
  dict,
])
def test_tail_log_entries(request_type, transport: str = 'grpc'):
    client = LoggingServiceV2Client(
        credentials=ga_credentials.AnonymousCredentials(),
        transport=transport,
    )

    # Everything is optional in proto3 as far as the runtime is concerned,
    # and we are mocking out the actual API, so just send an empty request.
    request = request_type()
    requests = [request]

    # Mock the actual call within the gRPC stub, and fake the request.
    with mock.patch.object(
            type(client.transport.tail_log_entries),
            '__call__') as call:
        # Designate an appropriate return value for the call.
        call.return_value = iter([logging.TailLogEntriesResponse()])
        response = client.tail_log_entries(iter(requests))

        # Establish that the underlying gRPC stub method was called.
        assert len(call.mock_calls) == 1
        _, args, _ = call.mock_calls[0]
        assert next(args[0]) == request

    # Establish that the response is the type that we expect.
    for message in response:
        assert isinstance(message, logging.TailLogEntriesResponse)


def test_tail_log_entries_use_cached_wrapped_rpc():
    # Clients should use _prep_wrapped_messages to create cached wrapped rpcs,
    # instead of constructing them on each call
    with mock.patch("google.api_core.gapic_v1.method.wrap_method") as wrapper_fn:
        client = LoggingServiceV2Client(
            credentials=ga_credentials.AnonymousCredentials(),
            transport="grpc",
        )

        # Should wrap all calls on client creation
        assert wrapper_fn.call_count > 0
        wrapper_fn.reset_mock()

        # Ensure method has been cached
        assert client._transport.tail_log_entries in client._transport._wrapped_methods

        # Replace cached wrapped function with mock
        mock_rpc = mock.Mock()
        mock_rpc.return_value.name = "foo" # operation_request.operation in compute client(s) expect a string.
        client._transport._wrapped_methods[client._transport.tail_log_entries] = mock_rpc
        request = [{}]
        client.tail_log_entries(request)

        # Establish that the underlying gRPC stub method was called.
        assert mock_rpc.call_count == 1

        client.tail_log_entries(request)

        # Establish that a new wrapper was not created for this call
        assert wrapper_fn.call_count == 0
        assert mock_rpc.call_count == 2

@pytest.mark.asyncio
async def test_tail_log_entries_async_use_cached_wrapped_rpc(transport: str = "grpc_asyncio"):
    # Clients should use _prep_wrapped_messages to create cached wrapped rpcs,
    # instead of constructing them on each call
    with mock.patch("google.api_core.gapic_v1.method_async.wrap_method") as wrapper_fn:
        client = LoggingServiceV2AsyncClient(
            credentials=async_anonymous_credentials(),
            transport=transport,
        )

        # Should wrap all calls on client creation
        assert wrapper_fn.call_count > 0
        wrapper_fn.reset_mock()

        # Ensure method has been cached
        assert client._client._transport.tail_log_entries in client._client._transport._wrapped_methods

        # Replace cached wrapped function with mock
        mock_rpc = mock.AsyncMock()
        mock_rpc.return_value = mock.Mock()
        client._client._transport._wrapped_methods[client._client._transport.tail_log_entries] = mock_rpc

        request = [{}]
        await client.tail_log_entries(request)

        # Establish that the underlying gRPC stub method was called.
        assert mock_rpc.call_count == 1

        await client.tail_log_entries(request)

        # Establish that a new wrapper was not created for this call
        assert wrapper_fn.call_count == 0
        assert mock_rpc.call_count == 2

@pytest.mark.asyncio
async def test_tail_log_entries_async(transport: str = 'grpc_asyncio', request_type=logging.TailLogEntriesRequest):
    client = LoggingServiceV2AsyncClient(
        credentials=async_anonymous_credentials(),
        transport=transport,
    )

    # Everything is optional in proto3 as far as the runtime is concerned,
    # and we are mocking out the actual API, so just send an empty request.
    request = request_type()
    requests = [request]

    # Mock the actual call within the gRPC stub, and fake the request.
    with mock.patch.object(
            type(client.transport.tail_log_entries),
            '__call__') as call:
        # Designate an appropriate return value for the call.
        call.return_value = mock.Mock(aio.StreamStreamCall, autospec=True)
        call.return_value.read = mock.AsyncMock(side_effect=[logging.TailLogEntriesResponse()])
        response = await client.tail_log_entries(iter(requests))

        # Establish that the underlying gRPC stub method was called.
        assert len(call.mock_calls)
        _, args, _ = call.mock_calls[0]
        assert next(args[0]) == request

    # Establish that the response is the type that we expect.
    message = await response.read()
    assert isinstance(message, logging.TailLogEntriesResponse)


@pytest.mark.asyncio
async def test_tail_log_entries_async_from_dict():
    await test_tail_log_entries_async(request_type=dict)


def test_credentials_transport_error():
    # It is an error to provide credentials and a transport instance.
    transport = transports.LoggingServiceV2GrpcTransport(
        credentials=ga_credentials.AnonymousCredentials(),
    )
    with pytest.raises(ValueError):
        client = LoggingServiceV2Client(
            credentials=ga_credentials.AnonymousCredentials(),
            transport=transport,
        )

    # It is an error to provide a credentials file and a transport instance.
    transport = transports.LoggingServiceV2GrpcTransport(
        credentials=ga_credentials.AnonymousCredentials(),
    )
    with pytest.raises(ValueError):
        client = LoggingServiceV2Client(
            client_options={"credentials_file": "credentials.json"},
            transport=transport,
        )

    # It is an error to provide an api_key and a transport instance.
    transport = transports.LoggingServiceV2GrpcTransport(
        credentials=ga_credentials.AnonymousCredentials(),
    )
    options = client_options.ClientOptions()
    options.api_key = "api_key"
    with pytest.raises(ValueError):
        client = LoggingServiceV2Client(
            client_options=options,
            transport=transport,
        )

    # It is an error to provide an api_key and a credential.
    options = client_options.ClientOptions()
    options.api_key = "api_key"
    with pytest.raises(ValueError):
        client = LoggingServiceV2Client(
            client_options=options,
            credentials=ga_credentials.AnonymousCredentials()
        )

    # It is an error to provide scopes and a transport instance.
    transport = transports.LoggingServiceV2GrpcTransport(
        credentials=ga_credentials.AnonymousCredentials(),
    )
    with pytest.raises(ValueError):
        client = LoggingServiceV2Client(
            client_options={"scopes": ["1", "2"]},
            transport=transport,
        )


def test_transport_instance():
    # A client may be instantiated with a custom transport instance.
    transport = transports.LoggingServiceV2GrpcTransport(
        credentials=ga_credentials.AnonymousCredentials(),
    )
    client = LoggingServiceV2Client(transport=transport)
    assert client.transport is transport

def test_transport_get_channel():
    # A client may be instantiated with a custom transport instance.
    transport = transports.LoggingServiceV2GrpcTransport(
        credentials=ga_credentials.AnonymousCredentials(),
    )
    channel = transport.grpc_channel
    assert channel

    transport = transports.LoggingServiceV2GrpcAsyncIOTransport(
        credentials=ga_credentials.AnonymousCredentials(),
    )
    channel = transport.grpc_channel
    assert channel

@pytest.mark.parametrize("transport_class", [
    transports.LoggingServiceV2GrpcTransport,
    transports.LoggingServiceV2GrpcAsyncIOTransport,
])
def test_transport_adc(transport_class):
    # Test default credentials are used if not provided.
    with mock.patch.object(google.auth, 'default') as adc:
        adc.return_value = (ga_credentials.AnonymousCredentials(), None)
        transport_class()
        adc.assert_called_once()

def test_transport_kind_grpc():
    transport = LoggingServiceV2Client.get_transport_class("grpc")(
        credentials=ga_credentials.AnonymousCredentials()
    )
    assert transport.kind == "grpc"


<<<<<<< HEAD
def test_initialize_client_w_grpc():
    client = LoggingServiceV2Client(
        credentials=ga_credentials.AnonymousCredentials(),
        transport="grpc"
    )
    assert client is not None
=======
# This test is a coverage failsafe to make sure that totally empty calls,
# i.e. request == None and no flattened fields passed, work.
def test_delete_log_empty_call_grpc():
    client = LoggingServiceV2Client(
        credentials=ga_credentials.AnonymousCredentials(),
    )

    # Mock the actual call within the gRPC stub, and fake the request.
    with mock.patch.object(
            type(client.transport.delete_log),
            '__call__') as call:
        call.return_value = None
        client.delete_log(request=None)

        # Establish that the underlying gRPC stub method was called.
        call.assert_called()
        _, args, _ = call.mock_calls[0]
        assert args[0] == logging.DeleteLogRequest()

# This test is a coverage failsafe to make sure that totally empty calls,
# i.e. request == None and no flattened fields passed, work.
def test_write_log_entries_empty_call_grpc():
    client = LoggingServiceV2Client(
        credentials=ga_credentials.AnonymousCredentials(),
    )

    # Mock the actual call within the gRPC stub, and fake the request.
    with mock.patch.object(
            type(client.transport.write_log_entries),
            '__call__') as call:
        call.return_value = logging.WriteLogEntriesResponse()
        client.write_log_entries(request=None)

        # Establish that the underlying gRPC stub method was called.
        call.assert_called()
        _, args, _ = call.mock_calls[0]
        assert args[0] == logging.WriteLogEntriesRequest()

# This test is a coverage failsafe to make sure that totally empty calls,
# i.e. request == None and no flattened fields passed, work.
def test_list_log_entries_empty_call_grpc():
    client = LoggingServiceV2Client(
        credentials=ga_credentials.AnonymousCredentials(),
    )

    # Mock the actual call within the gRPC stub, and fake the request.
    with mock.patch.object(
            type(client.transport.list_log_entries),
            '__call__') as call:
        call.return_value = logging.ListLogEntriesResponse()
        client.list_log_entries(request=None)

        # Establish that the underlying gRPC stub method was called.
        call.assert_called()
        _, args, _ = call.mock_calls[0]
        assert args[0] == logging.ListLogEntriesRequest()

# This test is a coverage failsafe to make sure that totally empty calls,
# i.e. request == None and no flattened fields passed, work.
def test_list_monitored_resource_descriptors_empty_call_grpc():
    client = LoggingServiceV2Client(
        credentials=ga_credentials.AnonymousCredentials(),
    )

    # Mock the actual call within the gRPC stub, and fake the request.
    with mock.patch.object(
            type(client.transport.list_monitored_resource_descriptors),
            '__call__') as call:
        call.return_value = logging.ListMonitoredResourceDescriptorsResponse()
        client.list_monitored_resource_descriptors(request=None)

        # Establish that the underlying gRPC stub method was called.
        call.assert_called()
        _, args, _ = call.mock_calls[0]
        assert args[0] == logging.ListMonitoredResourceDescriptorsRequest()

# This test is a coverage failsafe to make sure that totally empty calls,
# i.e. request == None and no flattened fields passed, work.
def test_list_logs_empty_call_grpc():
    client = LoggingServiceV2Client(
        credentials=ga_credentials.AnonymousCredentials(),
    )

    # Mock the actual call within the gRPC stub, and fake the request.
    with mock.patch.object(
            type(client.transport.list_logs),
            '__call__') as call:
        call.return_value = logging.ListLogsResponse()
        client.list_logs(request=None)

        # Establish that the underlying gRPC stub method was called.
        call.assert_called()
        _, args, _ = call.mock_calls[0]
        assert args[0] == logging.ListLogsRequest()
>>>>>>> 1a49b4bf


def test_transport_kind_grpc_asyncio():
    transport = LoggingServiceV2AsyncClient.get_transport_class("grpc_asyncio")(
        credentials=async_anonymous_credentials()
    )
    assert transport.kind == "grpc_asyncio"


<<<<<<< HEAD
def test_initialize_client_w_grpc_asyncio():
    client = LoggingServiceV2AsyncClient(
        credentials=async_anonymous_credentials(),
        transport="grpc_asyncio"
    )
    assert client is not None
=======
# This test is a coverage failsafe to make sure that totally empty calls,
# i.e. request == None and no flattened fields passed, work.
@pytest.mark.asyncio
async def test_delete_log_empty_call_grpc_asyncio():
    client = LoggingServiceV2AsyncClient(
        credentials=async_anonymous_credentials(),
    )

    # Mock the actual call within the gRPC stub, and fake the request.
    with mock.patch.object(
            type(client.transport.delete_log),
            '__call__') as call:
        # Designate an appropriate return value for the call.
        call.return_value = grpc_helpers_async.FakeUnaryUnaryCall(None)
        await client.delete_log(request=None)

        # Establish that the underlying gRPC stub method was called.
        call.assert_called()
        _, args, _ = call.mock_calls[0]
        assert args[0] == logging.DeleteLogRequest()

# This test is a coverage failsafe to make sure that totally empty calls,
# i.e. request == None and no flattened fields passed, work.
@pytest.mark.asyncio
async def test_write_log_entries_empty_call_grpc_asyncio():
    client = LoggingServiceV2AsyncClient(
        credentials=async_anonymous_credentials(),
    )

    # Mock the actual call within the gRPC stub, and fake the request.
    with mock.patch.object(
            type(client.transport.write_log_entries),
            '__call__') as call:
        # Designate an appropriate return value for the call.
        call.return_value = grpc_helpers_async.FakeUnaryUnaryCall(logging.WriteLogEntriesResponse(
        ))
        await client.write_log_entries(request=None)

        # Establish that the underlying gRPC stub method was called.
        call.assert_called()
        _, args, _ = call.mock_calls[0]
        assert args[0] == logging.WriteLogEntriesRequest()

# This test is a coverage failsafe to make sure that totally empty calls,
# i.e. request == None and no flattened fields passed, work.
@pytest.mark.asyncio
async def test_list_log_entries_empty_call_grpc_asyncio():
    client = LoggingServiceV2AsyncClient(
        credentials=async_anonymous_credentials(),
    )

    # Mock the actual call within the gRPC stub, and fake the request.
    with mock.patch.object(
            type(client.transport.list_log_entries),
            '__call__') as call:
        # Designate an appropriate return value for the call.
        call.return_value = grpc_helpers_async.FakeUnaryUnaryCall(logging.ListLogEntriesResponse(
            next_page_token='next_page_token_value',
        ))
        await client.list_log_entries(request=None)

        # Establish that the underlying gRPC stub method was called.
        call.assert_called()
        _, args, _ = call.mock_calls[0]
        assert args[0] == logging.ListLogEntriesRequest()

# This test is a coverage failsafe to make sure that totally empty calls,
# i.e. request == None and no flattened fields passed, work.
@pytest.mark.asyncio
async def test_list_monitored_resource_descriptors_empty_call_grpc_asyncio():
    client = LoggingServiceV2AsyncClient(
        credentials=async_anonymous_credentials(),
    )

    # Mock the actual call within the gRPC stub, and fake the request.
    with mock.patch.object(
            type(client.transport.list_monitored_resource_descriptors),
            '__call__') as call:
        # Designate an appropriate return value for the call.
        call.return_value = grpc_helpers_async.FakeUnaryUnaryCall(logging.ListMonitoredResourceDescriptorsResponse(
            next_page_token='next_page_token_value',
        ))
        await client.list_monitored_resource_descriptors(request=None)

        # Establish that the underlying gRPC stub method was called.
        call.assert_called()
        _, args, _ = call.mock_calls[0]
        assert args[0] == logging.ListMonitoredResourceDescriptorsRequest()

# This test is a coverage failsafe to make sure that totally empty calls,
# i.e. request == None and no flattened fields passed, work.
@pytest.mark.asyncio
async def test_list_logs_empty_call_grpc_asyncio():
    client = LoggingServiceV2AsyncClient(
        credentials=async_anonymous_credentials(),
    )

    # Mock the actual call within the gRPC stub, and fake the request.
    with mock.patch.object(
            type(client.transport.list_logs),
            '__call__') as call:
        # Designate an appropriate return value for the call.
        call.return_value = grpc_helpers_async.FakeUnaryUnaryCall(logging.ListLogsResponse(
            log_names=['log_names_value'],
            next_page_token='next_page_token_value',
        ))
        await client.list_logs(request=None)

        # Establish that the underlying gRPC stub method was called.
        call.assert_called()
        _, args, _ = call.mock_calls[0]
        assert args[0] == logging.ListLogsRequest()
>>>>>>> 1a49b4bf


def test_transport_grpc_default():
    # A client should use the gRPC transport by default.
    client = LoggingServiceV2Client(
        credentials=ga_credentials.AnonymousCredentials(),
    )
    assert isinstance(
        client.transport,
        transports.LoggingServiceV2GrpcTransport,
    )

def test_logging_service_v2_base_transport_error():
    # Passing both a credentials object and credentials_file should raise an error
    with pytest.raises(core_exceptions.DuplicateCredentialArgs):
        transport = transports.LoggingServiceV2Transport(
            credentials=ga_credentials.AnonymousCredentials(),
            credentials_file="credentials.json"
        )


def test_logging_service_v2_base_transport():
    # Instantiate the base transport.
    with mock.patch('google.cloud.logging_v2.services.logging_service_v2.transports.LoggingServiceV2Transport.__init__') as Transport:
        Transport.return_value = None
        transport = transports.LoggingServiceV2Transport(
            credentials=ga_credentials.AnonymousCredentials(),
        )

    # Every method on the transport should just blindly
    # raise NotImplementedError.
    methods = (
        'delete_log',
        'write_log_entries',
        'list_log_entries',
        'list_monitored_resource_descriptors',
        'list_logs',
        'tail_log_entries',
        'get_operation',
        'cancel_operation',
        'list_operations',
    )
    for method in methods:
        with pytest.raises(NotImplementedError):
            getattr(transport, method)(request=object())

    with pytest.raises(NotImplementedError):
        transport.close()

    # Catch all for all remaining methods and properties
    remainder = [
        'kind',
    ]
    for r in remainder:
        with pytest.raises(NotImplementedError):
            getattr(transport, r)()


def test_logging_service_v2_base_transport_with_credentials_file():
    # Instantiate the base transport with a credentials file
    with mock.patch.object(google.auth, 'load_credentials_from_file', autospec=True) as load_creds, mock.patch('google.cloud.logging_v2.services.logging_service_v2.transports.LoggingServiceV2Transport._prep_wrapped_messages') as Transport:
        Transport.return_value = None
        load_creds.return_value = (ga_credentials.AnonymousCredentials(), None)
        transport = transports.LoggingServiceV2Transport(
            credentials_file="credentials.json",
            quota_project_id="octopus",
        )
        load_creds.assert_called_once_with("credentials.json",
            scopes=None,
            default_scopes=(
            'https://www.googleapis.com/auth/cloud-platform',
            'https://www.googleapis.com/auth/cloud-platform.read-only',
            'https://www.googleapis.com/auth/logging.admin',
            'https://www.googleapis.com/auth/logging.read',
            'https://www.googleapis.com/auth/logging.write',
),
            quota_project_id="octopus",
        )


def test_logging_service_v2_base_transport_with_adc():
    # Test the default credentials are used if credentials and credentials_file are None.
    with mock.patch.object(google.auth, 'default', autospec=True) as adc, mock.patch('google.cloud.logging_v2.services.logging_service_v2.transports.LoggingServiceV2Transport._prep_wrapped_messages') as Transport:
        Transport.return_value = None
        adc.return_value = (ga_credentials.AnonymousCredentials(), None)
        transport = transports.LoggingServiceV2Transport()
        adc.assert_called_once()


def test_logging_service_v2_auth_adc():
    # If no credentials are provided, we should use ADC credentials.
    with mock.patch.object(google.auth, 'default', autospec=True) as adc:
        adc.return_value = (ga_credentials.AnonymousCredentials(), None)
        LoggingServiceV2Client()
        adc.assert_called_once_with(
            scopes=None,
            default_scopes=(
            'https://www.googleapis.com/auth/cloud-platform',
            'https://www.googleapis.com/auth/cloud-platform.read-only',
            'https://www.googleapis.com/auth/logging.admin',
            'https://www.googleapis.com/auth/logging.read',
            'https://www.googleapis.com/auth/logging.write',
),
            quota_project_id=None,
        )


@pytest.mark.parametrize(
    "transport_class",
    [
        transports.LoggingServiceV2GrpcTransport,
        transports.LoggingServiceV2GrpcAsyncIOTransport,
    ],
)
def test_logging_service_v2_transport_auth_adc(transport_class):
    # If credentials and host are not provided, the transport class should use
    # ADC credentials.
    with mock.patch.object(google.auth, 'default', autospec=True) as adc:
        adc.return_value = (ga_credentials.AnonymousCredentials(), None)
        transport_class(quota_project_id="octopus", scopes=["1", "2"])
        adc.assert_called_once_with(
            scopes=["1", "2"],
            default_scopes=(                'https://www.googleapis.com/auth/cloud-platform',                'https://www.googleapis.com/auth/cloud-platform.read-only',                'https://www.googleapis.com/auth/logging.admin',                'https://www.googleapis.com/auth/logging.read',                'https://www.googleapis.com/auth/logging.write',),
            quota_project_id="octopus",
        )


@pytest.mark.parametrize(
    "transport_class",
    [
        transports.LoggingServiceV2GrpcTransport,
        transports.LoggingServiceV2GrpcAsyncIOTransport,
    ],
)
def test_logging_service_v2_transport_auth_gdch_credentials(transport_class):
    host = 'https://language.com'
    api_audience_tests = [None, 'https://language2.com']
    api_audience_expect = [host, 'https://language2.com']
    for t, e in zip(api_audience_tests, api_audience_expect):
        with mock.patch.object(google.auth, 'default', autospec=True) as adc:
            gdch_mock = mock.MagicMock()
            type(gdch_mock).with_gdch_audience = mock.PropertyMock(return_value=gdch_mock)
            adc.return_value = (gdch_mock, None)
            transport_class(host=host, api_audience=t)
            gdch_mock.with_gdch_audience.assert_called_once_with(
                e
            )


@pytest.mark.parametrize(
    "transport_class,grpc_helpers",
    [
        (transports.LoggingServiceV2GrpcTransport, grpc_helpers),
        (transports.LoggingServiceV2GrpcAsyncIOTransport, grpc_helpers_async)
    ],
)
def test_logging_service_v2_transport_create_channel(transport_class, grpc_helpers):
    # If credentials and host are not provided, the transport class should use
    # ADC credentials.
    with mock.patch.object(google.auth, "default", autospec=True) as adc, mock.patch.object(
        grpc_helpers, "create_channel", autospec=True
    ) as create_channel:
        creds = ga_credentials.AnonymousCredentials()
        adc.return_value = (creds, None)
        transport_class(
            quota_project_id="octopus",
            scopes=["1", "2"]
        )

        create_channel.assert_called_with(
            "logging.googleapis.com:443",
            credentials=creds,
            credentials_file=None,
            quota_project_id="octopus",
            default_scopes=(
                'https://www.googleapis.com/auth/cloud-platform',
                'https://www.googleapis.com/auth/cloud-platform.read-only',
                'https://www.googleapis.com/auth/logging.admin',
                'https://www.googleapis.com/auth/logging.read',
                'https://www.googleapis.com/auth/logging.write',
),
            scopes=["1", "2"],
            default_host="logging.googleapis.com",
            ssl_credentials=None,
            options=[
                ("grpc.max_send_message_length", -1),
                ("grpc.max_receive_message_length", -1),
            ],
        )


@pytest.mark.parametrize("transport_class", [transports.LoggingServiceV2GrpcTransport, transports.LoggingServiceV2GrpcAsyncIOTransport])
def test_logging_service_v2_grpc_transport_client_cert_source_for_mtls(
    transport_class
):
    cred = ga_credentials.AnonymousCredentials()

    # Check ssl_channel_credentials is used if provided.
    with mock.patch.object(transport_class, "create_channel") as mock_create_channel:
        mock_ssl_channel_creds = mock.Mock()
        transport_class(
            host="squid.clam.whelk",
            credentials=cred,
            ssl_channel_credentials=mock_ssl_channel_creds
        )
        mock_create_channel.assert_called_once_with(
            "squid.clam.whelk:443",
            credentials=cred,
            credentials_file=None,
            scopes=None,
            ssl_credentials=mock_ssl_channel_creds,
            quota_project_id=None,
            options=[
                ("grpc.max_send_message_length", -1),
                ("grpc.max_receive_message_length", -1),
            ],
        )

    # Check if ssl_channel_credentials is not provided, then client_cert_source_for_mtls
    # is used.
    with mock.patch.object(transport_class, "create_channel", return_value=mock.Mock()):
        with mock.patch("grpc.ssl_channel_credentials") as mock_ssl_cred:
            transport_class(
                credentials=cred,
                client_cert_source_for_mtls=client_cert_source_callback
            )
            expected_cert, expected_key = client_cert_source_callback()
            mock_ssl_cred.assert_called_once_with(
                certificate_chain=expected_cert,
                private_key=expected_key
            )


@pytest.mark.parametrize("transport_name", [
    "grpc",
    "grpc_asyncio",
])
def test_logging_service_v2_host_no_port(transport_name):
    client = LoggingServiceV2Client(
        credentials=ga_credentials.AnonymousCredentials(),
        client_options=client_options.ClientOptions(api_endpoint='logging.googleapis.com'),
         transport=transport_name,
    )
    assert client.transport._host == (
        'logging.googleapis.com:443'
    )

@pytest.mark.parametrize("transport_name", [
    "grpc",
    "grpc_asyncio",
])
def test_logging_service_v2_host_with_port(transport_name):
    client = LoggingServiceV2Client(
        credentials=ga_credentials.AnonymousCredentials(),
        client_options=client_options.ClientOptions(api_endpoint='logging.googleapis.com:8000'),
        transport=transport_name,
    )
    assert client.transport._host == (
        'logging.googleapis.com:8000'
    )

def test_logging_service_v2_grpc_transport_channel():
    channel = grpc.secure_channel('http://localhost/', grpc.local_channel_credentials())

    # Check that channel is used if provided.
    transport = transports.LoggingServiceV2GrpcTransport(
        host="squid.clam.whelk",
        channel=channel,
    )
    assert transport.grpc_channel == channel
    assert transport._host == "squid.clam.whelk:443"
    assert transport._ssl_channel_credentials == None


def test_logging_service_v2_grpc_asyncio_transport_channel():
    channel = aio.secure_channel('http://localhost/', grpc.local_channel_credentials())

    # Check that channel is used if provided.
    transport = transports.LoggingServiceV2GrpcAsyncIOTransport(
        host="squid.clam.whelk",
        channel=channel,
    )
    assert transport.grpc_channel == channel
    assert transport._host == "squid.clam.whelk:443"
    assert transport._ssl_channel_credentials == None


# Remove this test when deprecated arguments (api_mtls_endpoint, client_cert_source) are
# removed from grpc/grpc_asyncio transport constructor.
@pytest.mark.parametrize("transport_class", [transports.LoggingServiceV2GrpcTransport, transports.LoggingServiceV2GrpcAsyncIOTransport])
def test_logging_service_v2_transport_channel_mtls_with_client_cert_source(
    transport_class
):
    with mock.patch("grpc.ssl_channel_credentials", autospec=True) as grpc_ssl_channel_cred:
        with mock.patch.object(transport_class, "create_channel") as grpc_create_channel:
            mock_ssl_cred = mock.Mock()
            grpc_ssl_channel_cred.return_value = mock_ssl_cred

            mock_grpc_channel = mock.Mock()
            grpc_create_channel.return_value = mock_grpc_channel

            cred = ga_credentials.AnonymousCredentials()
            with pytest.warns(DeprecationWarning):
                with mock.patch.object(google.auth, 'default') as adc:
                    adc.return_value = (cred, None)
                    transport = transport_class(
                        host="squid.clam.whelk",
                        api_mtls_endpoint="mtls.squid.clam.whelk",
                        client_cert_source=client_cert_source_callback,
                    )
                    adc.assert_called_once()

            grpc_ssl_channel_cred.assert_called_once_with(
                certificate_chain=b"cert bytes", private_key=b"key bytes"
            )
            grpc_create_channel.assert_called_once_with(
                "mtls.squid.clam.whelk:443",
                credentials=cred,
                credentials_file=None,
                scopes=None,
                ssl_credentials=mock_ssl_cred,
                quota_project_id=None,
                options=[
                    ("grpc.max_send_message_length", -1),
                    ("grpc.max_receive_message_length", -1),
                ],
            )
            assert transport.grpc_channel == mock_grpc_channel
            assert transport._ssl_channel_credentials == mock_ssl_cred


# Remove this test when deprecated arguments (api_mtls_endpoint, client_cert_source) are
# removed from grpc/grpc_asyncio transport constructor.
@pytest.mark.parametrize("transport_class", [transports.LoggingServiceV2GrpcTransport, transports.LoggingServiceV2GrpcAsyncIOTransport])
def test_logging_service_v2_transport_channel_mtls_with_adc(
    transport_class
):
    mock_ssl_cred = mock.Mock()
    with mock.patch.multiple(
        "google.auth.transport.grpc.SslCredentials",
        __init__=mock.Mock(return_value=None),
        ssl_credentials=mock.PropertyMock(return_value=mock_ssl_cred),
    ):
        with mock.patch.object(transport_class, "create_channel") as grpc_create_channel:
            mock_grpc_channel = mock.Mock()
            grpc_create_channel.return_value = mock_grpc_channel
            mock_cred = mock.Mock()

            with pytest.warns(DeprecationWarning):
                transport = transport_class(
                    host="squid.clam.whelk",
                    credentials=mock_cred,
                    api_mtls_endpoint="mtls.squid.clam.whelk",
                    client_cert_source=None,
                )

            grpc_create_channel.assert_called_once_with(
                "mtls.squid.clam.whelk:443",
                credentials=mock_cred,
                credentials_file=None,
                scopes=None,
                ssl_credentials=mock_ssl_cred,
                quota_project_id=None,
                options=[
                    ("grpc.max_send_message_length", -1),
                    ("grpc.max_receive_message_length", -1),
                ],
            )
            assert transport.grpc_channel == mock_grpc_channel


def test_log_path():
    project = "squid"
    log = "clam"
    expected = "projects/{project}/logs/{log}".format(project=project, log=log, )
    actual = LoggingServiceV2Client.log_path(project, log)
    assert expected == actual


def test_parse_log_path():
    expected = {
        "project": "whelk",
        "log": "octopus",
    }
    path = LoggingServiceV2Client.log_path(**expected)

    # Check that the path construction is reversible.
    actual = LoggingServiceV2Client.parse_log_path(path)
    assert expected == actual

def test_common_billing_account_path():
    billing_account = "oyster"
    expected = "billingAccounts/{billing_account}".format(billing_account=billing_account, )
    actual = LoggingServiceV2Client.common_billing_account_path(billing_account)
    assert expected == actual


def test_parse_common_billing_account_path():
    expected = {
        "billing_account": "nudibranch",
    }
    path = LoggingServiceV2Client.common_billing_account_path(**expected)

    # Check that the path construction is reversible.
    actual = LoggingServiceV2Client.parse_common_billing_account_path(path)
    assert expected == actual

def test_common_folder_path():
    folder = "cuttlefish"
    expected = "folders/{folder}".format(folder=folder, )
    actual = LoggingServiceV2Client.common_folder_path(folder)
    assert expected == actual


def test_parse_common_folder_path():
    expected = {
        "folder": "mussel",
    }
    path = LoggingServiceV2Client.common_folder_path(**expected)

    # Check that the path construction is reversible.
    actual = LoggingServiceV2Client.parse_common_folder_path(path)
    assert expected == actual

def test_common_organization_path():
    organization = "winkle"
    expected = "organizations/{organization}".format(organization=organization, )
    actual = LoggingServiceV2Client.common_organization_path(organization)
    assert expected == actual


def test_parse_common_organization_path():
    expected = {
        "organization": "nautilus",
    }
    path = LoggingServiceV2Client.common_organization_path(**expected)

    # Check that the path construction is reversible.
    actual = LoggingServiceV2Client.parse_common_organization_path(path)
    assert expected == actual

def test_common_project_path():
    project = "scallop"
    expected = "projects/{project}".format(project=project, )
    actual = LoggingServiceV2Client.common_project_path(project)
    assert expected == actual


def test_parse_common_project_path():
    expected = {
        "project": "abalone",
    }
    path = LoggingServiceV2Client.common_project_path(**expected)

    # Check that the path construction is reversible.
    actual = LoggingServiceV2Client.parse_common_project_path(path)
    assert expected == actual

def test_common_location_path():
    project = "squid"
    location = "clam"
    expected = "projects/{project}/locations/{location}".format(project=project, location=location, )
    actual = LoggingServiceV2Client.common_location_path(project, location)
    assert expected == actual


def test_parse_common_location_path():
    expected = {
        "project": "whelk",
        "location": "octopus",
    }
    path = LoggingServiceV2Client.common_location_path(**expected)

    # Check that the path construction is reversible.
    actual = LoggingServiceV2Client.parse_common_location_path(path)
    assert expected == actual


def test_client_with_default_client_info():
    client_info = gapic_v1.client_info.ClientInfo()

    with mock.patch.object(transports.LoggingServiceV2Transport, '_prep_wrapped_messages') as prep:
        client = LoggingServiceV2Client(
            credentials=ga_credentials.AnonymousCredentials(),
            client_info=client_info,
        )
        prep.assert_called_once_with(client_info)

    with mock.patch.object(transports.LoggingServiceV2Transport, '_prep_wrapped_messages') as prep:
        transport_class = LoggingServiceV2Client.get_transport_class()
        transport = transport_class(
            credentials=ga_credentials.AnonymousCredentials(),
            client_info=client_info,
        )
        prep.assert_called_once_with(client_info)


def test_cancel_operation(transport: str = "grpc"):
    client = LoggingServiceV2Client(
        credentials=ga_credentials.AnonymousCredentials(), transport=transport,
    )

    # Everything is optional in proto3 as far as the runtime is concerned,
    # and we are mocking out the actual API, so just send an empty request.
    request = operations_pb2.CancelOperationRequest()

    # Mock the actual call within the gRPC stub, and fake the request.
    with mock.patch.object(type(client.transport.cancel_operation), "__call__") as call:
        # Designate an appropriate return value for the call.
        call.return_value = None
        response = client.cancel_operation(request)
        # Establish that the underlying gRPC stub method was called.
        assert len(call.mock_calls) == 1
        _, args, _ = call.mock_calls[0]
        assert args[0] == request

    # Establish that the response is the type that we expect.
    assert response is None
@pytest.mark.asyncio
async def test_cancel_operation_async(transport: str = "grpc_asyncio"):
    client = LoggingServiceV2AsyncClient(
        credentials=async_anonymous_credentials(), transport=transport,
    )

    # Everything is optional in proto3 as far as the runtime is concerned,
    # and we are mocking out the actual API, so just send an empty request.
    request = operations_pb2.CancelOperationRequest()

    # Mock the actual call within the gRPC stub, and fake the request.
    with mock.patch.object(type(client.transport.cancel_operation), "__call__") as call:
        # Designate an appropriate return value for the call.
        call.return_value = grpc_helpers_async.FakeUnaryUnaryCall(
            None
        )
        response = await client.cancel_operation(request)
        # Establish that the underlying gRPC stub method was called.
        assert len(call.mock_calls) == 1
        _, args, _ = call.mock_calls[0]
        assert args[0] == request

    # Establish that the response is the type that we expect.
    assert response is None

def test_cancel_operation_field_headers():
    client = LoggingServiceV2Client(
        credentials=ga_credentials.AnonymousCredentials(),
    )

    # Any value that is part of the HTTP/1.1 URI should be sent as
    # a field header. Set these to a non-empty value.
    request = operations_pb2.CancelOperationRequest()
    request.name = "locations"

    # Mock the actual call within the gRPC stub, and fake the request.
    with mock.patch.object(type(client.transport.cancel_operation), "__call__") as call:
        call.return_value =  None

        client.cancel_operation(request)
        # Establish that the underlying gRPC stub method was called.
        assert len(call.mock_calls) == 1
        _, args, _ = call.mock_calls[0]
        assert args[0] == request

    # Establish that the field header was sent.
    _, _, kw = call.mock_calls[0]
    assert ("x-goog-request-params", "name=locations",) in kw["metadata"]
@pytest.mark.asyncio
async def test_cancel_operation_field_headers_async():
    client = LoggingServiceV2AsyncClient(
        credentials=async_anonymous_credentials(),
    )

    # Any value that is part of the HTTP/1.1 URI should be sent as
    # a field header. Set these to a non-empty value.
    request = operations_pb2.CancelOperationRequest()
    request.name = "locations"

    # Mock the actual call within the gRPC stub, and fake the request.
    with mock.patch.object(type(client.transport.cancel_operation), "__call__") as call:
        call.return_value = grpc_helpers_async.FakeUnaryUnaryCall(
            None
        )
        await client.cancel_operation(request)
        # Establish that the underlying gRPC stub method was called.
        assert len(call.mock_calls) == 1
        _, args, _ = call.mock_calls[0]
        assert args[0] == request

    # Establish that the field header was sent.
    _, _, kw = call.mock_calls[0]
    assert ("x-goog-request-params", "name=locations",) in kw["metadata"]

def test_cancel_operation_from_dict():
    client = LoggingServiceV2Client(
        credentials=ga_credentials.AnonymousCredentials(),
    )
    # Mock the actual call within the gRPC stub, and fake the request.
    with mock.patch.object(type(client.transport.cancel_operation), "__call__") as call:
        # Designate an appropriate return value for the call.
        call.return_value = None

        response = client.cancel_operation(
            request={
                "name": "locations",
            }
        )
        call.assert_called()
@pytest.mark.asyncio
async def test_cancel_operation_from_dict_async():
    client = LoggingServiceV2AsyncClient(
        credentials=async_anonymous_credentials(),
    )
    # Mock the actual call within the gRPC stub, and fake the request.
    with mock.patch.object(type(client.transport.cancel_operation), "__call__") as call:
        # Designate an appropriate return value for the call.
        call.return_value = grpc_helpers_async.FakeUnaryUnaryCall(
            None
        )
        response = await client.cancel_operation(
            request={
                "name": "locations",
            }
        )
        call.assert_called()


def test_get_operation(transport: str = "grpc"):
    client = LoggingServiceV2Client(
        credentials=ga_credentials.AnonymousCredentials(), transport=transport,
    )

    # Everything is optional in proto3 as far as the runtime is concerned,
    # and we are mocking out the actual API, so just send an empty request.
    request = operations_pb2.GetOperationRequest()

    # Mock the actual call within the gRPC stub, and fake the request.
    with mock.patch.object(type(client.transport.get_operation), "__call__") as call:
        # Designate an appropriate return value for the call.
        call.return_value = operations_pb2.Operation()
        response = client.get_operation(request)
        # Establish that the underlying gRPC stub method was called.
        assert len(call.mock_calls) == 1
        _, args, _ = call.mock_calls[0]
        assert args[0] == request

    # Establish that the response is the type that we expect.
    assert isinstance(response, operations_pb2.Operation)
@pytest.mark.asyncio
async def test_get_operation_async(transport: str = "grpc_asyncio"):
    client = LoggingServiceV2AsyncClient(
        credentials=async_anonymous_credentials(), transport=transport,
    )

    # Everything is optional in proto3 as far as the runtime is concerned,
    # and we are mocking out the actual API, so just send an empty request.
    request = operations_pb2.GetOperationRequest()

    # Mock the actual call within the gRPC stub, and fake the request.
    with mock.patch.object(type(client.transport.get_operation), "__call__") as call:
        # Designate an appropriate return value for the call.
        call.return_value = grpc_helpers_async.FakeUnaryUnaryCall(
            operations_pb2.Operation()
        )
        response = await client.get_operation(request)
        # Establish that the underlying gRPC stub method was called.
        assert len(call.mock_calls) == 1
        _, args, _ = call.mock_calls[0]
        assert args[0] == request

    # Establish that the response is the type that we expect.
    assert isinstance(response, operations_pb2.Operation)

def test_get_operation_field_headers():
    client = LoggingServiceV2Client(
        credentials=ga_credentials.AnonymousCredentials(),
    )

    # Any value that is part of the HTTP/1.1 URI should be sent as
    # a field header. Set these to a non-empty value.
    request = operations_pb2.GetOperationRequest()
    request.name = "locations"

    # Mock the actual call within the gRPC stub, and fake the request.
    with mock.patch.object(type(client.transport.get_operation), "__call__") as call:
        call.return_value = operations_pb2.Operation()

        client.get_operation(request)
        # Establish that the underlying gRPC stub method was called.
        assert len(call.mock_calls) == 1
        _, args, _ = call.mock_calls[0]
        assert args[0] == request

    # Establish that the field header was sent.
    _, _, kw = call.mock_calls[0]
    assert ("x-goog-request-params", "name=locations",) in kw["metadata"]
@pytest.mark.asyncio
async def test_get_operation_field_headers_async():
    client = LoggingServiceV2AsyncClient(
        credentials=async_anonymous_credentials(),
    )

    # Any value that is part of the HTTP/1.1 URI should be sent as
    # a field header. Set these to a non-empty value.
    request = operations_pb2.GetOperationRequest()
    request.name = "locations"

    # Mock the actual call within the gRPC stub, and fake the request.
    with mock.patch.object(type(client.transport.get_operation), "__call__") as call:
        call.return_value = grpc_helpers_async.FakeUnaryUnaryCall(
            operations_pb2.Operation()
        )
        await client.get_operation(request)
        # Establish that the underlying gRPC stub method was called.
        assert len(call.mock_calls) == 1
        _, args, _ = call.mock_calls[0]
        assert args[0] == request

    # Establish that the field header was sent.
    _, _, kw = call.mock_calls[0]
    assert ("x-goog-request-params", "name=locations",) in kw["metadata"]

def test_get_operation_from_dict():
    client = LoggingServiceV2Client(
        credentials=ga_credentials.AnonymousCredentials(),
    )
    # Mock the actual call within the gRPC stub, and fake the request.
    with mock.patch.object(type(client.transport.get_operation), "__call__") as call:
        # Designate an appropriate return value for the call.
        call.return_value = operations_pb2.Operation()

        response = client.get_operation(
            request={
                "name": "locations",
            }
        )
        call.assert_called()
@pytest.mark.asyncio
async def test_get_operation_from_dict_async():
    client = LoggingServiceV2AsyncClient(
        credentials=async_anonymous_credentials(),
    )
    # Mock the actual call within the gRPC stub, and fake the request.
    with mock.patch.object(type(client.transport.get_operation), "__call__") as call:
        # Designate an appropriate return value for the call.
        call.return_value = grpc_helpers_async.FakeUnaryUnaryCall(
            operations_pb2.Operation()
        )
        response = await client.get_operation(
            request={
                "name": "locations",
            }
        )
        call.assert_called()


def test_list_operations(transport: str = "grpc"):
    client = LoggingServiceV2Client(
        credentials=ga_credentials.AnonymousCredentials(), transport=transport,
    )

    # Everything is optional in proto3 as far as the runtime is concerned,
    # and we are mocking out the actual API, so just send an empty request.
    request = operations_pb2.ListOperationsRequest()

    # Mock the actual call within the gRPC stub, and fake the request.
    with mock.patch.object(type(client.transport.list_operations), "__call__") as call:
        # Designate an appropriate return value for the call.
        call.return_value = operations_pb2.ListOperationsResponse()
        response = client.list_operations(request)
        # Establish that the underlying gRPC stub method was called.
        assert len(call.mock_calls) == 1
        _, args, _ = call.mock_calls[0]
        assert args[0] == request

    # Establish that the response is the type that we expect.
    assert isinstance(response, operations_pb2.ListOperationsResponse)
@pytest.mark.asyncio
async def test_list_operations_async(transport: str = "grpc_asyncio"):
    client = LoggingServiceV2AsyncClient(
        credentials=async_anonymous_credentials(), transport=transport,
    )

    # Everything is optional in proto3 as far as the runtime is concerned,
    # and we are mocking out the actual API, so just send an empty request.
    request = operations_pb2.ListOperationsRequest()

    # Mock the actual call within the gRPC stub, and fake the request.
    with mock.patch.object(type(client.transport.list_operations), "__call__") as call:
        # Designate an appropriate return value for the call.
        call.return_value = grpc_helpers_async.FakeUnaryUnaryCall(
            operations_pb2.ListOperationsResponse()
        )
        response = await client.list_operations(request)
        # Establish that the underlying gRPC stub method was called.
        assert len(call.mock_calls) == 1
        _, args, _ = call.mock_calls[0]
        assert args[0] == request

    # Establish that the response is the type that we expect.
    assert isinstance(response, operations_pb2.ListOperationsResponse)

def test_list_operations_field_headers():
    client = LoggingServiceV2Client(
        credentials=ga_credentials.AnonymousCredentials(),
    )

    # Any value that is part of the HTTP/1.1 URI should be sent as
    # a field header. Set these to a non-empty value.
    request = operations_pb2.ListOperationsRequest()
    request.name = "locations"

    # Mock the actual call within the gRPC stub, and fake the request.
    with mock.patch.object(type(client.transport.list_operations), "__call__") as call:
        call.return_value = operations_pb2.ListOperationsResponse()

        client.list_operations(request)
        # Establish that the underlying gRPC stub method was called.
        assert len(call.mock_calls) == 1
        _, args, _ = call.mock_calls[0]
        assert args[0] == request

    # Establish that the field header was sent.
    _, _, kw = call.mock_calls[0]
    assert ("x-goog-request-params", "name=locations",) in kw["metadata"]
@pytest.mark.asyncio
async def test_list_operations_field_headers_async():
    client = LoggingServiceV2AsyncClient(
        credentials=async_anonymous_credentials(),
    )

    # Any value that is part of the HTTP/1.1 URI should be sent as
    # a field header. Set these to a non-empty value.
    request = operations_pb2.ListOperationsRequest()
    request.name = "locations"

    # Mock the actual call within the gRPC stub, and fake the request.
    with mock.patch.object(type(client.transport.list_operations), "__call__") as call:
        call.return_value = grpc_helpers_async.FakeUnaryUnaryCall(
            operations_pb2.ListOperationsResponse()
        )
        await client.list_operations(request)
        # Establish that the underlying gRPC stub method was called.
        assert len(call.mock_calls) == 1
        _, args, _ = call.mock_calls[0]
        assert args[0] == request

    # Establish that the field header was sent.
    _, _, kw = call.mock_calls[0]
    assert ("x-goog-request-params", "name=locations",) in kw["metadata"]

def test_list_operations_from_dict():
    client = LoggingServiceV2Client(
        credentials=ga_credentials.AnonymousCredentials(),
    )
    # Mock the actual call within the gRPC stub, and fake the request.
    with mock.patch.object(type(client.transport.list_operations), "__call__") as call:
        # Designate an appropriate return value for the call.
        call.return_value = operations_pb2.ListOperationsResponse()

        response = client.list_operations(
            request={
                "name": "locations",
            }
        )
        call.assert_called()
@pytest.mark.asyncio
async def test_list_operations_from_dict_async():
    client = LoggingServiceV2AsyncClient(
        credentials=async_anonymous_credentials(),
    )
    # Mock the actual call within the gRPC stub, and fake the request.
    with mock.patch.object(type(client.transport.list_operations), "__call__") as call:
        # Designate an appropriate return value for the call.
        call.return_value = grpc_helpers_async.FakeUnaryUnaryCall(
            operations_pb2.ListOperationsResponse()
        )
        response = await client.list_operations(
            request={
                "name": "locations",
            }
        )
        call.assert_called()


def test_transport_close_grpc():
    client = LoggingServiceV2Client(
        credentials=ga_credentials.AnonymousCredentials(),
        transport="grpc"
    )
    with mock.patch.object(type(getattr(client.transport, "_grpc_channel")), "close") as close:
        with client:
            close.assert_not_called()
        close.assert_called_once()


@pytest.mark.asyncio
async def test_transport_close_grpc_asyncio():
    client = LoggingServiceV2AsyncClient(
        credentials=async_anonymous_credentials(),
        transport="grpc_asyncio"
    )
    with mock.patch.object(type(getattr(client.transport, "_grpc_channel")), "close") as close:
        async with client:
            close.assert_not_called()
        close.assert_called_once()


def test_client_ctx():
    transports = [
        'grpc',
    ]
    for transport in transports:
        client = LoggingServiceV2Client(
            credentials=ga_credentials.AnonymousCredentials(),
            transport=transport
        )
        # Test client calls underlying transport.
        with mock.patch.object(type(client.transport), "close") as close:
            close.assert_not_called()
            with client:
                pass
            close.assert_called()

@pytest.mark.parametrize("client_class,transport_class", [
    (LoggingServiceV2Client, transports.LoggingServiceV2GrpcTransport),
    (LoggingServiceV2AsyncClient, transports.LoggingServiceV2GrpcAsyncIOTransport),
])
def test_api_key_credentials(client_class, transport_class):
    with mock.patch.object(
        google.auth._default, "get_api_key_credentials", create=True
    ) as get_api_key_credentials:
        mock_cred = mock.Mock()
        get_api_key_credentials.return_value = mock_cred
        options = client_options.ClientOptions()
        options.api_key = "api_key"
        with mock.patch.object(transport_class, "__init__") as patched:
            patched.return_value = None
            client = client_class(client_options=options)
            patched.assert_called_once_with(
                credentials=mock_cred,
                credentials_file=None,
                host=client._DEFAULT_ENDPOINT_TEMPLATE.format(UNIVERSE_DOMAIN=client._DEFAULT_UNIVERSE),
                scopes=None,
                client_cert_source_for_mtls=None,
                quota_project_id=None,
                client_info=transports.base.DEFAULT_CLIENT_INFO,
                always_use_jwt_access=True,
                api_audience=None,
            )<|MERGE_RESOLUTION|>--- conflicted
+++ resolved
@@ -2897,14 +2897,13 @@
     assert transport.kind == "grpc"
 
 
-<<<<<<< HEAD
 def test_initialize_client_w_grpc():
     client = LoggingServiceV2Client(
         credentials=ga_credentials.AnonymousCredentials(),
         transport="grpc"
     )
     assert client is not None
-=======
+
 # This test is a coverage failsafe to make sure that totally empty calls,
 # i.e. request == None and no flattened fields passed, work.
 def test_delete_log_empty_call_grpc():
@@ -2999,7 +2998,6 @@
         call.assert_called()
         _, args, _ = call.mock_calls[0]
         assert args[0] == logging.ListLogsRequest()
->>>>>>> 1a49b4bf
 
 
 def test_transport_kind_grpc_asyncio():
@@ -3009,14 +3007,13 @@
     assert transport.kind == "grpc_asyncio"
 
 
-<<<<<<< HEAD
 def test_initialize_client_w_grpc_asyncio():
     client = LoggingServiceV2AsyncClient(
         credentials=async_anonymous_credentials(),
         transport="grpc_asyncio"
     )
     assert client is not None
-=======
+
 # This test is a coverage failsafe to make sure that totally empty calls,
 # i.e. request == None and no flattened fields passed, work.
 @pytest.mark.asyncio
@@ -3129,7 +3126,6 @@
         call.assert_called()
         _, args, _ = call.mock_calls[0]
         assert args[0] == logging.ListLogsRequest()
->>>>>>> 1a49b4bf
 
 
 def test_transport_grpc_default():
