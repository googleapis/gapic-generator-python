# -*- coding: utf-8 -*-
# Copyright 2024 Google LLC
#
# Licensed under the Apache License, Version 2.0 (the "License");
# you may not use this file except in compliance with the License.
# You may obtain a copy of the License at
#
#     http://www.apache.org/licenses/LICENSE-2.0
#
# Unless required by applicable law or agreed to in writing, software
# distributed under the License is distributed on an "AS IS" BASIS,
# WITHOUT WARRANTIES OR CONDITIONS OF ANY KIND, either express or implied.
# See the License for the specific language governing permissions and
# limitations under the License.
#
import os
# try/except added for compatibility with python < 3.8
try:
    from unittest import mock
    from unittest.mock import AsyncMock  # pragma: NO COVER
except ImportError:  # pragma: NO COVER
    import mock

import grpc
from grpc.experimental import aio
import math
import pytest
from google.api_core import api_core_version
from proto.marshal.rules.dates import DurationRule, TimestampRule
from proto.marshal.rules import wrappers

try:
    from google.auth.aio import credentials as ga_credentials_async
    HAS_GOOGLE_AUTH_AIO = True
except ImportError: # pragma: NO COVER
    HAS_GOOGLE_AUTH_AIO = False

from google.api import monitored_resource_pb2  # type: ignore
from google.api_core import client_options
from google.api_core import exceptions as core_exceptions
from google.api_core import gapic_v1
from google.api_core import grpc_helpers
from google.api_core import grpc_helpers_async
from google.api_core import path_template
from google.api_core import retry as retries
from google.auth import credentials as ga_credentials
from google.auth.exceptions import MutualTLSChannelError
from google.cloud.logging_v2.services.logging_service_v2 import LoggingServiceV2AsyncClient
from google.cloud.logging_v2.services.logging_service_v2 import LoggingServiceV2Client
from google.cloud.logging_v2.services.logging_service_v2 import pagers
from google.cloud.logging_v2.services.logging_service_v2 import transports
from google.cloud.logging_v2.types import log_entry
from google.cloud.logging_v2.types import logging
from google.logging.type import http_request_pb2  # type: ignore
from google.logging.type import log_severity_pb2  # type: ignore
from google.longrunning import operations_pb2 # type: ignore
from google.oauth2 import service_account
from google.protobuf import any_pb2  # type: ignore
from google.protobuf import duration_pb2  # type: ignore
from google.protobuf import struct_pb2  # type: ignore
from google.protobuf import timestamp_pb2  # type: ignore
import google.auth


def client_cert_source_callback():
    return b"cert bytes", b"key bytes"

# TODO: use async auth anon credentials by default once the minimum version of google-auth is upgraded.
# See related issue: https://github.com/googleapis/gapic-generator-python/issues/2107.
def async_anonymous_credentials():
    if HAS_GOOGLE_AUTH_AIO:
        return ga_credentials_async.AnonymousCredentials()
    return ga_credentials.AnonymousCredentials()

# If default endpoint is localhost, then default mtls endpoint will be the same.
# This method modifies the default endpoint so the client can produce a different
# mtls endpoint for endpoint testing purposes.
def modify_default_endpoint(client):
    return "foo.googleapis.com" if ("localhost" in client.DEFAULT_ENDPOINT) else client.DEFAULT_ENDPOINT

# If default endpoint template is localhost, then default mtls endpoint will be the same.
# This method modifies the default endpoint template so the client can produce a different
# mtls endpoint for endpoint testing purposes.
def modify_default_endpoint_template(client):
    return "test.{UNIVERSE_DOMAIN}" if ("localhost" in client._DEFAULT_ENDPOINT_TEMPLATE) else client._DEFAULT_ENDPOINT_TEMPLATE


def test__get_default_mtls_endpoint():
    api_endpoint = "example.googleapis.com"
    api_mtls_endpoint = "example.mtls.googleapis.com"
    sandbox_endpoint = "example.sandbox.googleapis.com"
    sandbox_mtls_endpoint = "example.mtls.sandbox.googleapis.com"
    non_googleapi = "api.example.com"

    assert LoggingServiceV2Client._get_default_mtls_endpoint(None) is None
    assert LoggingServiceV2Client._get_default_mtls_endpoint(api_endpoint) == api_mtls_endpoint
    assert LoggingServiceV2Client._get_default_mtls_endpoint(api_mtls_endpoint) == api_mtls_endpoint
    assert LoggingServiceV2Client._get_default_mtls_endpoint(sandbox_endpoint) == sandbox_mtls_endpoint
    assert LoggingServiceV2Client._get_default_mtls_endpoint(sandbox_mtls_endpoint) == sandbox_mtls_endpoint
    assert LoggingServiceV2Client._get_default_mtls_endpoint(non_googleapi) == non_googleapi

def test__read_environment_variables():
    assert LoggingServiceV2Client._read_environment_variables() == (False, "auto", None)

    with mock.patch.dict(os.environ, {"GOOGLE_API_USE_CLIENT_CERTIFICATE": "true"}):
        assert LoggingServiceV2Client._read_environment_variables() == (True, "auto", None)

    with mock.patch.dict(os.environ, {"GOOGLE_API_USE_CLIENT_CERTIFICATE": "false"}):
        assert LoggingServiceV2Client._read_environment_variables() == (False, "auto", None)

    with mock.patch.dict(os.environ, {"GOOGLE_API_USE_CLIENT_CERTIFICATE": "Unsupported"}):
        with pytest.raises(ValueError) as excinfo:
            LoggingServiceV2Client._read_environment_variables()
    assert str(excinfo.value) == "Environment variable `GOOGLE_API_USE_CLIENT_CERTIFICATE` must be either `true` or `false`"

    with mock.patch.dict(os.environ, {"GOOGLE_API_USE_MTLS_ENDPOINT": "never"}):
        assert LoggingServiceV2Client._read_environment_variables() == (False, "never", None)

    with mock.patch.dict(os.environ, {"GOOGLE_API_USE_MTLS_ENDPOINT": "always"}):
        assert LoggingServiceV2Client._read_environment_variables() == (False, "always", None)

    with mock.patch.dict(os.environ, {"GOOGLE_API_USE_MTLS_ENDPOINT": "auto"}):
        assert LoggingServiceV2Client._read_environment_variables() == (False, "auto", None)

    with mock.patch.dict(os.environ, {"GOOGLE_API_USE_MTLS_ENDPOINT": "Unsupported"}):
        with pytest.raises(MutualTLSChannelError) as excinfo:
            LoggingServiceV2Client._read_environment_variables()
    assert str(excinfo.value) == "Environment variable `GOOGLE_API_USE_MTLS_ENDPOINT` must be `never`, `auto` or `always`"

    with mock.patch.dict(os.environ, {"GOOGLE_CLOUD_UNIVERSE_DOMAIN": "foo.com"}):
        assert LoggingServiceV2Client._read_environment_variables() == (False, "auto", "foo.com")

def test__get_client_cert_source():
    mock_provided_cert_source = mock.Mock()
    mock_default_cert_source = mock.Mock()

    assert LoggingServiceV2Client._get_client_cert_source(None, False) is None
    assert LoggingServiceV2Client._get_client_cert_source(mock_provided_cert_source, False) is None
    assert LoggingServiceV2Client._get_client_cert_source(mock_provided_cert_source, True) == mock_provided_cert_source

    with mock.patch('google.auth.transport.mtls.has_default_client_cert_source', return_value=True):
        with mock.patch('google.auth.transport.mtls.default_client_cert_source', return_value=mock_default_cert_source):
            assert LoggingServiceV2Client._get_client_cert_source(None, True) is mock_default_cert_source
            assert LoggingServiceV2Client._get_client_cert_source(mock_provided_cert_source, "true") is mock_provided_cert_source

@mock.patch.object(LoggingServiceV2Client, "_DEFAULT_ENDPOINT_TEMPLATE", modify_default_endpoint_template(LoggingServiceV2Client))
@mock.patch.object(LoggingServiceV2AsyncClient, "_DEFAULT_ENDPOINT_TEMPLATE", modify_default_endpoint_template(LoggingServiceV2AsyncClient))
def test__get_api_endpoint():
    api_override = "foo.com"
    mock_client_cert_source = mock.Mock()
    default_universe = LoggingServiceV2Client._DEFAULT_UNIVERSE
    default_endpoint = LoggingServiceV2Client._DEFAULT_ENDPOINT_TEMPLATE.format(UNIVERSE_DOMAIN=default_universe)
    mock_universe = "bar.com"
    mock_endpoint = LoggingServiceV2Client._DEFAULT_ENDPOINT_TEMPLATE.format(UNIVERSE_DOMAIN=mock_universe)

    assert LoggingServiceV2Client._get_api_endpoint(api_override, mock_client_cert_source, default_universe, "always") == api_override
    assert LoggingServiceV2Client._get_api_endpoint(None, mock_client_cert_source, default_universe, "auto") == LoggingServiceV2Client.DEFAULT_MTLS_ENDPOINT
    assert LoggingServiceV2Client._get_api_endpoint(None, None, default_universe, "auto") == default_endpoint
    assert LoggingServiceV2Client._get_api_endpoint(None, None, default_universe, "always") == LoggingServiceV2Client.DEFAULT_MTLS_ENDPOINT
    assert LoggingServiceV2Client._get_api_endpoint(None, mock_client_cert_source, default_universe, "always") == LoggingServiceV2Client.DEFAULT_MTLS_ENDPOINT
    assert LoggingServiceV2Client._get_api_endpoint(None, None, mock_universe, "never") == mock_endpoint
    assert LoggingServiceV2Client._get_api_endpoint(None, None, default_universe, "never") == default_endpoint

    with pytest.raises(MutualTLSChannelError) as excinfo:
        LoggingServiceV2Client._get_api_endpoint(None, mock_client_cert_source, mock_universe, "auto")
    assert str(excinfo.value) == "mTLS is not supported in any universe other than googleapis.com."


def test__get_universe_domain():
    client_universe_domain = "foo.com"
    universe_domain_env = "bar.com"

    assert LoggingServiceV2Client._get_universe_domain(client_universe_domain, universe_domain_env) == client_universe_domain
    assert LoggingServiceV2Client._get_universe_domain(None, universe_domain_env) == universe_domain_env
    assert LoggingServiceV2Client._get_universe_domain(None, None) == LoggingServiceV2Client._DEFAULT_UNIVERSE

    with pytest.raises(ValueError) as excinfo:
        LoggingServiceV2Client._get_universe_domain("", None)
    assert str(excinfo.value) == "Universe Domain cannot be an empty string."

@pytest.mark.parametrize("client_class,transport_class,transport_name", [
    (LoggingServiceV2Client, transports.LoggingServiceV2GrpcTransport, "grpc"),
])
def test__validate_universe_domain(client_class, transport_class, transport_name):
    client = client_class(
        transport=transport_class(
            credentials=ga_credentials.AnonymousCredentials()
        )
    )
    assert client._validate_universe_domain() == True

    # Test the case when universe is already validated.
    assert client._validate_universe_domain() == True

    if transport_name == "grpc":
        # Test the case where credentials are provided by the
        # `local_channel_credentials`. The default universes in both match.
        channel = grpc.secure_channel('http://localhost/', grpc.local_channel_credentials())
        client = client_class(transport=transport_class(channel=channel))
        assert client._validate_universe_domain() == True

        # Test the case where credentials do not exist: e.g. a transport is provided
        # with no credentials. Validation should still succeed because there is no
        # mismatch with non-existent credentials.
        channel = grpc.secure_channel('http://localhost/', grpc.local_channel_credentials())
        transport=transport_class(channel=channel)
        transport._credentials = None
        client = client_class(transport=transport)
        assert client._validate_universe_domain() == True

    # TODO: This is needed to cater for older versions of google-auth
    # Make this test unconditional once the minimum supported version of
    # google-auth becomes 2.23.0 or higher.
    google_auth_major, google_auth_minor = [int(part) for part in google.auth.__version__.split(".")[0:2]]
    if google_auth_major > 2 or (google_auth_major == 2 and google_auth_minor >= 23):
        credentials = ga_credentials.AnonymousCredentials()
        credentials._universe_domain = "foo.com"
        # Test the case when there is a universe mismatch from the credentials.
        client = client_class(
            transport=transport_class(credentials=credentials)
        )
        with pytest.raises(ValueError) as excinfo:
            client._validate_universe_domain()
        assert str(excinfo.value) == "The configured universe domain (googleapis.com) does not match the universe domain found in the credentials (foo.com). If you haven't configured the universe domain explicitly, `googleapis.com` is the default."

        # Test the case when there is a universe mismatch from the client.
        #
        # TODO: Make this test unconditional once the minimum supported version of
        # google-api-core becomes 2.15.0 or higher.
        api_core_major, api_core_minor = [int(part) for part in api_core_version.__version__.split(".")[0:2]]
        if api_core_major > 2 or (api_core_major == 2 and api_core_minor >= 15):
            client = client_class(client_options={"universe_domain": "bar.com"}, transport=transport_class(credentials=ga_credentials.AnonymousCredentials(),))
            with pytest.raises(ValueError) as excinfo:
                client._validate_universe_domain()
            assert str(excinfo.value) == "The configured universe domain (bar.com) does not match the universe domain found in the credentials (googleapis.com). If you haven't configured the universe domain explicitly, `googleapis.com` is the default."

    # Test that ValueError is raised if universe_domain is provided via client options and credentials is None
    with pytest.raises(ValueError):
        client._compare_universes("foo.bar", None)


@pytest.mark.parametrize("client_class,transport_name", [
    (LoggingServiceV2Client, "grpc"),
    (LoggingServiceV2AsyncClient, "grpc_asyncio"),
])
def test_logging_service_v2_client_from_service_account_info(client_class, transport_name):
    creds = ga_credentials.AnonymousCredentials()
    with mock.patch.object(service_account.Credentials, 'from_service_account_info') as factory:
        factory.return_value = creds
        info = {"valid": True}
        client = client_class.from_service_account_info(info, transport=transport_name)
        assert client.transport._credentials == creds
        assert isinstance(client, client_class)

        assert client.transport._host == (
            'logging.googleapis.com:443'
        )


@pytest.mark.parametrize("transport_class,transport_name", [
    (transports.LoggingServiceV2GrpcTransport, "grpc"),
    (transports.LoggingServiceV2GrpcAsyncIOTransport, "grpc_asyncio"),
])
def test_logging_service_v2_client_service_account_always_use_jwt(transport_class, transport_name):
    with mock.patch.object(service_account.Credentials, 'with_always_use_jwt_access', create=True) as use_jwt:
        creds = service_account.Credentials(None, None, None)
        transport = transport_class(credentials=creds, always_use_jwt_access=True)
        use_jwt.assert_called_once_with(True)

    with mock.patch.object(service_account.Credentials, 'with_always_use_jwt_access', create=True) as use_jwt:
        creds = service_account.Credentials(None, None, None)
        transport = transport_class(credentials=creds, always_use_jwt_access=False)
        use_jwt.assert_not_called()


@pytest.mark.parametrize("client_class,transport_name", [
    (LoggingServiceV2Client, "grpc"),
    (LoggingServiceV2AsyncClient, "grpc_asyncio"),
])
def test_logging_service_v2_client_from_service_account_file(client_class, transport_name):
    creds = ga_credentials.AnonymousCredentials()
    with mock.patch.object(service_account.Credentials, 'from_service_account_file') as factory:
        factory.return_value = creds
        client = client_class.from_service_account_file("dummy/file/path.json", transport=transport_name)
        assert client.transport._credentials == creds
        assert isinstance(client, client_class)

        client = client_class.from_service_account_json("dummy/file/path.json", transport=transport_name)
        assert client.transport._credentials == creds
        assert isinstance(client, client_class)

        assert client.transport._host == (
            'logging.googleapis.com:443'
        )


def test_logging_service_v2_client_get_transport_class():
    transport = LoggingServiceV2Client.get_transport_class()
    available_transports = [
        transports.LoggingServiceV2GrpcTransport,
    ]
    assert transport in available_transports

    transport = LoggingServiceV2Client.get_transport_class("grpc")
    assert transport == transports.LoggingServiceV2GrpcTransport


@pytest.mark.parametrize("client_class,transport_class,transport_name", [
    (LoggingServiceV2Client, transports.LoggingServiceV2GrpcTransport, "grpc"),
    (LoggingServiceV2AsyncClient, transports.LoggingServiceV2GrpcAsyncIOTransport, "grpc_asyncio"),
])
@mock.patch.object(LoggingServiceV2Client, "_DEFAULT_ENDPOINT_TEMPLATE", modify_default_endpoint_template(LoggingServiceV2Client))
@mock.patch.object(LoggingServiceV2AsyncClient, "_DEFAULT_ENDPOINT_TEMPLATE", modify_default_endpoint_template(LoggingServiceV2AsyncClient))
def test_logging_service_v2_client_client_options(client_class, transport_class, transport_name):
    # Check that if channel is provided we won't create a new one.
    with mock.patch.object(LoggingServiceV2Client, 'get_transport_class') as gtc:
        transport = transport_class(
            credentials=ga_credentials.AnonymousCredentials()
        )
        client = client_class(transport=transport)
        gtc.assert_not_called()

    # Check that if channel is provided via str we will create a new one.
    with mock.patch.object(LoggingServiceV2Client, 'get_transport_class') as gtc:
        client = client_class(transport=transport_name)
        gtc.assert_called()

    # Check the case api_endpoint is provided.
    options = client_options.ClientOptions(api_endpoint="squid.clam.whelk")
    with mock.patch.object(transport_class, '__init__') as patched:
        patched.return_value = None
        client = client_class(transport=transport_name, client_options=options)
        patched.assert_called_once_with(
            credentials=None,
            credentials_file=None,
            host="squid.clam.whelk",
            scopes=None,
            client_cert_source_for_mtls=None,
            quota_project_id=None,
            client_info=transports.base.DEFAULT_CLIENT_INFO,
            always_use_jwt_access=True,
            api_audience=None,
        )

    # Check the case api_endpoint is not provided and GOOGLE_API_USE_MTLS_ENDPOINT is
    # "never".
    with mock.patch.dict(os.environ, {"GOOGLE_API_USE_MTLS_ENDPOINT": "never"}):
        with mock.patch.object(transport_class, '__init__') as patched:
            patched.return_value = None
            client = client_class(transport=transport_name)
            patched.assert_called_once_with(
                credentials=None,
                credentials_file=None,
                host=client._DEFAULT_ENDPOINT_TEMPLATE.format(UNIVERSE_DOMAIN=client._DEFAULT_UNIVERSE),
                scopes=None,
                client_cert_source_for_mtls=None,
                quota_project_id=None,
                client_info=transports.base.DEFAULT_CLIENT_INFO,
                always_use_jwt_access=True,
                api_audience=None,
            )

    # Check the case api_endpoint is not provided and GOOGLE_API_USE_MTLS_ENDPOINT is
    # "always".
    with mock.patch.dict(os.environ, {"GOOGLE_API_USE_MTLS_ENDPOINT": "always"}):
        with mock.patch.object(transport_class, '__init__') as patched:
            patched.return_value = None
            client = client_class(transport=transport_name)
            patched.assert_called_once_with(
                credentials=None,
                credentials_file=None,
                host=client.DEFAULT_MTLS_ENDPOINT,
                scopes=None,
                client_cert_source_for_mtls=None,
                quota_project_id=None,
                client_info=transports.base.DEFAULT_CLIENT_INFO,
                always_use_jwt_access=True,
                api_audience=None,
            )

    # Check the case api_endpoint is not provided and GOOGLE_API_USE_MTLS_ENDPOINT has
    # unsupported value.
    with mock.patch.dict(os.environ, {"GOOGLE_API_USE_MTLS_ENDPOINT": "Unsupported"}):
        with pytest.raises(MutualTLSChannelError) as excinfo:
            client = client_class(transport=transport_name)
    assert str(excinfo.value) == "Environment variable `GOOGLE_API_USE_MTLS_ENDPOINT` must be `never`, `auto` or `always`"

    # Check the case GOOGLE_API_USE_CLIENT_CERTIFICATE has unsupported value.
    with mock.patch.dict(os.environ, {"GOOGLE_API_USE_CLIENT_CERTIFICATE": "Unsupported"}):
        with pytest.raises(ValueError) as excinfo:
            client = client_class(transport=transport_name)
    assert str(excinfo.value) == "Environment variable `GOOGLE_API_USE_CLIENT_CERTIFICATE` must be either `true` or `false`"

    # Check the case quota_project_id is provided
    options = client_options.ClientOptions(quota_project_id="octopus")
    with mock.patch.object(transport_class, '__init__') as patched:
        patched.return_value = None
        client = client_class(client_options=options, transport=transport_name)
        patched.assert_called_once_with(
            credentials=None,
            credentials_file=None,
            host=client._DEFAULT_ENDPOINT_TEMPLATE.format(UNIVERSE_DOMAIN=client._DEFAULT_UNIVERSE),
            scopes=None,
            client_cert_source_for_mtls=None,
            quota_project_id="octopus",
            client_info=transports.base.DEFAULT_CLIENT_INFO,
            always_use_jwt_access=True,
            api_audience=None,
        )
    # Check the case api_endpoint is provided
    options = client_options.ClientOptions(api_audience="https://language.googleapis.com")
    with mock.patch.object(transport_class, '__init__') as patched:
        patched.return_value = None
        client = client_class(client_options=options, transport=transport_name)
        patched.assert_called_once_with(
            credentials=None,
            credentials_file=None,
            host=client._DEFAULT_ENDPOINT_TEMPLATE.format(UNIVERSE_DOMAIN=client._DEFAULT_UNIVERSE),
            scopes=None,
            client_cert_source_for_mtls=None,
            quota_project_id=None,
            client_info=transports.base.DEFAULT_CLIENT_INFO,
            always_use_jwt_access=True,
            api_audience="https://language.googleapis.com"
        )

@pytest.mark.parametrize("client_class,transport_class,transport_name,use_client_cert_env", [
    (LoggingServiceV2Client, transports.LoggingServiceV2GrpcTransport, "grpc", "true"),
    (LoggingServiceV2AsyncClient, transports.LoggingServiceV2GrpcAsyncIOTransport, "grpc_asyncio", "true"),
    (LoggingServiceV2Client, transports.LoggingServiceV2GrpcTransport, "grpc", "false"),
    (LoggingServiceV2AsyncClient, transports.LoggingServiceV2GrpcAsyncIOTransport, "grpc_asyncio", "false"),
])
@mock.patch.object(LoggingServiceV2Client, "_DEFAULT_ENDPOINT_TEMPLATE", modify_default_endpoint_template(LoggingServiceV2Client))
@mock.patch.object(LoggingServiceV2AsyncClient, "_DEFAULT_ENDPOINT_TEMPLATE", modify_default_endpoint_template(LoggingServiceV2AsyncClient))
@mock.patch.dict(os.environ, {"GOOGLE_API_USE_MTLS_ENDPOINT": "auto"})
def test_logging_service_v2_client_mtls_env_auto(client_class, transport_class, transport_name, use_client_cert_env):
    # This tests the endpoint autoswitch behavior. Endpoint is autoswitched to the default
    # mtls endpoint, if GOOGLE_API_USE_CLIENT_CERTIFICATE is "true" and client cert exists.

    # Check the case client_cert_source is provided. Whether client cert is used depends on
    # GOOGLE_API_USE_CLIENT_CERTIFICATE value.
    with mock.patch.dict(os.environ, {"GOOGLE_API_USE_CLIENT_CERTIFICATE": use_client_cert_env}):
        options = client_options.ClientOptions(client_cert_source=client_cert_source_callback)
        with mock.patch.object(transport_class, '__init__') as patched:
            patched.return_value = None
            client = client_class(client_options=options, transport=transport_name)

            if use_client_cert_env == "false":
                expected_client_cert_source = None
                expected_host = client._DEFAULT_ENDPOINT_TEMPLATE.format(UNIVERSE_DOMAIN=client._DEFAULT_UNIVERSE)
            else:
                expected_client_cert_source = client_cert_source_callback
                expected_host = client.DEFAULT_MTLS_ENDPOINT

            patched.assert_called_once_with(
                credentials=None,
                credentials_file=None,
                host=expected_host,
                scopes=None,
                client_cert_source_for_mtls=expected_client_cert_source,
                quota_project_id=None,
                client_info=transports.base.DEFAULT_CLIENT_INFO,
                always_use_jwt_access=True,
                api_audience=None,
            )

    # Check the case ADC client cert is provided. Whether client cert is used depends on
    # GOOGLE_API_USE_CLIENT_CERTIFICATE value.
    with mock.patch.dict(os.environ, {"GOOGLE_API_USE_CLIENT_CERTIFICATE": use_client_cert_env}):
        with mock.patch.object(transport_class, '__init__') as patched:
            with mock.patch('google.auth.transport.mtls.has_default_client_cert_source', return_value=True):
                with mock.patch('google.auth.transport.mtls.default_client_cert_source', return_value=client_cert_source_callback):
                    if use_client_cert_env == "false":
                        expected_host = client._DEFAULT_ENDPOINT_TEMPLATE.format(UNIVERSE_DOMAIN=client._DEFAULT_UNIVERSE)
                        expected_client_cert_source = None
                    else:
                        expected_host = client.DEFAULT_MTLS_ENDPOINT
                        expected_client_cert_source = client_cert_source_callback

                    patched.return_value = None
                    client = client_class(transport=transport_name)
                    patched.assert_called_once_with(
                        credentials=None,
                        credentials_file=None,
                        host=expected_host,
                        scopes=None,
                        client_cert_source_for_mtls=expected_client_cert_source,
                        quota_project_id=None,
                        client_info=transports.base.DEFAULT_CLIENT_INFO,
                        always_use_jwt_access=True,
                        api_audience=None,
                    )

    # Check the case client_cert_source and ADC client cert are not provided.
    with mock.patch.dict(os.environ, {"GOOGLE_API_USE_CLIENT_CERTIFICATE": use_client_cert_env}):
        with mock.patch.object(transport_class, '__init__') as patched:
            with mock.patch("google.auth.transport.mtls.has_default_client_cert_source", return_value=False):
                patched.return_value = None
                client = client_class(transport=transport_name)
                patched.assert_called_once_with(
                    credentials=None,
                    credentials_file=None,
                    host=client._DEFAULT_ENDPOINT_TEMPLATE.format(UNIVERSE_DOMAIN=client._DEFAULT_UNIVERSE),
                    scopes=None,
                    client_cert_source_for_mtls=None,
                    quota_project_id=None,
                    client_info=transports.base.DEFAULT_CLIENT_INFO,
                    always_use_jwt_access=True,
                    api_audience=None,
                )


@pytest.mark.parametrize("client_class", [
    LoggingServiceV2Client, LoggingServiceV2AsyncClient
])
@mock.patch.object(LoggingServiceV2Client, "DEFAULT_ENDPOINT", modify_default_endpoint(LoggingServiceV2Client))
@mock.patch.object(LoggingServiceV2AsyncClient, "DEFAULT_ENDPOINT", modify_default_endpoint(LoggingServiceV2AsyncClient))
def test_logging_service_v2_client_get_mtls_endpoint_and_cert_source(client_class):
    mock_client_cert_source = mock.Mock()

    # Test the case GOOGLE_API_USE_CLIENT_CERTIFICATE is "true".
    with mock.patch.dict(os.environ, {"GOOGLE_API_USE_CLIENT_CERTIFICATE": "true"}):
        mock_api_endpoint = "foo"
        options = client_options.ClientOptions(client_cert_source=mock_client_cert_source, api_endpoint=mock_api_endpoint)
        api_endpoint, cert_source = client_class.get_mtls_endpoint_and_cert_source(options)
        assert api_endpoint == mock_api_endpoint
        assert cert_source == mock_client_cert_source

    # Test the case GOOGLE_API_USE_CLIENT_CERTIFICATE is "false".
    with mock.patch.dict(os.environ, {"GOOGLE_API_USE_CLIENT_CERTIFICATE": "false"}):
        mock_client_cert_source = mock.Mock()
        mock_api_endpoint = "foo"
        options = client_options.ClientOptions(client_cert_source=mock_client_cert_source, api_endpoint=mock_api_endpoint)
        api_endpoint, cert_source = client_class.get_mtls_endpoint_and_cert_source(options)
        assert api_endpoint == mock_api_endpoint
        assert cert_source is None

    # Test the case GOOGLE_API_USE_MTLS_ENDPOINT is "never".
    with mock.patch.dict(os.environ, {"GOOGLE_API_USE_MTLS_ENDPOINT": "never"}):
        api_endpoint, cert_source = client_class.get_mtls_endpoint_and_cert_source()
        assert api_endpoint == client_class.DEFAULT_ENDPOINT
        assert cert_source is None

    # Test the case GOOGLE_API_USE_MTLS_ENDPOINT is "always".
    with mock.patch.dict(os.environ, {"GOOGLE_API_USE_MTLS_ENDPOINT": "always"}):
        api_endpoint, cert_source = client_class.get_mtls_endpoint_and_cert_source()
        assert api_endpoint == client_class.DEFAULT_MTLS_ENDPOINT
        assert cert_source is None

    # Test the case GOOGLE_API_USE_MTLS_ENDPOINT is "auto" and default cert doesn't exist.
    with mock.patch.dict(os.environ, {"GOOGLE_API_USE_CLIENT_CERTIFICATE": "true"}):
        with mock.patch('google.auth.transport.mtls.has_default_client_cert_source', return_value=False):
            api_endpoint, cert_source = client_class.get_mtls_endpoint_and_cert_source()
            assert api_endpoint == client_class.DEFAULT_ENDPOINT
            assert cert_source is None

    # Test the case GOOGLE_API_USE_MTLS_ENDPOINT is "auto" and default cert exists.
    with mock.patch.dict(os.environ, {"GOOGLE_API_USE_CLIENT_CERTIFICATE": "true"}):
        with mock.patch('google.auth.transport.mtls.has_default_client_cert_source', return_value=True):
            with mock.patch('google.auth.transport.mtls.default_client_cert_source', return_value=mock_client_cert_source):
                api_endpoint, cert_source = client_class.get_mtls_endpoint_and_cert_source()
                assert api_endpoint == client_class.DEFAULT_MTLS_ENDPOINT
                assert cert_source == mock_client_cert_source

    # Check the case api_endpoint is not provided and GOOGLE_API_USE_MTLS_ENDPOINT has
    # unsupported value.
    with mock.patch.dict(os.environ, {"GOOGLE_API_USE_MTLS_ENDPOINT": "Unsupported"}):
        with pytest.raises(MutualTLSChannelError) as excinfo:
            client_class.get_mtls_endpoint_and_cert_source()

        assert str(excinfo.value) == "Environment variable `GOOGLE_API_USE_MTLS_ENDPOINT` must be `never`, `auto` or `always`"

    # Check the case GOOGLE_API_USE_CLIENT_CERTIFICATE has unsupported value.
    with mock.patch.dict(os.environ, {"GOOGLE_API_USE_CLIENT_CERTIFICATE": "Unsupported"}):
        with pytest.raises(ValueError) as excinfo:
            client_class.get_mtls_endpoint_and_cert_source()

        assert str(excinfo.value) == "Environment variable `GOOGLE_API_USE_CLIENT_CERTIFICATE` must be either `true` or `false`"

@pytest.mark.parametrize("client_class", [
    LoggingServiceV2Client, LoggingServiceV2AsyncClient
])
@mock.patch.object(LoggingServiceV2Client, "_DEFAULT_ENDPOINT_TEMPLATE", modify_default_endpoint_template(LoggingServiceV2Client))
@mock.patch.object(LoggingServiceV2AsyncClient, "_DEFAULT_ENDPOINT_TEMPLATE", modify_default_endpoint_template(LoggingServiceV2AsyncClient))
def test_logging_service_v2_client_client_api_endpoint(client_class):
    mock_client_cert_source = client_cert_source_callback
    api_override = "foo.com"
    default_universe = LoggingServiceV2Client._DEFAULT_UNIVERSE
    default_endpoint = LoggingServiceV2Client._DEFAULT_ENDPOINT_TEMPLATE.format(UNIVERSE_DOMAIN=default_universe)
    mock_universe = "bar.com"
    mock_endpoint = LoggingServiceV2Client._DEFAULT_ENDPOINT_TEMPLATE.format(UNIVERSE_DOMAIN=mock_universe)

    # If ClientOptions.api_endpoint is set and GOOGLE_API_USE_CLIENT_CERTIFICATE="true",
    # use ClientOptions.api_endpoint as the api endpoint regardless.
    with mock.patch.dict(os.environ, {"GOOGLE_API_USE_CLIENT_CERTIFICATE": "true"}):
        with mock.patch("google.auth.transport.requests.AuthorizedSession.configure_mtls_channel"):
            options = client_options.ClientOptions(client_cert_source=mock_client_cert_source, api_endpoint=api_override)
            client = client_class(client_options=options, credentials=ga_credentials.AnonymousCredentials())
            assert client.api_endpoint == api_override

    # If ClientOptions.api_endpoint is not set and GOOGLE_API_USE_MTLS_ENDPOINT="never",
    # use the _DEFAULT_ENDPOINT_TEMPLATE populated with GDU as the api endpoint.
    with mock.patch.dict(os.environ, {"GOOGLE_API_USE_MTLS_ENDPOINT": "never"}):
        client = client_class(credentials=ga_credentials.AnonymousCredentials())
        assert client.api_endpoint == default_endpoint

    # If ClientOptions.api_endpoint is not set and GOOGLE_API_USE_MTLS_ENDPOINT="always",
    # use the DEFAULT_MTLS_ENDPOINT as the api endpoint.
    with mock.patch.dict(os.environ, {"GOOGLE_API_USE_MTLS_ENDPOINT": "always"}):
        client = client_class(credentials=ga_credentials.AnonymousCredentials())
        assert client.api_endpoint == client_class.DEFAULT_MTLS_ENDPOINT

    # If ClientOptions.api_endpoint is not set, GOOGLE_API_USE_MTLS_ENDPOINT="auto" (default),
    # GOOGLE_API_USE_CLIENT_CERTIFICATE="false" (default), default cert source doesn't exist,
    # and ClientOptions.universe_domain="bar.com",
    # use the _DEFAULT_ENDPOINT_TEMPLATE populated with universe domain as the api endpoint.
    options = client_options.ClientOptions()
    universe_exists = hasattr(options, "universe_domain")
    if universe_exists:
        options = client_options.ClientOptions(universe_domain=mock_universe)
        client = client_class(client_options=options, credentials=ga_credentials.AnonymousCredentials())
    else:
        client = client_class(client_options=options, credentials=ga_credentials.AnonymousCredentials())
    assert client.api_endpoint == (mock_endpoint if universe_exists else default_endpoint)
    assert client.universe_domain == (mock_universe if universe_exists else default_universe)

    # If ClientOptions does not have a universe domain attribute and GOOGLE_API_USE_MTLS_ENDPOINT="never",
    # use the _DEFAULT_ENDPOINT_TEMPLATE populated with GDU as the api endpoint.
    options = client_options.ClientOptions()
    if hasattr(options, "universe_domain"):
        delattr(options, "universe_domain")
    with mock.patch.dict(os.environ, {"GOOGLE_API_USE_MTLS_ENDPOINT": "never"}):
        client = client_class(client_options=options, credentials=ga_credentials.AnonymousCredentials())
        assert client.api_endpoint == default_endpoint


@pytest.mark.parametrize("client_class,transport_class,transport_name", [
    (LoggingServiceV2Client, transports.LoggingServiceV2GrpcTransport, "grpc"),
    (LoggingServiceV2AsyncClient, transports.LoggingServiceV2GrpcAsyncIOTransport, "grpc_asyncio"),
])
def test_logging_service_v2_client_client_options_scopes(client_class, transport_class, transport_name):
    # Check the case scopes are provided.
    options = client_options.ClientOptions(
        scopes=["1", "2"],
    )
    with mock.patch.object(transport_class, '__init__') as patched:
        patched.return_value = None
        client = client_class(client_options=options, transport=transport_name)
        patched.assert_called_once_with(
            credentials=None,
            credentials_file=None,
            host=client._DEFAULT_ENDPOINT_TEMPLATE.format(UNIVERSE_DOMAIN=client._DEFAULT_UNIVERSE),
            scopes=["1", "2"],
            client_cert_source_for_mtls=None,
            quota_project_id=None,
            client_info=transports.base.DEFAULT_CLIENT_INFO,
            always_use_jwt_access=True,
            api_audience=None,
        )

@pytest.mark.parametrize("client_class,transport_class,transport_name,grpc_helpers", [
    (LoggingServiceV2Client, transports.LoggingServiceV2GrpcTransport, "grpc", grpc_helpers),
    (LoggingServiceV2AsyncClient, transports.LoggingServiceV2GrpcAsyncIOTransport, "grpc_asyncio", grpc_helpers_async),
])
def test_logging_service_v2_client_client_options_credentials_file(client_class, transport_class, transport_name, grpc_helpers):
    # Check the case credentials file is provided.
    options = client_options.ClientOptions(
        credentials_file="credentials.json"
    )

    with mock.patch.object(transport_class, '__init__') as patched:
        patched.return_value = None
        client = client_class(client_options=options, transport=transport_name)
        patched.assert_called_once_with(
            credentials=None,
            credentials_file="credentials.json",
            host=client._DEFAULT_ENDPOINT_TEMPLATE.format(UNIVERSE_DOMAIN=client._DEFAULT_UNIVERSE),
            scopes=None,
            client_cert_source_for_mtls=None,
            quota_project_id=None,
            client_info=transports.base.DEFAULT_CLIENT_INFO,
            always_use_jwt_access=True,
            api_audience=None,
        )

def test_logging_service_v2_client_client_options_from_dict():
    with mock.patch('google.cloud.logging_v2.services.logging_service_v2.transports.LoggingServiceV2GrpcTransport.__init__') as grpc_transport:
        grpc_transport.return_value = None
        client = LoggingServiceV2Client(
            client_options={'api_endpoint': 'squid.clam.whelk'}
        )
        grpc_transport.assert_called_once_with(
            credentials=None,
            credentials_file=None,
            host="squid.clam.whelk",
            scopes=None,
            client_cert_source_for_mtls=None,
            quota_project_id=None,
            client_info=transports.base.DEFAULT_CLIENT_INFO,
            always_use_jwt_access=True,
            api_audience=None,
        )


@pytest.mark.parametrize("client_class,transport_class,transport_name,grpc_helpers", [
    (LoggingServiceV2Client, transports.LoggingServiceV2GrpcTransport, "grpc", grpc_helpers),
    (LoggingServiceV2AsyncClient, transports.LoggingServiceV2GrpcAsyncIOTransport, "grpc_asyncio", grpc_helpers_async),
])
def test_logging_service_v2_client_create_channel_credentials_file(client_class, transport_class, transport_name, grpc_helpers):
    # Check the case credentials file is provided.
    options = client_options.ClientOptions(
        credentials_file="credentials.json"
    )

    with mock.patch.object(transport_class, '__init__') as patched:
        patched.return_value = None
        client = client_class(client_options=options, transport=transport_name)
        patched.assert_called_once_with(
            credentials=None,
            credentials_file="credentials.json",
            host=client._DEFAULT_ENDPOINT_TEMPLATE.format(UNIVERSE_DOMAIN=client._DEFAULT_UNIVERSE),
            scopes=None,
            client_cert_source_for_mtls=None,
            quota_project_id=None,
            client_info=transports.base.DEFAULT_CLIENT_INFO,
            always_use_jwt_access=True,
            api_audience=None,
        )

    # test that the credentials from file are saved and used as the credentials.
    with mock.patch.object(
        google.auth, "load_credentials_from_file", autospec=True
    ) as load_creds, mock.patch.object(
        google.auth, "default", autospec=True
    ) as adc, mock.patch.object(
        grpc_helpers, "create_channel"
    ) as create_channel:
        creds = ga_credentials.AnonymousCredentials()
        file_creds = ga_credentials.AnonymousCredentials()
        load_creds.return_value = (file_creds, None)
        adc.return_value = (creds, None)
        client = client_class(client_options=options, transport=transport_name)
        create_channel.assert_called_with(
            "logging.googleapis.com:443",
            credentials=file_creds,
            credentials_file=None,
            quota_project_id=None,
            default_scopes=(
                'https://www.googleapis.com/auth/cloud-platform',
                'https://www.googleapis.com/auth/cloud-platform.read-only',
                'https://www.googleapis.com/auth/logging.admin',
                'https://www.googleapis.com/auth/logging.read',
                'https://www.googleapis.com/auth/logging.write',
),
            scopes=None,
            default_host="logging.googleapis.com",
            ssl_credentials=None,
            options=[
                ("grpc.max_send_message_length", -1),
                ("grpc.max_receive_message_length", -1),
            ],
        )


@pytest.mark.parametrize("request_type", [
  logging.DeleteLogRequest,
  dict,
])
def test_delete_log(request_type, transport: str = 'grpc'):
    client = LoggingServiceV2Client(
        credentials=ga_credentials.AnonymousCredentials(),
        transport=transport,
    )

    # Everything is optional in proto3 as far as the runtime is concerned,
    # and we are mocking out the actual API, so just send an empty request.
    request = request_type()

    # Mock the actual call within the gRPC stub, and fake the request.
    with mock.patch.object(
            type(client.transport.delete_log),
            '__call__') as call:
        # Designate an appropriate return value for the call.
        call.return_value = None
        response = client.delete_log(request)

        # Establish that the underlying gRPC stub method was called.
        assert len(call.mock_calls) == 1
        _, args, _ = call.mock_calls[0]
        request = logging.DeleteLogRequest()
        assert args[0] == request

    # Establish that the response is the type that we expect.
    assert response is None


def test_delete_log_non_empty_request_with_auto_populated_field():
    # This test is a coverage failsafe to make sure that UUID4 fields are
    # automatically populated, according to AIP-4235, with non-empty requests.
    client = LoggingServiceV2Client(
        credentials=ga_credentials.AnonymousCredentials(),
        transport='grpc',
    )

    # Populate all string fields in the request which are not UUID4
    # since we want to check that UUID4 are populated automatically
    # if they meet the requirements of AIP 4235.
    request = logging.DeleteLogRequest(
        log_name='log_name_value',
    )

    # Mock the actual call within the gRPC stub, and fake the request.
    with mock.patch.object(
            type(client.transport.delete_log),
            '__call__') as call:
        call.return_value.name = "foo" # operation_request.operation in compute client(s) expect a string.
        client.delete_log(request=request)
        call.assert_called()
        _, args, _ = call.mock_calls[0]
        assert args[0] == logging.DeleteLogRequest(
            log_name='log_name_value',
        )

def test_delete_log_use_cached_wrapped_rpc():
    # Clients should use _prep_wrapped_messages to create cached wrapped rpcs,
    # instead of constructing them on each call
    with mock.patch("google.api_core.gapic_v1.method.wrap_method") as wrapper_fn:
        client = LoggingServiceV2Client(
            credentials=ga_credentials.AnonymousCredentials(),
            transport="grpc",
        )

        # Should wrap all calls on client creation
        assert wrapper_fn.call_count > 0
        wrapper_fn.reset_mock()

        # Ensure method has been cached
        assert client._transport.delete_log in client._transport._wrapped_methods

        # Replace cached wrapped function with mock
        mock_rpc = mock.Mock()
        mock_rpc.return_value.name = "foo" # operation_request.operation in compute client(s) expect a string.
        client._transport._wrapped_methods[client._transport.delete_log] = mock_rpc
        request = {}
        client.delete_log(request)

        # Establish that the underlying gRPC stub method was called.
        assert mock_rpc.call_count == 1

        client.delete_log(request)

        # Establish that a new wrapper was not created for this call
        assert wrapper_fn.call_count == 0
        assert mock_rpc.call_count == 2

@pytest.mark.asyncio
async def test_delete_log_async_use_cached_wrapped_rpc(transport: str = "grpc_asyncio"):
    # Clients should use _prep_wrapped_messages to create cached wrapped rpcs,
    # instead of constructing them on each call
    with mock.patch("google.api_core.gapic_v1.method_async.wrap_method") as wrapper_fn:
        client = LoggingServiceV2AsyncClient(
            credentials=async_anonymous_credentials(),
            transport=transport,
        )

        # Should wrap all calls on client creation
        assert wrapper_fn.call_count > 0
        wrapper_fn.reset_mock()

        # Ensure method has been cached
        assert client._client._transport.delete_log in client._client._transport._wrapped_methods

        # Replace cached wrapped function with mock
        mock_rpc = mock.AsyncMock()
        mock_rpc.return_value = mock.Mock()
        client._client._transport._wrapped_methods[client._client._transport.delete_log] = mock_rpc

        request = {}
        await client.delete_log(request)

        # Establish that the underlying gRPC stub method was called.
        assert mock_rpc.call_count == 1

        await client.delete_log(request)

        # Establish that a new wrapper was not created for this call
        assert wrapper_fn.call_count == 0
        assert mock_rpc.call_count == 2

@pytest.mark.asyncio
async def test_delete_log_async(transport: str = 'grpc_asyncio', request_type=logging.DeleteLogRequest):
    client = LoggingServiceV2AsyncClient(
        credentials=async_anonymous_credentials(),
        transport=transport,
    )

    # Everything is optional in proto3 as far as the runtime is concerned,
    # and we are mocking out the actual API, so just send an empty request.
    request = request_type()

    # Mock the actual call within the gRPC stub, and fake the request.
    with mock.patch.object(
            type(client.transport.delete_log),
            '__call__') as call:
        # Designate an appropriate return value for the call.
        call.return_value = grpc_helpers_async.FakeUnaryUnaryCall(None)
        response = await client.delete_log(request)

        # Establish that the underlying gRPC stub method was called.
        assert len(call.mock_calls)
        _, args, _ = call.mock_calls[0]
        request = logging.DeleteLogRequest()
        assert args[0] == request

    # Establish that the response is the type that we expect.
    assert response is None


@pytest.mark.asyncio
async def test_delete_log_async_from_dict():
    await test_delete_log_async(request_type=dict)


def test_delete_log_field_headers():
    client = LoggingServiceV2Client(
        credentials=ga_credentials.AnonymousCredentials(),
    )

    # Any value that is part of the HTTP/1.1 URI should be sent as
    # a field header. Set these to a non-empty value.
    request = logging.DeleteLogRequest()

    request.log_name = 'log_name_value'

    # Mock the actual call within the gRPC stub, and fake the request.
    with mock.patch.object(
            type(client.transport.delete_log),
            '__call__') as call:
        call.return_value = None
        client.delete_log(request)

        # Establish that the underlying gRPC stub method was called.
        assert len(call.mock_calls) == 1
        _, args, _ = call.mock_calls[0]
        assert args[0] == request

    # Establish that the field header was sent.
    _, _, kw = call.mock_calls[0]
    assert (
        'x-goog-request-params',
        'log_name=log_name_value',
    ) in kw['metadata']


@pytest.mark.asyncio
async def test_delete_log_field_headers_async():
    client = LoggingServiceV2AsyncClient(
        credentials=async_anonymous_credentials(),
    )

    # Any value that is part of the HTTP/1.1 URI should be sent as
    # a field header. Set these to a non-empty value.
    request = logging.DeleteLogRequest()

    request.log_name = 'log_name_value'

    # Mock the actual call within the gRPC stub, and fake the request.
    with mock.patch.object(
            type(client.transport.delete_log),
            '__call__') as call:
        call.return_value = grpc_helpers_async.FakeUnaryUnaryCall(None)
        await client.delete_log(request)

        # Establish that the underlying gRPC stub method was called.
        assert len(call.mock_calls)
        _, args, _ = call.mock_calls[0]
        assert args[0] == request

    # Establish that the field header was sent.
    _, _, kw = call.mock_calls[0]
    assert (
        'x-goog-request-params',
        'log_name=log_name_value',
    ) in kw['metadata']


def test_delete_log_flattened():
    client = LoggingServiceV2Client(
        credentials=ga_credentials.AnonymousCredentials(),
    )

    # Mock the actual call within the gRPC stub, and fake the request.
    with mock.patch.object(
            type(client.transport.delete_log),
            '__call__') as call:
        # Designate an appropriate return value for the call.
        call.return_value = None
        # Call the method with a truthy value for each flattened field,
        # using the keyword arguments to the method.
        client.delete_log(
            log_name='log_name_value',
        )

        # Establish that the underlying call was made with the expected
        # request object values.
        assert len(call.mock_calls) == 1
        _, args, _ = call.mock_calls[0]
        arg = args[0].log_name
        mock_val = 'log_name_value'
        assert arg == mock_val


def test_delete_log_flattened_error():
    client = LoggingServiceV2Client(
        credentials=ga_credentials.AnonymousCredentials(),
    )

    # Attempting to call a method with both a request object and flattened
    # fields is an error.
    with pytest.raises(ValueError):
        client.delete_log(
            logging.DeleteLogRequest(),
            log_name='log_name_value',
        )

@pytest.mark.asyncio
async def test_delete_log_flattened_async():
    client = LoggingServiceV2AsyncClient(
        credentials=async_anonymous_credentials(),
    )

    # Mock the actual call within the gRPC stub, and fake the request.
    with mock.patch.object(
            type(client.transport.delete_log),
            '__call__') as call:
        # Designate an appropriate return value for the call.
        call.return_value = None

        call.return_value = grpc_helpers_async.FakeUnaryUnaryCall(None)
        # Call the method with a truthy value for each flattened field,
        # using the keyword arguments to the method.
        response = await client.delete_log(
            log_name='log_name_value',
        )

        # Establish that the underlying call was made with the expected
        # request object values.
        assert len(call.mock_calls)
        _, args, _ = call.mock_calls[0]
        arg = args[0].log_name
        mock_val = 'log_name_value'
        assert arg == mock_val

@pytest.mark.asyncio
async def test_delete_log_flattened_error_async():
    client = LoggingServiceV2AsyncClient(
        credentials=async_anonymous_credentials(),
    )

    # Attempting to call a method with both a request object and flattened
    # fields is an error.
    with pytest.raises(ValueError):
        await client.delete_log(
            logging.DeleteLogRequest(),
            log_name='log_name_value',
        )


@pytest.mark.parametrize("request_type", [
  logging.WriteLogEntriesRequest,
  dict,
])
def test_write_log_entries(request_type, transport: str = 'grpc'):
    client = LoggingServiceV2Client(
        credentials=ga_credentials.AnonymousCredentials(),
        transport=transport,
    )

    # Everything is optional in proto3 as far as the runtime is concerned,
    # and we are mocking out the actual API, so just send an empty request.
    request = request_type()

    # Mock the actual call within the gRPC stub, and fake the request.
    with mock.patch.object(
            type(client.transport.write_log_entries),
            '__call__') as call:
        # Designate an appropriate return value for the call.
        call.return_value = logging.WriteLogEntriesResponse(
        )
        response = client.write_log_entries(request)

        # Establish that the underlying gRPC stub method was called.
        assert len(call.mock_calls) == 1
        _, args, _ = call.mock_calls[0]
        request = logging.WriteLogEntriesRequest()
        assert args[0] == request

    # Establish that the response is the type that we expect.
    assert isinstance(response, logging.WriteLogEntriesResponse)


def test_write_log_entries_non_empty_request_with_auto_populated_field():
    # This test is a coverage failsafe to make sure that UUID4 fields are
    # automatically populated, according to AIP-4235, with non-empty requests.
    client = LoggingServiceV2Client(
        credentials=ga_credentials.AnonymousCredentials(),
        transport='grpc',
    )

    # Populate all string fields in the request which are not UUID4
    # since we want to check that UUID4 are populated automatically
    # if they meet the requirements of AIP 4235.
    request = logging.WriteLogEntriesRequest(
        log_name='log_name_value',
    )

    # Mock the actual call within the gRPC stub, and fake the request.
    with mock.patch.object(
            type(client.transport.write_log_entries),
            '__call__') as call:
        call.return_value.name = "foo" # operation_request.operation in compute client(s) expect a string.
        client.write_log_entries(request=request)
        call.assert_called()
        _, args, _ = call.mock_calls[0]
        assert args[0] == logging.WriteLogEntriesRequest(
            log_name='log_name_value',
        )

def test_write_log_entries_use_cached_wrapped_rpc():
    # Clients should use _prep_wrapped_messages to create cached wrapped rpcs,
    # instead of constructing them on each call
    with mock.patch("google.api_core.gapic_v1.method.wrap_method") as wrapper_fn:
        client = LoggingServiceV2Client(
            credentials=ga_credentials.AnonymousCredentials(),
            transport="grpc",
        )

        # Should wrap all calls on client creation
        assert wrapper_fn.call_count > 0
        wrapper_fn.reset_mock()

        # Ensure method has been cached
        assert client._transport.write_log_entries in client._transport._wrapped_methods

        # Replace cached wrapped function with mock
        mock_rpc = mock.Mock()
        mock_rpc.return_value.name = "foo" # operation_request.operation in compute client(s) expect a string.
        client._transport._wrapped_methods[client._transport.write_log_entries] = mock_rpc
        request = {}
        client.write_log_entries(request)

        # Establish that the underlying gRPC stub method was called.
        assert mock_rpc.call_count == 1

        client.write_log_entries(request)

        # Establish that a new wrapper was not created for this call
        assert wrapper_fn.call_count == 0
        assert mock_rpc.call_count == 2

@pytest.mark.asyncio
async def test_write_log_entries_async_use_cached_wrapped_rpc(transport: str = "grpc_asyncio"):
    # Clients should use _prep_wrapped_messages to create cached wrapped rpcs,
    # instead of constructing them on each call
    with mock.patch("google.api_core.gapic_v1.method_async.wrap_method") as wrapper_fn:
        client = LoggingServiceV2AsyncClient(
            credentials=async_anonymous_credentials(),
            transport=transport,
        )

        # Should wrap all calls on client creation
        assert wrapper_fn.call_count > 0
        wrapper_fn.reset_mock()

        # Ensure method has been cached
        assert client._client._transport.write_log_entries in client._client._transport._wrapped_methods

        # Replace cached wrapped function with mock
        mock_rpc = mock.AsyncMock()
        mock_rpc.return_value = mock.Mock()
        client._client._transport._wrapped_methods[client._client._transport.write_log_entries] = mock_rpc

        request = {}
        await client.write_log_entries(request)

        # Establish that the underlying gRPC stub method was called.
        assert mock_rpc.call_count == 1

        await client.write_log_entries(request)

        # Establish that a new wrapper was not created for this call
        assert wrapper_fn.call_count == 0
        assert mock_rpc.call_count == 2

@pytest.mark.asyncio
async def test_write_log_entries_async(transport: str = 'grpc_asyncio', request_type=logging.WriteLogEntriesRequest):
    client = LoggingServiceV2AsyncClient(
        credentials=async_anonymous_credentials(),
        transport=transport,
    )

    # Everything is optional in proto3 as far as the runtime is concerned,
    # and we are mocking out the actual API, so just send an empty request.
    request = request_type()

    # Mock the actual call within the gRPC stub, and fake the request.
    with mock.patch.object(
            type(client.transport.write_log_entries),
            '__call__') as call:
        # Designate an appropriate return value for the call.
        call.return_value =grpc_helpers_async.FakeUnaryUnaryCall(logging.WriteLogEntriesResponse(
        ))
        response = await client.write_log_entries(request)

        # Establish that the underlying gRPC stub method was called.
        assert len(call.mock_calls)
        _, args, _ = call.mock_calls[0]
        request = logging.WriteLogEntriesRequest()
        assert args[0] == request

    # Establish that the response is the type that we expect.
    assert isinstance(response, logging.WriteLogEntriesResponse)


@pytest.mark.asyncio
async def test_write_log_entries_async_from_dict():
    await test_write_log_entries_async(request_type=dict)


def test_write_log_entries_flattened():
    client = LoggingServiceV2Client(
        credentials=ga_credentials.AnonymousCredentials(),
    )

    # Mock the actual call within the gRPC stub, and fake the request.
    with mock.patch.object(
            type(client.transport.write_log_entries),
            '__call__') as call:
        # Designate an appropriate return value for the call.
        call.return_value = logging.WriteLogEntriesResponse()
        # Call the method with a truthy value for each flattened field,
        # using the keyword arguments to the method.
        client.write_log_entries(
            log_name='log_name_value',
            resource=monitored_resource_pb2.MonitoredResource(type='type_value'),
            labels={'key_value': 'value_value'},
            entries=[log_entry.LogEntry(log_name='log_name_value')],
        )

        # Establish that the underlying call was made with the expected
        # request object values.
        assert len(call.mock_calls) == 1
        _, args, _ = call.mock_calls[0]
        arg = args[0].log_name
        mock_val = 'log_name_value'
        assert arg == mock_val
        arg = args[0].resource
        mock_val = monitored_resource_pb2.MonitoredResource(type='type_value')
        assert arg == mock_val
        arg = args[0].labels
        mock_val = {'key_value': 'value_value'}
        assert arg == mock_val
        arg = args[0].entries
        mock_val = [log_entry.LogEntry(log_name='log_name_value')]
        assert arg == mock_val


def test_write_log_entries_flattened_error():
    client = LoggingServiceV2Client(
        credentials=ga_credentials.AnonymousCredentials(),
    )

    # Attempting to call a method with both a request object and flattened
    # fields is an error.
    with pytest.raises(ValueError):
        client.write_log_entries(
            logging.WriteLogEntriesRequest(),
            log_name='log_name_value',
            resource=monitored_resource_pb2.MonitoredResource(type='type_value'),
            labels={'key_value': 'value_value'},
            entries=[log_entry.LogEntry(log_name='log_name_value')],
        )

@pytest.mark.asyncio
async def test_write_log_entries_flattened_async():
    client = LoggingServiceV2AsyncClient(
        credentials=async_anonymous_credentials(),
    )

    # Mock the actual call within the gRPC stub, and fake the request.
    with mock.patch.object(
            type(client.transport.write_log_entries),
            '__call__') as call:
        # Designate an appropriate return value for the call.
        call.return_value = logging.WriteLogEntriesResponse()

        call.return_value = grpc_helpers_async.FakeUnaryUnaryCall(logging.WriteLogEntriesResponse())
        # Call the method with a truthy value for each flattened field,
        # using the keyword arguments to the method.
        response = await client.write_log_entries(
            log_name='log_name_value',
            resource=monitored_resource_pb2.MonitoredResource(type='type_value'),
            labels={'key_value': 'value_value'},
            entries=[log_entry.LogEntry(log_name='log_name_value')],
        )

        # Establish that the underlying call was made with the expected
        # request object values.
        assert len(call.mock_calls)
        _, args, _ = call.mock_calls[0]
        arg = args[0].log_name
        mock_val = 'log_name_value'
        assert arg == mock_val
        arg = args[0].resource
        mock_val = monitored_resource_pb2.MonitoredResource(type='type_value')
        assert arg == mock_val
        arg = args[0].labels
        mock_val = {'key_value': 'value_value'}
        assert arg == mock_val
        arg = args[0].entries
        mock_val = [log_entry.LogEntry(log_name='log_name_value')]
        assert arg == mock_val

@pytest.mark.asyncio
async def test_write_log_entries_flattened_error_async():
    client = LoggingServiceV2AsyncClient(
        credentials=async_anonymous_credentials(),
    )

    # Attempting to call a method with both a request object and flattened
    # fields is an error.
    with pytest.raises(ValueError):
        await client.write_log_entries(
            logging.WriteLogEntriesRequest(),
            log_name='log_name_value',
            resource=monitored_resource_pb2.MonitoredResource(type='type_value'),
            labels={'key_value': 'value_value'},
            entries=[log_entry.LogEntry(log_name='log_name_value')],
        )


@pytest.mark.parametrize("request_type", [
  logging.ListLogEntriesRequest,
  dict,
])
def test_list_log_entries(request_type, transport: str = 'grpc'):
    client = LoggingServiceV2Client(
        credentials=ga_credentials.AnonymousCredentials(),
        transport=transport,
    )

    # Everything is optional in proto3 as far as the runtime is concerned,
    # and we are mocking out the actual API, so just send an empty request.
    request = request_type()

    # Mock the actual call within the gRPC stub, and fake the request.
    with mock.patch.object(
            type(client.transport.list_log_entries),
            '__call__') as call:
        # Designate an appropriate return value for the call.
        call.return_value = logging.ListLogEntriesResponse(
            next_page_token='next_page_token_value',
        )
        response = client.list_log_entries(request)

        # Establish that the underlying gRPC stub method was called.
        assert len(call.mock_calls) == 1
        _, args, _ = call.mock_calls[0]
        request = logging.ListLogEntriesRequest()
        assert args[0] == request

    # Establish that the response is the type that we expect.
    assert isinstance(response, pagers.ListLogEntriesPager)
    assert response.next_page_token == 'next_page_token_value'


def test_list_log_entries_non_empty_request_with_auto_populated_field():
    # This test is a coverage failsafe to make sure that UUID4 fields are
    # automatically populated, according to AIP-4235, with non-empty requests.
    client = LoggingServiceV2Client(
        credentials=ga_credentials.AnonymousCredentials(),
        transport='grpc',
    )

    # Populate all string fields in the request which are not UUID4
    # since we want to check that UUID4 are populated automatically
    # if they meet the requirements of AIP 4235.
    request = logging.ListLogEntriesRequest(
        filter='filter_value',
        order_by='order_by_value',
        page_token='page_token_value',
    )

    # Mock the actual call within the gRPC stub, and fake the request.
    with mock.patch.object(
            type(client.transport.list_log_entries),
            '__call__') as call:
        call.return_value.name = "foo" # operation_request.operation in compute client(s) expect a string.
        client.list_log_entries(request=request)
        call.assert_called()
        _, args, _ = call.mock_calls[0]
        assert args[0] == logging.ListLogEntriesRequest(
            filter='filter_value',
            order_by='order_by_value',
            page_token='page_token_value',
        )

def test_list_log_entries_use_cached_wrapped_rpc():
    # Clients should use _prep_wrapped_messages to create cached wrapped rpcs,
    # instead of constructing them on each call
    with mock.patch("google.api_core.gapic_v1.method.wrap_method") as wrapper_fn:
        client = LoggingServiceV2Client(
            credentials=ga_credentials.AnonymousCredentials(),
            transport="grpc",
        )

        # Should wrap all calls on client creation
        assert wrapper_fn.call_count > 0
        wrapper_fn.reset_mock()

        # Ensure method has been cached
        assert client._transport.list_log_entries in client._transport._wrapped_methods

        # Replace cached wrapped function with mock
        mock_rpc = mock.Mock()
        mock_rpc.return_value.name = "foo" # operation_request.operation in compute client(s) expect a string.
        client._transport._wrapped_methods[client._transport.list_log_entries] = mock_rpc
        request = {}
        client.list_log_entries(request)

        # Establish that the underlying gRPC stub method was called.
        assert mock_rpc.call_count == 1

        client.list_log_entries(request)

        # Establish that a new wrapper was not created for this call
        assert wrapper_fn.call_count == 0
        assert mock_rpc.call_count == 2

@pytest.mark.asyncio
async def test_list_log_entries_async_use_cached_wrapped_rpc(transport: str = "grpc_asyncio"):
    # Clients should use _prep_wrapped_messages to create cached wrapped rpcs,
    # instead of constructing them on each call
    with mock.patch("google.api_core.gapic_v1.method_async.wrap_method") as wrapper_fn:
        client = LoggingServiceV2AsyncClient(
            credentials=async_anonymous_credentials(),
            transport=transport,
        )

        # Should wrap all calls on client creation
        assert wrapper_fn.call_count > 0
        wrapper_fn.reset_mock()

        # Ensure method has been cached
        assert client._client._transport.list_log_entries in client._client._transport._wrapped_methods

        # Replace cached wrapped function with mock
        mock_rpc = mock.AsyncMock()
        mock_rpc.return_value = mock.Mock()
        client._client._transport._wrapped_methods[client._client._transport.list_log_entries] = mock_rpc

        request = {}
        await client.list_log_entries(request)

        # Establish that the underlying gRPC stub method was called.
        assert mock_rpc.call_count == 1

        await client.list_log_entries(request)

        # Establish that a new wrapper was not created for this call
        assert wrapper_fn.call_count == 0
        assert mock_rpc.call_count == 2

@pytest.mark.asyncio
async def test_list_log_entries_async(transport: str = 'grpc_asyncio', request_type=logging.ListLogEntriesRequest):
    client = LoggingServiceV2AsyncClient(
        credentials=async_anonymous_credentials(),
        transport=transport,
    )

    # Everything is optional in proto3 as far as the runtime is concerned,
    # and we are mocking out the actual API, so just send an empty request.
    request = request_type()

    # Mock the actual call within the gRPC stub, and fake the request.
    with mock.patch.object(
            type(client.transport.list_log_entries),
            '__call__') as call:
        # Designate an appropriate return value for the call.
        call.return_value =grpc_helpers_async.FakeUnaryUnaryCall(logging.ListLogEntriesResponse(
            next_page_token='next_page_token_value',
        ))
        response = await client.list_log_entries(request)

        # Establish that the underlying gRPC stub method was called.
        assert len(call.mock_calls)
        _, args, _ = call.mock_calls[0]
        request = logging.ListLogEntriesRequest()
        assert args[0] == request

    # Establish that the response is the type that we expect.
    assert isinstance(response, pagers.ListLogEntriesAsyncPager)
    assert response.next_page_token == 'next_page_token_value'


@pytest.mark.asyncio
async def test_list_log_entries_async_from_dict():
    await test_list_log_entries_async(request_type=dict)


def test_list_log_entries_flattened():
    client = LoggingServiceV2Client(
        credentials=ga_credentials.AnonymousCredentials(),
    )

    # Mock the actual call within the gRPC stub, and fake the request.
    with mock.patch.object(
            type(client.transport.list_log_entries),
            '__call__') as call:
        # Designate an appropriate return value for the call.
        call.return_value = logging.ListLogEntriesResponse()
        # Call the method with a truthy value for each flattened field,
        # using the keyword arguments to the method.
        client.list_log_entries(
            resource_names=['resource_names_value'],
            filter='filter_value',
            order_by='order_by_value',
        )

        # Establish that the underlying call was made with the expected
        # request object values.
        assert len(call.mock_calls) == 1
        _, args, _ = call.mock_calls[0]
        arg = args[0].resource_names
        mock_val = ['resource_names_value']
        assert arg == mock_val
        arg = args[0].filter
        mock_val = 'filter_value'
        assert arg == mock_val
        arg = args[0].order_by
        mock_val = 'order_by_value'
        assert arg == mock_val


def test_list_log_entries_flattened_error():
    client = LoggingServiceV2Client(
        credentials=ga_credentials.AnonymousCredentials(),
    )

    # Attempting to call a method with both a request object and flattened
    # fields is an error.
    with pytest.raises(ValueError):
        client.list_log_entries(
            logging.ListLogEntriesRequest(),
            resource_names=['resource_names_value'],
            filter='filter_value',
            order_by='order_by_value',
        )

@pytest.mark.asyncio
async def test_list_log_entries_flattened_async():
    client = LoggingServiceV2AsyncClient(
        credentials=async_anonymous_credentials(),
    )

    # Mock the actual call within the gRPC stub, and fake the request.
    with mock.patch.object(
            type(client.transport.list_log_entries),
            '__call__') as call:
        # Designate an appropriate return value for the call.
        call.return_value = logging.ListLogEntriesResponse()

        call.return_value = grpc_helpers_async.FakeUnaryUnaryCall(logging.ListLogEntriesResponse())
        # Call the method with a truthy value for each flattened field,
        # using the keyword arguments to the method.
        response = await client.list_log_entries(
            resource_names=['resource_names_value'],
            filter='filter_value',
            order_by='order_by_value',
        )

        # Establish that the underlying call was made with the expected
        # request object values.
        assert len(call.mock_calls)
        _, args, _ = call.mock_calls[0]
        arg = args[0].resource_names
        mock_val = ['resource_names_value']
        assert arg == mock_val
        arg = args[0].filter
        mock_val = 'filter_value'
        assert arg == mock_val
        arg = args[0].order_by
        mock_val = 'order_by_value'
        assert arg == mock_val

@pytest.mark.asyncio
async def test_list_log_entries_flattened_error_async():
    client = LoggingServiceV2AsyncClient(
        credentials=async_anonymous_credentials(),
    )

    # Attempting to call a method with both a request object and flattened
    # fields is an error.
    with pytest.raises(ValueError):
        await client.list_log_entries(
            logging.ListLogEntriesRequest(),
            resource_names=['resource_names_value'],
            filter='filter_value',
            order_by='order_by_value',
        )


def test_list_log_entries_pager(transport_name: str = "grpc"):
    client = LoggingServiceV2Client(
        credentials=ga_credentials.AnonymousCredentials(),
        transport=transport_name,
    )

    # Mock the actual call within the gRPC stub, and fake the request.
    with mock.patch.object(
            type(client.transport.list_log_entries),
            '__call__') as call:
        # Set the response to a series of pages.
        call.side_effect = (
            logging.ListLogEntriesResponse(
                entries=[
                    log_entry.LogEntry(),
                    log_entry.LogEntry(),
                    log_entry.LogEntry(),
                ],
                next_page_token='abc',
            ),
            logging.ListLogEntriesResponse(
                entries=[],
                next_page_token='def',
            ),
            logging.ListLogEntriesResponse(
                entries=[
                    log_entry.LogEntry(),
                ],
                next_page_token='ghi',
            ),
            logging.ListLogEntriesResponse(
                entries=[
                    log_entry.LogEntry(),
                    log_entry.LogEntry(),
                ],
            ),
            RuntimeError,
        )

        expected_metadata = ()
        retry = retries.Retry()
        timeout = 5
        pager = client.list_log_entries(request={}, retry=retry, timeout=timeout)

        assert pager._metadata == expected_metadata
        assert pager._retry == retry
        assert pager._timeout == timeout

        results = list(pager)
        assert len(results) == 6
        assert all(isinstance(i, log_entry.LogEntry)
                   for i in results)
def test_list_log_entries_pages(transport_name: str = "grpc"):
    client = LoggingServiceV2Client(
        credentials=ga_credentials.AnonymousCredentials(),
        transport=transport_name,
    )

    # Mock the actual call within the gRPC stub, and fake the request.
    with mock.patch.object(
            type(client.transport.list_log_entries),
            '__call__') as call:
        # Set the response to a series of pages.
        call.side_effect = (
            logging.ListLogEntriesResponse(
                entries=[
                    log_entry.LogEntry(),
                    log_entry.LogEntry(),
                    log_entry.LogEntry(),
                ],
                next_page_token='abc',
            ),
            logging.ListLogEntriesResponse(
                entries=[],
                next_page_token='def',
            ),
            logging.ListLogEntriesResponse(
                entries=[
                    log_entry.LogEntry(),
                ],
                next_page_token='ghi',
            ),
            logging.ListLogEntriesResponse(
                entries=[
                    log_entry.LogEntry(),
                    log_entry.LogEntry(),
                ],
            ),
            RuntimeError,
        )
        pages = list(client.list_log_entries(request={}).pages)
        for page_, token in zip(pages, ['abc','def','ghi', '']):
            assert page_.raw_page.next_page_token == token

@pytest.mark.asyncio
async def test_list_log_entries_async_pager():
    client = LoggingServiceV2AsyncClient(
        credentials=async_anonymous_credentials(),
    )

    # Mock the actual call within the gRPC stub, and fake the request.
    with mock.patch.object(
            type(client.transport.list_log_entries),
            '__call__', new_callable=mock.AsyncMock) as call:
        # Set the response to a series of pages.
        call.side_effect = (
            logging.ListLogEntriesResponse(
                entries=[
                    log_entry.LogEntry(),
                    log_entry.LogEntry(),
                    log_entry.LogEntry(),
                ],
                next_page_token='abc',
            ),
            logging.ListLogEntriesResponse(
                entries=[],
                next_page_token='def',
            ),
            logging.ListLogEntriesResponse(
                entries=[
                    log_entry.LogEntry(),
                ],
                next_page_token='ghi',
            ),
            logging.ListLogEntriesResponse(
                entries=[
                    log_entry.LogEntry(),
                    log_entry.LogEntry(),
                ],
            ),
            RuntimeError,
        )
        async_pager = await client.list_log_entries(request={},)
        assert async_pager.next_page_token == 'abc'
        responses = []
        async for response in async_pager: # pragma: no branch
            responses.append(response)

        assert len(responses) == 6
        assert all(isinstance(i, log_entry.LogEntry)
                for i in responses)


@pytest.mark.asyncio
async def test_list_log_entries_async_pages():
    client = LoggingServiceV2AsyncClient(
        credentials=async_anonymous_credentials(),
    )

    # Mock the actual call within the gRPC stub, and fake the request.
    with mock.patch.object(
            type(client.transport.list_log_entries),
            '__call__', new_callable=mock.AsyncMock) as call:
        # Set the response to a series of pages.
        call.side_effect = (
            logging.ListLogEntriesResponse(
                entries=[
                    log_entry.LogEntry(),
                    log_entry.LogEntry(),
                    log_entry.LogEntry(),
                ],
                next_page_token='abc',
            ),
            logging.ListLogEntriesResponse(
                entries=[],
                next_page_token='def',
            ),
            logging.ListLogEntriesResponse(
                entries=[
                    log_entry.LogEntry(),
                ],
                next_page_token='ghi',
            ),
            logging.ListLogEntriesResponse(
                entries=[
                    log_entry.LogEntry(),
                    log_entry.LogEntry(),
                ],
            ),
            RuntimeError,
        )
        pages = []
        # Workaround issue in python 3.9 related to code coverage by adding `# pragma: no branch`
        # See https://github.com/googleapis/gapic-generator-python/pull/1174#issuecomment-1025132372
        async for page_ in ( # pragma: no branch
            await client.list_log_entries(request={})
        ).pages:
            pages.append(page_)
        for page_, token in zip(pages, ['abc','def','ghi', '']):
            assert page_.raw_page.next_page_token == token

@pytest.mark.parametrize("request_type", [
  logging.ListMonitoredResourceDescriptorsRequest,
  dict,
])
def test_list_monitored_resource_descriptors(request_type, transport: str = 'grpc'):
    client = LoggingServiceV2Client(
        credentials=ga_credentials.AnonymousCredentials(),
        transport=transport,
    )

    # Everything is optional in proto3 as far as the runtime is concerned,
    # and we are mocking out the actual API, so just send an empty request.
    request = request_type()

    # Mock the actual call within the gRPC stub, and fake the request.
    with mock.patch.object(
            type(client.transport.list_monitored_resource_descriptors),
            '__call__') as call:
        # Designate an appropriate return value for the call.
        call.return_value = logging.ListMonitoredResourceDescriptorsResponse(
            next_page_token='next_page_token_value',
        )
        response = client.list_monitored_resource_descriptors(request)

        # Establish that the underlying gRPC stub method was called.
        assert len(call.mock_calls) == 1
        _, args, _ = call.mock_calls[0]
        request = logging.ListMonitoredResourceDescriptorsRequest()
        assert args[0] == request

    # Establish that the response is the type that we expect.
    assert isinstance(response, pagers.ListMonitoredResourceDescriptorsPager)
    assert response.next_page_token == 'next_page_token_value'


def test_list_monitored_resource_descriptors_non_empty_request_with_auto_populated_field():
    # This test is a coverage failsafe to make sure that UUID4 fields are
    # automatically populated, according to AIP-4235, with non-empty requests.
    client = LoggingServiceV2Client(
        credentials=ga_credentials.AnonymousCredentials(),
        transport='grpc',
    )

    # Populate all string fields in the request which are not UUID4
    # since we want to check that UUID4 are populated automatically
    # if they meet the requirements of AIP 4235.
    request = logging.ListMonitoredResourceDescriptorsRequest(
        page_token='page_token_value',
    )

    # Mock the actual call within the gRPC stub, and fake the request.
    with mock.patch.object(
            type(client.transport.list_monitored_resource_descriptors),
            '__call__') as call:
        call.return_value.name = "foo" # operation_request.operation in compute client(s) expect a string.
        client.list_monitored_resource_descriptors(request=request)
        call.assert_called()
        _, args, _ = call.mock_calls[0]
        assert args[0] == logging.ListMonitoredResourceDescriptorsRequest(
            page_token='page_token_value',
        )

def test_list_monitored_resource_descriptors_use_cached_wrapped_rpc():
    # Clients should use _prep_wrapped_messages to create cached wrapped rpcs,
    # instead of constructing them on each call
    with mock.patch("google.api_core.gapic_v1.method.wrap_method") as wrapper_fn:
        client = LoggingServiceV2Client(
            credentials=ga_credentials.AnonymousCredentials(),
            transport="grpc",
        )

        # Should wrap all calls on client creation
        assert wrapper_fn.call_count > 0
        wrapper_fn.reset_mock()

        # Ensure method has been cached
        assert client._transport.list_monitored_resource_descriptors in client._transport._wrapped_methods

        # Replace cached wrapped function with mock
        mock_rpc = mock.Mock()
        mock_rpc.return_value.name = "foo" # operation_request.operation in compute client(s) expect a string.
        client._transport._wrapped_methods[client._transport.list_monitored_resource_descriptors] = mock_rpc
        request = {}
        client.list_monitored_resource_descriptors(request)

        # Establish that the underlying gRPC stub method was called.
        assert mock_rpc.call_count == 1

        client.list_monitored_resource_descriptors(request)

        # Establish that a new wrapper was not created for this call
        assert wrapper_fn.call_count == 0
        assert mock_rpc.call_count == 2

@pytest.mark.asyncio
async def test_list_monitored_resource_descriptors_async_use_cached_wrapped_rpc(transport: str = "grpc_asyncio"):
    # Clients should use _prep_wrapped_messages to create cached wrapped rpcs,
    # instead of constructing them on each call
    with mock.patch("google.api_core.gapic_v1.method_async.wrap_method") as wrapper_fn:
        client = LoggingServiceV2AsyncClient(
            credentials=async_anonymous_credentials(),
            transport=transport,
        )

        # Should wrap all calls on client creation
        assert wrapper_fn.call_count > 0
        wrapper_fn.reset_mock()

        # Ensure method has been cached
        assert client._client._transport.list_monitored_resource_descriptors in client._client._transport._wrapped_methods

        # Replace cached wrapped function with mock
        mock_rpc = mock.AsyncMock()
        mock_rpc.return_value = mock.Mock()
        client._client._transport._wrapped_methods[client._client._transport.list_monitored_resource_descriptors] = mock_rpc

        request = {}
        await client.list_monitored_resource_descriptors(request)

        # Establish that the underlying gRPC stub method was called.
        assert mock_rpc.call_count == 1

        await client.list_monitored_resource_descriptors(request)

        # Establish that a new wrapper was not created for this call
        assert wrapper_fn.call_count == 0
        assert mock_rpc.call_count == 2

@pytest.mark.asyncio
async def test_list_monitored_resource_descriptors_async(transport: str = 'grpc_asyncio', request_type=logging.ListMonitoredResourceDescriptorsRequest):
    client = LoggingServiceV2AsyncClient(
        credentials=async_anonymous_credentials(),
        transport=transport,
    )

    # Everything is optional in proto3 as far as the runtime is concerned,
    # and we are mocking out the actual API, so just send an empty request.
    request = request_type()

    # Mock the actual call within the gRPC stub, and fake the request.
    with mock.patch.object(
            type(client.transport.list_monitored_resource_descriptors),
            '__call__') as call:
        # Designate an appropriate return value for the call.
        call.return_value =grpc_helpers_async.FakeUnaryUnaryCall(logging.ListMonitoredResourceDescriptorsResponse(
            next_page_token='next_page_token_value',
        ))
        response = await client.list_monitored_resource_descriptors(request)

        # Establish that the underlying gRPC stub method was called.
        assert len(call.mock_calls)
        _, args, _ = call.mock_calls[0]
        request = logging.ListMonitoredResourceDescriptorsRequest()
        assert args[0] == request

    # Establish that the response is the type that we expect.
    assert isinstance(response, pagers.ListMonitoredResourceDescriptorsAsyncPager)
    assert response.next_page_token == 'next_page_token_value'


@pytest.mark.asyncio
async def test_list_monitored_resource_descriptors_async_from_dict():
    await test_list_monitored_resource_descriptors_async(request_type=dict)


def test_list_monitored_resource_descriptors_pager(transport_name: str = "grpc"):
    client = LoggingServiceV2Client(
        credentials=ga_credentials.AnonymousCredentials(),
        transport=transport_name,
    )

    # Mock the actual call within the gRPC stub, and fake the request.
    with mock.patch.object(
            type(client.transport.list_monitored_resource_descriptors),
            '__call__') as call:
        # Set the response to a series of pages.
        call.side_effect = (
            logging.ListMonitoredResourceDescriptorsResponse(
                resource_descriptors=[
                    monitored_resource_pb2.MonitoredResourceDescriptor(),
                    monitored_resource_pb2.MonitoredResourceDescriptor(),
                    monitored_resource_pb2.MonitoredResourceDescriptor(),
                ],
                next_page_token='abc',
            ),
            logging.ListMonitoredResourceDescriptorsResponse(
                resource_descriptors=[],
                next_page_token='def',
            ),
            logging.ListMonitoredResourceDescriptorsResponse(
                resource_descriptors=[
                    monitored_resource_pb2.MonitoredResourceDescriptor(),
                ],
                next_page_token='ghi',
            ),
            logging.ListMonitoredResourceDescriptorsResponse(
                resource_descriptors=[
                    monitored_resource_pb2.MonitoredResourceDescriptor(),
                    monitored_resource_pb2.MonitoredResourceDescriptor(),
                ],
            ),
            RuntimeError,
        )

        expected_metadata = ()
        retry = retries.Retry()
        timeout = 5
        pager = client.list_monitored_resource_descriptors(request={}, retry=retry, timeout=timeout)

        assert pager._metadata == expected_metadata
        assert pager._retry == retry
        assert pager._timeout == timeout

        results = list(pager)
        assert len(results) == 6
        assert all(isinstance(i, monitored_resource_pb2.MonitoredResourceDescriptor)
                   for i in results)
def test_list_monitored_resource_descriptors_pages(transport_name: str = "grpc"):
    client = LoggingServiceV2Client(
        credentials=ga_credentials.AnonymousCredentials(),
        transport=transport_name,
    )

    # Mock the actual call within the gRPC stub, and fake the request.
    with mock.patch.object(
            type(client.transport.list_monitored_resource_descriptors),
            '__call__') as call:
        # Set the response to a series of pages.
        call.side_effect = (
            logging.ListMonitoredResourceDescriptorsResponse(
                resource_descriptors=[
                    monitored_resource_pb2.MonitoredResourceDescriptor(),
                    monitored_resource_pb2.MonitoredResourceDescriptor(),
                    monitored_resource_pb2.MonitoredResourceDescriptor(),
                ],
                next_page_token='abc',
            ),
            logging.ListMonitoredResourceDescriptorsResponse(
                resource_descriptors=[],
                next_page_token='def',
            ),
            logging.ListMonitoredResourceDescriptorsResponse(
                resource_descriptors=[
                    monitored_resource_pb2.MonitoredResourceDescriptor(),
                ],
                next_page_token='ghi',
            ),
            logging.ListMonitoredResourceDescriptorsResponse(
                resource_descriptors=[
                    monitored_resource_pb2.MonitoredResourceDescriptor(),
                    monitored_resource_pb2.MonitoredResourceDescriptor(),
                ],
            ),
            RuntimeError,
        )
        pages = list(client.list_monitored_resource_descriptors(request={}).pages)
        for page_, token in zip(pages, ['abc','def','ghi', '']):
            assert page_.raw_page.next_page_token == token

@pytest.mark.asyncio
async def test_list_monitored_resource_descriptors_async_pager():
    client = LoggingServiceV2AsyncClient(
        credentials=async_anonymous_credentials(),
    )

    # Mock the actual call within the gRPC stub, and fake the request.
    with mock.patch.object(
            type(client.transport.list_monitored_resource_descriptors),
            '__call__', new_callable=mock.AsyncMock) as call:
        # Set the response to a series of pages.
        call.side_effect = (
            logging.ListMonitoredResourceDescriptorsResponse(
                resource_descriptors=[
                    monitored_resource_pb2.MonitoredResourceDescriptor(),
                    monitored_resource_pb2.MonitoredResourceDescriptor(),
                    monitored_resource_pb2.MonitoredResourceDescriptor(),
                ],
                next_page_token='abc',
            ),
            logging.ListMonitoredResourceDescriptorsResponse(
                resource_descriptors=[],
                next_page_token='def',
            ),
            logging.ListMonitoredResourceDescriptorsResponse(
                resource_descriptors=[
                    monitored_resource_pb2.MonitoredResourceDescriptor(),
                ],
                next_page_token='ghi',
            ),
            logging.ListMonitoredResourceDescriptorsResponse(
                resource_descriptors=[
                    monitored_resource_pb2.MonitoredResourceDescriptor(),
                    monitored_resource_pb2.MonitoredResourceDescriptor(),
                ],
            ),
            RuntimeError,
        )
        async_pager = await client.list_monitored_resource_descriptors(request={},)
        assert async_pager.next_page_token == 'abc'
        responses = []
        async for response in async_pager: # pragma: no branch
            responses.append(response)

        assert len(responses) == 6
        assert all(isinstance(i, monitored_resource_pb2.MonitoredResourceDescriptor)
                for i in responses)


@pytest.mark.asyncio
async def test_list_monitored_resource_descriptors_async_pages():
    client = LoggingServiceV2AsyncClient(
        credentials=async_anonymous_credentials(),
    )

    # Mock the actual call within the gRPC stub, and fake the request.
    with mock.patch.object(
            type(client.transport.list_monitored_resource_descriptors),
            '__call__', new_callable=mock.AsyncMock) as call:
        # Set the response to a series of pages.
        call.side_effect = (
            logging.ListMonitoredResourceDescriptorsResponse(
                resource_descriptors=[
                    monitored_resource_pb2.MonitoredResourceDescriptor(),
                    monitored_resource_pb2.MonitoredResourceDescriptor(),
                    monitored_resource_pb2.MonitoredResourceDescriptor(),
                ],
                next_page_token='abc',
            ),
            logging.ListMonitoredResourceDescriptorsResponse(
                resource_descriptors=[],
                next_page_token='def',
            ),
            logging.ListMonitoredResourceDescriptorsResponse(
                resource_descriptors=[
                    monitored_resource_pb2.MonitoredResourceDescriptor(),
                ],
                next_page_token='ghi',
            ),
            logging.ListMonitoredResourceDescriptorsResponse(
                resource_descriptors=[
                    monitored_resource_pb2.MonitoredResourceDescriptor(),
                    monitored_resource_pb2.MonitoredResourceDescriptor(),
                ],
            ),
            RuntimeError,
        )
        pages = []
        # Workaround issue in python 3.9 related to code coverage by adding `# pragma: no branch`
        # See https://github.com/googleapis/gapic-generator-python/pull/1174#issuecomment-1025132372
        async for page_ in ( # pragma: no branch
            await client.list_monitored_resource_descriptors(request={})
        ).pages:
            pages.append(page_)
        for page_, token in zip(pages, ['abc','def','ghi', '']):
            assert page_.raw_page.next_page_token == token

@pytest.mark.parametrize("request_type", [
  logging.ListLogsRequest,
  dict,
])
def test_list_logs(request_type, transport: str = 'grpc'):
    client = LoggingServiceV2Client(
        credentials=ga_credentials.AnonymousCredentials(),
        transport=transport,
    )

    # Everything is optional in proto3 as far as the runtime is concerned,
    # and we are mocking out the actual API, so just send an empty request.
    request = request_type()

    # Mock the actual call within the gRPC stub, and fake the request.
    with mock.patch.object(
            type(client.transport.list_logs),
            '__call__') as call:
        # Designate an appropriate return value for the call.
        call.return_value = logging.ListLogsResponse(
            log_names=['log_names_value'],
            next_page_token='next_page_token_value',
        )
        response = client.list_logs(request)

        # Establish that the underlying gRPC stub method was called.
        assert len(call.mock_calls) == 1
        _, args, _ = call.mock_calls[0]
        request = logging.ListLogsRequest()
        assert args[0] == request

    # Establish that the response is the type that we expect.
    assert isinstance(response, pagers.ListLogsPager)
    assert response.log_names == ['log_names_value']
    assert response.next_page_token == 'next_page_token_value'


def test_list_logs_non_empty_request_with_auto_populated_field():
    # This test is a coverage failsafe to make sure that UUID4 fields are
    # automatically populated, according to AIP-4235, with non-empty requests.
    client = LoggingServiceV2Client(
        credentials=ga_credentials.AnonymousCredentials(),
        transport='grpc',
    )

    # Populate all string fields in the request which are not UUID4
    # since we want to check that UUID4 are populated automatically
    # if they meet the requirements of AIP 4235.
    request = logging.ListLogsRequest(
        parent='parent_value',
        page_token='page_token_value',
    )

    # Mock the actual call within the gRPC stub, and fake the request.
    with mock.patch.object(
            type(client.transport.list_logs),
            '__call__') as call:
        call.return_value.name = "foo" # operation_request.operation in compute client(s) expect a string.
        client.list_logs(request=request)
        call.assert_called()
        _, args, _ = call.mock_calls[0]
        assert args[0] == logging.ListLogsRequest(
            parent='parent_value',
            page_token='page_token_value',
        )

def test_list_logs_use_cached_wrapped_rpc():
    # Clients should use _prep_wrapped_messages to create cached wrapped rpcs,
    # instead of constructing them on each call
    with mock.patch("google.api_core.gapic_v1.method.wrap_method") as wrapper_fn:
        client = LoggingServiceV2Client(
            credentials=ga_credentials.AnonymousCredentials(),
            transport="grpc",
        )

        # Should wrap all calls on client creation
        assert wrapper_fn.call_count > 0
        wrapper_fn.reset_mock()

        # Ensure method has been cached
        assert client._transport.list_logs in client._transport._wrapped_methods

        # Replace cached wrapped function with mock
        mock_rpc = mock.Mock()
        mock_rpc.return_value.name = "foo" # operation_request.operation in compute client(s) expect a string.
        client._transport._wrapped_methods[client._transport.list_logs] = mock_rpc
        request = {}
        client.list_logs(request)

        # Establish that the underlying gRPC stub method was called.
        assert mock_rpc.call_count == 1

        client.list_logs(request)

        # Establish that a new wrapper was not created for this call
        assert wrapper_fn.call_count == 0
        assert mock_rpc.call_count == 2

@pytest.mark.asyncio
async def test_list_logs_async_use_cached_wrapped_rpc(transport: str = "grpc_asyncio"):
    # Clients should use _prep_wrapped_messages to create cached wrapped rpcs,
    # instead of constructing them on each call
    with mock.patch("google.api_core.gapic_v1.method_async.wrap_method") as wrapper_fn:
        client = LoggingServiceV2AsyncClient(
            credentials=async_anonymous_credentials(),
            transport=transport,
        )

        # Should wrap all calls on client creation
        assert wrapper_fn.call_count > 0
        wrapper_fn.reset_mock()

        # Ensure method has been cached
        assert client._client._transport.list_logs in client._client._transport._wrapped_methods

        # Replace cached wrapped function with mock
        mock_rpc = mock.AsyncMock()
        mock_rpc.return_value = mock.Mock()
        client._client._transport._wrapped_methods[client._client._transport.list_logs] = mock_rpc

        request = {}
        await client.list_logs(request)

        # Establish that the underlying gRPC stub method was called.
        assert mock_rpc.call_count == 1

        await client.list_logs(request)

        # Establish that a new wrapper was not created for this call
        assert wrapper_fn.call_count == 0
        assert mock_rpc.call_count == 2

@pytest.mark.asyncio
async def test_list_logs_async(transport: str = 'grpc_asyncio', request_type=logging.ListLogsRequest):
    client = LoggingServiceV2AsyncClient(
        credentials=async_anonymous_credentials(),
        transport=transport,
    )

    # Everything is optional in proto3 as far as the runtime is concerned,
    # and we are mocking out the actual API, so just send an empty request.
    request = request_type()

    # Mock the actual call within the gRPC stub, and fake the request.
    with mock.patch.object(
            type(client.transport.list_logs),
            '__call__') as call:
        # Designate an appropriate return value for the call.
        call.return_value =grpc_helpers_async.FakeUnaryUnaryCall(logging.ListLogsResponse(
            log_names=['log_names_value'],
            next_page_token='next_page_token_value',
        ))
        response = await client.list_logs(request)

        # Establish that the underlying gRPC stub method was called.
        assert len(call.mock_calls)
        _, args, _ = call.mock_calls[0]
        request = logging.ListLogsRequest()
        assert args[0] == request

    # Establish that the response is the type that we expect.
    assert isinstance(response, pagers.ListLogsAsyncPager)
    assert response.log_names == ['log_names_value']
    assert response.next_page_token == 'next_page_token_value'


@pytest.mark.asyncio
async def test_list_logs_async_from_dict():
    await test_list_logs_async(request_type=dict)


def test_list_logs_field_headers():
    client = LoggingServiceV2Client(
        credentials=ga_credentials.AnonymousCredentials(),
    )

    # Any value that is part of the HTTP/1.1 URI should be sent as
    # a field header. Set these to a non-empty value.
    request = logging.ListLogsRequest()

    request.parent = 'parent_value'

    # Mock the actual call within the gRPC stub, and fake the request.
    with mock.patch.object(
            type(client.transport.list_logs),
            '__call__') as call:
        call.return_value = logging.ListLogsResponse()
        client.list_logs(request)

        # Establish that the underlying gRPC stub method was called.
        assert len(call.mock_calls) == 1
        _, args, _ = call.mock_calls[0]
        assert args[0] == request

    # Establish that the field header was sent.
    _, _, kw = call.mock_calls[0]
    assert (
        'x-goog-request-params',
        'parent=parent_value',
    ) in kw['metadata']


@pytest.mark.asyncio
async def test_list_logs_field_headers_async():
    client = LoggingServiceV2AsyncClient(
        credentials=async_anonymous_credentials(),
    )

    # Any value that is part of the HTTP/1.1 URI should be sent as
    # a field header. Set these to a non-empty value.
    request = logging.ListLogsRequest()

    request.parent = 'parent_value'

    # Mock the actual call within the gRPC stub, and fake the request.
    with mock.patch.object(
            type(client.transport.list_logs),
            '__call__') as call:
        call.return_value = grpc_helpers_async.FakeUnaryUnaryCall(logging.ListLogsResponse())
        await client.list_logs(request)

        # Establish that the underlying gRPC stub method was called.
        assert len(call.mock_calls)
        _, args, _ = call.mock_calls[0]
        assert args[0] == request

    # Establish that the field header was sent.
    _, _, kw = call.mock_calls[0]
    assert (
        'x-goog-request-params',
        'parent=parent_value',
    ) in kw['metadata']


def test_list_logs_flattened():
    client = LoggingServiceV2Client(
        credentials=ga_credentials.AnonymousCredentials(),
    )

    # Mock the actual call within the gRPC stub, and fake the request.
    with mock.patch.object(
            type(client.transport.list_logs),
            '__call__') as call:
        # Designate an appropriate return value for the call.
        call.return_value = logging.ListLogsResponse()
        # Call the method with a truthy value for each flattened field,
        # using the keyword arguments to the method.
        client.list_logs(
            parent='parent_value',
        )

        # Establish that the underlying call was made with the expected
        # request object values.
        assert len(call.mock_calls) == 1
        _, args, _ = call.mock_calls[0]
        arg = args[0].parent
        mock_val = 'parent_value'
        assert arg == mock_val


def test_list_logs_flattened_error():
    client = LoggingServiceV2Client(
        credentials=ga_credentials.AnonymousCredentials(),
    )

    # Attempting to call a method with both a request object and flattened
    # fields is an error.
    with pytest.raises(ValueError):
        client.list_logs(
            logging.ListLogsRequest(),
            parent='parent_value',
        )

@pytest.mark.asyncio
async def test_list_logs_flattened_async():
    client = LoggingServiceV2AsyncClient(
        credentials=async_anonymous_credentials(),
    )

    # Mock the actual call within the gRPC stub, and fake the request.
    with mock.patch.object(
            type(client.transport.list_logs),
            '__call__') as call:
        # Designate an appropriate return value for the call.
        call.return_value = logging.ListLogsResponse()

        call.return_value = grpc_helpers_async.FakeUnaryUnaryCall(logging.ListLogsResponse())
        # Call the method with a truthy value for each flattened field,
        # using the keyword arguments to the method.
        response = await client.list_logs(
            parent='parent_value',
        )

        # Establish that the underlying call was made with the expected
        # request object values.
        assert len(call.mock_calls)
        _, args, _ = call.mock_calls[0]
        arg = args[0].parent
        mock_val = 'parent_value'
        assert arg == mock_val

@pytest.mark.asyncio
async def test_list_logs_flattened_error_async():
    client = LoggingServiceV2AsyncClient(
        credentials=async_anonymous_credentials(),
    )

    # Attempting to call a method with both a request object and flattened
    # fields is an error.
    with pytest.raises(ValueError):
        await client.list_logs(
            logging.ListLogsRequest(),
            parent='parent_value',
        )


def test_list_logs_pager(transport_name: str = "grpc"):
    client = LoggingServiceV2Client(
        credentials=ga_credentials.AnonymousCredentials(),
        transport=transport_name,
    )

    # Mock the actual call within the gRPC stub, and fake the request.
    with mock.patch.object(
            type(client.transport.list_logs),
            '__call__') as call:
        # Set the response to a series of pages.
        call.side_effect = (
            logging.ListLogsResponse(
                log_names=[
                    str(),
                    str(),
                    str(),
                ],
                next_page_token='abc',
            ),
            logging.ListLogsResponse(
                log_names=[],
                next_page_token='def',
            ),
            logging.ListLogsResponse(
                log_names=[
                    str(),
                ],
                next_page_token='ghi',
            ),
            logging.ListLogsResponse(
                log_names=[
                    str(),
                    str(),
                ],
            ),
            RuntimeError,
        )

        expected_metadata = ()
        retry = retries.Retry()
        timeout = 5
        expected_metadata = tuple(expected_metadata) + (
            gapic_v1.routing_header.to_grpc_metadata((
                ('parent', ''),
            )),
        )
        pager = client.list_logs(request={}, retry=retry, timeout=timeout)

        assert pager._metadata == expected_metadata
        assert pager._retry == retry
        assert pager._timeout == timeout

        results = list(pager)
        assert len(results) == 6
        assert all(isinstance(i, str)
                   for i in results)
def test_list_logs_pages(transport_name: str = "grpc"):
    client = LoggingServiceV2Client(
        credentials=ga_credentials.AnonymousCredentials(),
        transport=transport_name,
    )

    # Mock the actual call within the gRPC stub, and fake the request.
    with mock.patch.object(
            type(client.transport.list_logs),
            '__call__') as call:
        # Set the response to a series of pages.
        call.side_effect = (
            logging.ListLogsResponse(
                log_names=[
                    str(),
                    str(),
                    str(),
                ],
                next_page_token='abc',
            ),
            logging.ListLogsResponse(
                log_names=[],
                next_page_token='def',
            ),
            logging.ListLogsResponse(
                log_names=[
                    str(),
                ],
                next_page_token='ghi',
            ),
            logging.ListLogsResponse(
                log_names=[
                    str(),
                    str(),
                ],
            ),
            RuntimeError,
        )
        pages = list(client.list_logs(request={}).pages)
        for page_, token in zip(pages, ['abc','def','ghi', '']):
            assert page_.raw_page.next_page_token == token

@pytest.mark.asyncio
async def test_list_logs_async_pager():
    client = LoggingServiceV2AsyncClient(
        credentials=async_anonymous_credentials(),
    )

    # Mock the actual call within the gRPC stub, and fake the request.
    with mock.patch.object(
            type(client.transport.list_logs),
            '__call__', new_callable=mock.AsyncMock) as call:
        # Set the response to a series of pages.
        call.side_effect = (
            logging.ListLogsResponse(
                log_names=[
                    str(),
                    str(),
                    str(),
                ],
                next_page_token='abc',
            ),
            logging.ListLogsResponse(
                log_names=[],
                next_page_token='def',
            ),
            logging.ListLogsResponse(
                log_names=[
                    str(),
                ],
                next_page_token='ghi',
            ),
            logging.ListLogsResponse(
                log_names=[
                    str(),
                    str(),
                ],
            ),
            RuntimeError,
        )
        async_pager = await client.list_logs(request={},)
        assert async_pager.next_page_token == 'abc'
        responses = []
        async for response in async_pager: # pragma: no branch
            responses.append(response)

        assert len(responses) == 6
        assert all(isinstance(i, str)
                for i in responses)


@pytest.mark.asyncio
async def test_list_logs_async_pages():
    client = LoggingServiceV2AsyncClient(
        credentials=async_anonymous_credentials(),
    )

    # Mock the actual call within the gRPC stub, and fake the request.
    with mock.patch.object(
            type(client.transport.list_logs),
            '__call__', new_callable=mock.AsyncMock) as call:
        # Set the response to a series of pages.
        call.side_effect = (
            logging.ListLogsResponse(
                log_names=[
                    str(),
                    str(),
                    str(),
                ],
                next_page_token='abc',
            ),
            logging.ListLogsResponse(
                log_names=[],
                next_page_token='def',
            ),
            logging.ListLogsResponse(
                log_names=[
                    str(),
                ],
                next_page_token='ghi',
            ),
            logging.ListLogsResponse(
                log_names=[
                    str(),
                    str(),
                ],
            ),
            RuntimeError,
        )
        pages = []
        # Workaround issue in python 3.9 related to code coverage by adding `# pragma: no branch`
        # See https://github.com/googleapis/gapic-generator-python/pull/1174#issuecomment-1025132372
        async for page_ in ( # pragma: no branch
            await client.list_logs(request={})
        ).pages:
            pages.append(page_)
        for page_, token in zip(pages, ['abc','def','ghi', '']):
            assert page_.raw_page.next_page_token == token

@pytest.mark.parametrize("request_type", [
  logging.TailLogEntriesRequest,
  dict,
])
def test_tail_log_entries(request_type, transport: str = 'grpc'):
    client = LoggingServiceV2Client(
        credentials=ga_credentials.AnonymousCredentials(),
        transport=transport,
    )

    # Everything is optional in proto3 as far as the runtime is concerned,
    # and we are mocking out the actual API, so just send an empty request.
    request = request_type()
    requests = [request]

    # Mock the actual call within the gRPC stub, and fake the request.
    with mock.patch.object(
            type(client.transport.tail_log_entries),
            '__call__') as call:
        # Designate an appropriate return value for the call.
        call.return_value = iter([logging.TailLogEntriesResponse()])
        response = client.tail_log_entries(iter(requests))

        # Establish that the underlying gRPC stub method was called.
        assert len(call.mock_calls) == 1
        _, args, _ = call.mock_calls[0]
        assert next(args[0]) == request

    # Establish that the response is the type that we expect.
    for message in response:
        assert isinstance(message, logging.TailLogEntriesResponse)


def test_tail_log_entries_use_cached_wrapped_rpc():
    # Clients should use _prep_wrapped_messages to create cached wrapped rpcs,
    # instead of constructing them on each call
    with mock.patch("google.api_core.gapic_v1.method.wrap_method") as wrapper_fn:
        client = LoggingServiceV2Client(
            credentials=ga_credentials.AnonymousCredentials(),
            transport="grpc",
        )

        # Should wrap all calls on client creation
        assert wrapper_fn.call_count > 0
        wrapper_fn.reset_mock()

        # Ensure method has been cached
        assert client._transport.tail_log_entries in client._transport._wrapped_methods

        # Replace cached wrapped function with mock
        mock_rpc = mock.Mock()
        mock_rpc.return_value.name = "foo" # operation_request.operation in compute client(s) expect a string.
        client._transport._wrapped_methods[client._transport.tail_log_entries] = mock_rpc
        request = [{}]
        client.tail_log_entries(request)

        # Establish that the underlying gRPC stub method was called.
        assert mock_rpc.call_count == 1

        client.tail_log_entries(request)

        # Establish that a new wrapper was not created for this call
        assert wrapper_fn.call_count == 0
        assert mock_rpc.call_count == 2

@pytest.mark.asyncio
async def test_tail_log_entries_async_use_cached_wrapped_rpc(transport: str = "grpc_asyncio"):
    # Clients should use _prep_wrapped_messages to create cached wrapped rpcs,
    # instead of constructing them on each call
    with mock.patch("google.api_core.gapic_v1.method_async.wrap_method") as wrapper_fn:
        client = LoggingServiceV2AsyncClient(
            credentials=async_anonymous_credentials(),
            transport=transport,
        )

        # Should wrap all calls on client creation
        assert wrapper_fn.call_count > 0
        wrapper_fn.reset_mock()

        # Ensure method has been cached
        assert client._client._transport.tail_log_entries in client._client._transport._wrapped_methods

        # Replace cached wrapped function with mock
        mock_rpc = mock.AsyncMock()
        mock_rpc.return_value = mock.Mock()
        client._client._transport._wrapped_methods[client._client._transport.tail_log_entries] = mock_rpc

        request = [{}]
        await client.tail_log_entries(request)

        # Establish that the underlying gRPC stub method was called.
        assert mock_rpc.call_count == 1

        await client.tail_log_entries(request)

        # Establish that a new wrapper was not created for this call
        assert wrapper_fn.call_count == 0
        assert mock_rpc.call_count == 2

@pytest.mark.asyncio
async def test_tail_log_entries_async(transport: str = 'grpc_asyncio', request_type=logging.TailLogEntriesRequest):
    client = LoggingServiceV2AsyncClient(
        credentials=async_anonymous_credentials(),
        transport=transport,
    )

    # Everything is optional in proto3 as far as the runtime is concerned,
    # and we are mocking out the actual API, so just send an empty request.
    request = request_type()
    requests = [request]

    # Mock the actual call within the gRPC stub, and fake the request.
    with mock.patch.object(
            type(client.transport.tail_log_entries),
            '__call__') as call:
        # Designate an appropriate return value for the call.
        call.return_value = mock.Mock(aio.StreamStreamCall, autospec=True)
        call.return_value.read = mock.AsyncMock(side_effect=[logging.TailLogEntriesResponse()])
        response = await client.tail_log_entries(iter(requests))

        # Establish that the underlying gRPC stub method was called.
        assert len(call.mock_calls)
        _, args, _ = call.mock_calls[0]
        assert next(args[0]) == request

    # Establish that the response is the type that we expect.
    message = await response.read()
    assert isinstance(message, logging.TailLogEntriesResponse)


@pytest.mark.asyncio
async def test_tail_log_entries_async_from_dict():
    await test_tail_log_entries_async(request_type=dict)


def test_credentials_transport_error():
    # It is an error to provide credentials and a transport instance.
    transport = transports.LoggingServiceV2GrpcTransport(
        credentials=ga_credentials.AnonymousCredentials(),
    )
    with pytest.raises(ValueError):
        client = LoggingServiceV2Client(
            credentials=ga_credentials.AnonymousCredentials(),
            transport=transport,
        )

    # It is an error to provide a credentials file and a transport instance.
    transport = transports.LoggingServiceV2GrpcTransport(
        credentials=ga_credentials.AnonymousCredentials(),
    )
    with pytest.raises(ValueError):
        client = LoggingServiceV2Client(
            client_options={"credentials_file": "credentials.json"},
            transport=transport,
        )

    # It is an error to provide an api_key and a transport instance.
    transport = transports.LoggingServiceV2GrpcTransport(
        credentials=ga_credentials.AnonymousCredentials(),
    )
    options = client_options.ClientOptions()
    options.api_key = "api_key"
    with pytest.raises(ValueError):
        client = LoggingServiceV2Client(
            client_options=options,
            transport=transport,
        )

    # It is an error to provide an api_key and a credential.
    options = client_options.ClientOptions()
    options.api_key = "api_key"
    with pytest.raises(ValueError):
        client = LoggingServiceV2Client(
            client_options=options,
            credentials=ga_credentials.AnonymousCredentials()
        )

    # It is an error to provide scopes and a transport instance.
    transport = transports.LoggingServiceV2GrpcTransport(
        credentials=ga_credentials.AnonymousCredentials(),
    )
    with pytest.raises(ValueError):
        client = LoggingServiceV2Client(
            client_options={"scopes": ["1", "2"]},
            transport=transport,
        )


def test_transport_instance():
    # A client may be instantiated with a custom transport instance.
    transport = transports.LoggingServiceV2GrpcTransport(
        credentials=ga_credentials.AnonymousCredentials(),
    )
    client = LoggingServiceV2Client(transport=transport)
    assert client.transport is transport

def test_transport_get_channel():
    # A client may be instantiated with a custom transport instance.
    transport = transports.LoggingServiceV2GrpcTransport(
        credentials=ga_credentials.AnonymousCredentials(),
    )
    channel = transport.grpc_channel
    assert channel

    transport = transports.LoggingServiceV2GrpcAsyncIOTransport(
        credentials=ga_credentials.AnonymousCredentials(),
    )
    channel = transport.grpc_channel
    assert channel

@pytest.mark.parametrize("transport_class", [
    transports.LoggingServiceV2GrpcTransport,
    transports.LoggingServiceV2GrpcAsyncIOTransport,
])
def test_transport_adc(transport_class):
    # Test default credentials are used if not provided.
    with mock.patch.object(google.auth, 'default') as adc:
        adc.return_value = (ga_credentials.AnonymousCredentials(), None)
        transport_class()
        adc.assert_called_once()

def test_transport_kind_grpc():
    transport = LoggingServiceV2Client.get_transport_class("grpc")(
        credentials=ga_credentials.AnonymousCredentials()
    )
    assert transport.kind == "grpc"


# This test is a coverage failsafe to make sure that totally empty calls,
# i.e. request == None and no flattened fields passed, work.
<<<<<<< HEAD
def test_delete_log_empty_call():
=======
def test_delete_log_empty_call_grpc():
>>>>>>> 4c5de879
    client = LoggingServiceV2Client(
        credentials=ga_credentials.AnonymousCredentials(),
    )

    # Mock the actual call within the gRPC stub, and fake the request.
    with mock.patch.object(
            type(client.transport.delete_log),
            '__call__') as call:
        call.return_value = None
        client.delete_log(request=None)

        # Establish that the underlying gRPC stub method was called.
        call.assert_called()
<<<<<<< HEAD
        _, args, kw = call.mock_calls[0]
        request_msg = logging.DeleteLogRequest()

        assert args[0] == request_msg


# This test is a coverage failsafe to make sure that totally empty calls,
# i.e. request == None and no flattened fields passed, work.
def test_write_log_entries_empty_call():
=======
        _, args, _ = call.mock_calls[0]
        assert args[0] == logging.DeleteLogRequest()

# This test is a coverage failsafe to make sure that totally empty calls,
# i.e. request == None and no flattened fields passed, work.
def test_write_log_entries_empty_call_grpc():
>>>>>>> 4c5de879
    client = LoggingServiceV2Client(
        credentials=ga_credentials.AnonymousCredentials(),
    )

    # Mock the actual call within the gRPC stub, and fake the request.
    with mock.patch.object(
            type(client.transport.write_log_entries),
            '__call__') as call:
        call.return_value = logging.WriteLogEntriesResponse()
        client.write_log_entries(request=None)

        # Establish that the underlying gRPC stub method was called.
        call.assert_called()
<<<<<<< HEAD
        _, args, kw = call.mock_calls[0]
        request_msg = logging.WriteLogEntriesRequest()

        assert args[0] == request_msg


# This test is a coverage failsafe to make sure that totally empty calls,
# i.e. request == None and no flattened fields passed, work.
def test_list_log_entries_empty_call():
=======
        _, args, _ = call.mock_calls[0]
        assert args[0] == logging.WriteLogEntriesRequest()

# This test is a coverage failsafe to make sure that totally empty calls,
# i.e. request == None and no flattened fields passed, work.
def test_list_log_entries_empty_call_grpc():
>>>>>>> 4c5de879
    client = LoggingServiceV2Client(
        credentials=ga_credentials.AnonymousCredentials(),
    )

    # Mock the actual call within the gRPC stub, and fake the request.
    with mock.patch.object(
            type(client.transport.list_log_entries),
            '__call__') as call:
        call.return_value = logging.ListLogEntriesResponse()
        client.list_log_entries(request=None)

        # Establish that the underlying gRPC stub method was called.
        call.assert_called()
<<<<<<< HEAD
        _, args, kw = call.mock_calls[0]
        request_msg = logging.ListLogEntriesRequest()

        assert args[0] == request_msg


# This test is a coverage failsafe to make sure that totally empty calls,
# i.e. request == None and no flattened fields passed, work.
def test_list_monitored_resource_descriptors_empty_call():
=======
        _, args, _ = call.mock_calls[0]
        assert args[0] == logging.ListLogEntriesRequest()

# This test is a coverage failsafe to make sure that totally empty calls,
# i.e. request == None and no flattened fields passed, work.
def test_list_monitored_resource_descriptors_empty_call_grpc():
>>>>>>> 4c5de879
    client = LoggingServiceV2Client(
        credentials=ga_credentials.AnonymousCredentials(),
    )

    # Mock the actual call within the gRPC stub, and fake the request.
    with mock.patch.object(
            type(client.transport.list_monitored_resource_descriptors),
            '__call__') as call:
        call.return_value = logging.ListMonitoredResourceDescriptorsResponse()
        client.list_monitored_resource_descriptors(request=None)

        # Establish that the underlying gRPC stub method was called.
        call.assert_called()
<<<<<<< HEAD
        _, args, kw = call.mock_calls[0]
        request_msg = logging.ListMonitoredResourceDescriptorsRequest()

        assert args[0] == request_msg


# This test is a coverage failsafe to make sure that totally empty calls,
# i.e. request == None and no flattened fields passed, work.
def test_list_logs_empty_call():
=======
        _, args, _ = call.mock_calls[0]
        assert args[0] == logging.ListMonitoredResourceDescriptorsRequest()

# This test is a coverage failsafe to make sure that totally empty calls,
# i.e. request == None and no flattened fields passed, work.
def test_list_logs_empty_call_grpc():
>>>>>>> 4c5de879
    client = LoggingServiceV2Client(
        credentials=ga_credentials.AnonymousCredentials(),
    )

    # Mock the actual call within the gRPC stub, and fake the request.
    with mock.patch.object(
            type(client.transport.list_logs),
            '__call__') as call:
        call.return_value = logging.ListLogsResponse()
        client.list_logs(request=None)

        # Establish that the underlying gRPC stub method was called.
        call.assert_called()
<<<<<<< HEAD
        _, args, kw = call.mock_calls[0]
        request_msg = logging.ListLogsRequest()

        assert args[0] == request_msg
=======
        _, args, _ = call.mock_calls[0]
        assert args[0] == logging.ListLogsRequest()
>>>>>>> 4c5de879


def test_transport_kind_grpc_asyncio():
    transport = LoggingServiceV2AsyncClient.get_transport_class("grpc_asyncio")(
        credentials=async_anonymous_credentials()
    )
    assert transport.kind == "grpc_asyncio"


# This test is a coverage failsafe to make sure that totally empty calls,
# i.e. request == None and no flattened fields passed, work.
@pytest.mark.asyncio
<<<<<<< HEAD
async def test_delete_log_empty_call_async():
=======
async def test_delete_log_empty_call_grpc_asyncio():
>>>>>>> 4c5de879
    client = LoggingServiceV2AsyncClient(
        credentials=async_anonymous_credentials(),
    )

    # Mock the actual call within the gRPC stub, and fake the request.
    with mock.patch.object(
            type(client.transport.delete_log),
            '__call__') as call:
        # Designate an appropriate return value for the call.
        call.return_value = grpc_helpers_async.FakeUnaryUnaryCall(None)
        await client.delete_log(request=None)

        # Establish that the underlying gRPC stub method was called.
        call.assert_called()
<<<<<<< HEAD
        _, args, kw = call.mock_calls[0]
        request_msg = logging.DeleteLogRequest()

        assert args[0] == request_msg

=======
        _, args, _ = call.mock_calls[0]
        assert args[0] == logging.DeleteLogRequest()
>>>>>>> 4c5de879

# This test is a coverage failsafe to make sure that totally empty calls,
# i.e. request == None and no flattened fields passed, work.
@pytest.mark.asyncio
<<<<<<< HEAD
async def test_write_log_entries_empty_call_async():
=======
async def test_write_log_entries_empty_call_grpc_asyncio():
>>>>>>> 4c5de879
    client = LoggingServiceV2AsyncClient(
        credentials=async_anonymous_credentials(),
    )

    # Mock the actual call within the gRPC stub, and fake the request.
    with mock.patch.object(
            type(client.transport.write_log_entries),
            '__call__') as call:
        # Designate an appropriate return value for the call.
        call.return_value = grpc_helpers_async.FakeUnaryUnaryCall(logging.WriteLogEntriesResponse(
        ))
        await client.write_log_entries(request=None)

        # Establish that the underlying gRPC stub method was called.
        call.assert_called()
<<<<<<< HEAD
        _, args, kw = call.mock_calls[0]
        request_msg = logging.WriteLogEntriesRequest()

        assert args[0] == request_msg

=======
        _, args, _ = call.mock_calls[0]
        assert args[0] == logging.WriteLogEntriesRequest()
>>>>>>> 4c5de879

# This test is a coverage failsafe to make sure that totally empty calls,
# i.e. request == None and no flattened fields passed, work.
@pytest.mark.asyncio
<<<<<<< HEAD
async def test_list_log_entries_empty_call_async():
=======
async def test_list_log_entries_empty_call_grpc_asyncio():
>>>>>>> 4c5de879
    client = LoggingServiceV2AsyncClient(
        credentials=async_anonymous_credentials(),
    )

    # Mock the actual call within the gRPC stub, and fake the request.
    with mock.patch.object(
            type(client.transport.list_log_entries),
            '__call__') as call:
        # Designate an appropriate return value for the call.
        call.return_value = grpc_helpers_async.FakeUnaryUnaryCall(logging.ListLogEntriesResponse(
            next_page_token='next_page_token_value',
        ))
        await client.list_log_entries(request=None)

        # Establish that the underlying gRPC stub method was called.
        call.assert_called()
<<<<<<< HEAD
        _, args, kw = call.mock_calls[0]
        request_msg = logging.ListLogEntriesRequest()

        assert args[0] == request_msg

=======
        _, args, _ = call.mock_calls[0]
        assert args[0] == logging.ListLogEntriesRequest()
>>>>>>> 4c5de879

# This test is a coverage failsafe to make sure that totally empty calls,
# i.e. request == None and no flattened fields passed, work.
@pytest.mark.asyncio
<<<<<<< HEAD
async def test_list_monitored_resource_descriptors_empty_call_async():
=======
async def test_list_monitored_resource_descriptors_empty_call_grpc_asyncio():
>>>>>>> 4c5de879
    client = LoggingServiceV2AsyncClient(
        credentials=async_anonymous_credentials(),
    )

    # Mock the actual call within the gRPC stub, and fake the request.
    with mock.patch.object(
            type(client.transport.list_monitored_resource_descriptors),
            '__call__') as call:
        # Designate an appropriate return value for the call.
        call.return_value = grpc_helpers_async.FakeUnaryUnaryCall(logging.ListMonitoredResourceDescriptorsResponse(
            next_page_token='next_page_token_value',
        ))
        await client.list_monitored_resource_descriptors(request=None)

        # Establish that the underlying gRPC stub method was called.
        call.assert_called()
<<<<<<< HEAD
        _, args, kw = call.mock_calls[0]
        request_msg = logging.ListMonitoredResourceDescriptorsRequest()

        assert args[0] == request_msg

=======
        _, args, _ = call.mock_calls[0]
        assert args[0] == logging.ListMonitoredResourceDescriptorsRequest()
>>>>>>> 4c5de879

# This test is a coverage failsafe to make sure that totally empty calls,
# i.e. request == None and no flattened fields passed, work.
@pytest.mark.asyncio
<<<<<<< HEAD
async def test_list_logs_empty_call_async():
=======
async def test_list_logs_empty_call_grpc_asyncio():
>>>>>>> 4c5de879
    client = LoggingServiceV2AsyncClient(
        credentials=async_anonymous_credentials(),
    )

    # Mock the actual call within the gRPC stub, and fake the request.
    with mock.patch.object(
            type(client.transport.list_logs),
            '__call__') as call:
        # Designate an appropriate return value for the call.
        call.return_value = grpc_helpers_async.FakeUnaryUnaryCall(logging.ListLogsResponse(
            log_names=['log_names_value'],
            next_page_token='next_page_token_value',
        ))
        await client.list_logs(request=None)

        # Establish that the underlying gRPC stub method was called.
        call.assert_called()
<<<<<<< HEAD
        _, args, kw = call.mock_calls[0]
        request_msg = logging.ListLogsRequest()

        assert args[0] == request_msg
=======
        _, args, _ = call.mock_calls[0]
        assert args[0] == logging.ListLogsRequest()
>>>>>>> 4c5de879


def test_transport_grpc_default():
    # A client should use the gRPC transport by default.
    client = LoggingServiceV2Client(
        credentials=ga_credentials.AnonymousCredentials(),
    )
    assert isinstance(
        client.transport,
        transports.LoggingServiceV2GrpcTransport,
    )

def test_logging_service_v2_base_transport_error():
    # Passing both a credentials object and credentials_file should raise an error
    with pytest.raises(core_exceptions.DuplicateCredentialArgs):
        transport = transports.LoggingServiceV2Transport(
            credentials=ga_credentials.AnonymousCredentials(),
            credentials_file="credentials.json"
        )


def test_logging_service_v2_base_transport():
    # Instantiate the base transport.
    with mock.patch('google.cloud.logging_v2.services.logging_service_v2.transports.LoggingServiceV2Transport.__init__') as Transport:
        Transport.return_value = None
        transport = transports.LoggingServiceV2Transport(
            credentials=ga_credentials.AnonymousCredentials(),
        )

    # Every method on the transport should just blindly
    # raise NotImplementedError.
    methods = (
        'delete_log',
        'write_log_entries',
        'list_log_entries',
        'list_monitored_resource_descriptors',
        'list_logs',
        'tail_log_entries',
        'get_operation',
        'cancel_operation',
        'list_operations',
    )
    for method in methods:
        with pytest.raises(NotImplementedError):
            getattr(transport, method)(request=object())

    with pytest.raises(NotImplementedError):
        transport.close()

    # Catch all for all remaining methods and properties
    remainder = [
        'kind',
    ]
    for r in remainder:
        with pytest.raises(NotImplementedError):
            getattr(transport, r)()


def test_logging_service_v2_base_transport_with_credentials_file():
    # Instantiate the base transport with a credentials file
    with mock.patch.object(google.auth, 'load_credentials_from_file', autospec=True) as load_creds, mock.patch('google.cloud.logging_v2.services.logging_service_v2.transports.LoggingServiceV2Transport._prep_wrapped_messages') as Transport:
        Transport.return_value = None
        load_creds.return_value = (ga_credentials.AnonymousCredentials(), None)
        transport = transports.LoggingServiceV2Transport(
            credentials_file="credentials.json",
            quota_project_id="octopus",
        )
        load_creds.assert_called_once_with("credentials.json",
            scopes=None,
            default_scopes=(
            'https://www.googleapis.com/auth/cloud-platform',
            'https://www.googleapis.com/auth/cloud-platform.read-only',
            'https://www.googleapis.com/auth/logging.admin',
            'https://www.googleapis.com/auth/logging.read',
            'https://www.googleapis.com/auth/logging.write',
),
            quota_project_id="octopus",
        )


def test_logging_service_v2_base_transport_with_adc():
    # Test the default credentials are used if credentials and credentials_file are None.
    with mock.patch.object(google.auth, 'default', autospec=True) as adc, mock.patch('google.cloud.logging_v2.services.logging_service_v2.transports.LoggingServiceV2Transport._prep_wrapped_messages') as Transport:
        Transport.return_value = None
        adc.return_value = (ga_credentials.AnonymousCredentials(), None)
        transport = transports.LoggingServiceV2Transport()
        adc.assert_called_once()


def test_logging_service_v2_auth_adc():
    # If no credentials are provided, we should use ADC credentials.
    with mock.patch.object(google.auth, 'default', autospec=True) as adc:
        adc.return_value = (ga_credentials.AnonymousCredentials(), None)
        LoggingServiceV2Client()
        adc.assert_called_once_with(
            scopes=None,
            default_scopes=(
            'https://www.googleapis.com/auth/cloud-platform',
            'https://www.googleapis.com/auth/cloud-platform.read-only',
            'https://www.googleapis.com/auth/logging.admin',
            'https://www.googleapis.com/auth/logging.read',
            'https://www.googleapis.com/auth/logging.write',
),
            quota_project_id=None,
        )


@pytest.mark.parametrize(
    "transport_class",
    [
        transports.LoggingServiceV2GrpcTransport,
        transports.LoggingServiceV2GrpcAsyncIOTransport,
    ],
)
def test_logging_service_v2_transport_auth_adc(transport_class):
    # If credentials and host are not provided, the transport class should use
    # ADC credentials.
    with mock.patch.object(google.auth, 'default', autospec=True) as adc:
        adc.return_value = (ga_credentials.AnonymousCredentials(), None)
        transport_class(quota_project_id="octopus", scopes=["1", "2"])
        adc.assert_called_once_with(
            scopes=["1", "2"],
            default_scopes=(                'https://www.googleapis.com/auth/cloud-platform',                'https://www.googleapis.com/auth/cloud-platform.read-only',                'https://www.googleapis.com/auth/logging.admin',                'https://www.googleapis.com/auth/logging.read',                'https://www.googleapis.com/auth/logging.write',),
            quota_project_id="octopus",
        )


@pytest.mark.parametrize(
    "transport_class",
    [
        transports.LoggingServiceV2GrpcTransport,
        transports.LoggingServiceV2GrpcAsyncIOTransport,
    ],
)
def test_logging_service_v2_transport_auth_gdch_credentials(transport_class):
    host = 'https://language.com'
    api_audience_tests = [None, 'https://language2.com']
    api_audience_expect = [host, 'https://language2.com']
    for t, e in zip(api_audience_tests, api_audience_expect):
        with mock.patch.object(google.auth, 'default', autospec=True) as adc:
            gdch_mock = mock.MagicMock()
            type(gdch_mock).with_gdch_audience = mock.PropertyMock(return_value=gdch_mock)
            adc.return_value = (gdch_mock, None)
            transport_class(host=host, api_audience=t)
            gdch_mock.with_gdch_audience.assert_called_once_with(
                e
            )


@pytest.mark.parametrize(
    "transport_class,grpc_helpers",
    [
        (transports.LoggingServiceV2GrpcTransport, grpc_helpers),
        (transports.LoggingServiceV2GrpcAsyncIOTransport, grpc_helpers_async)
    ],
)
def test_logging_service_v2_transport_create_channel(transport_class, grpc_helpers):
    # If credentials and host are not provided, the transport class should use
    # ADC credentials.
    with mock.patch.object(google.auth, "default", autospec=True) as adc, mock.patch.object(
        grpc_helpers, "create_channel", autospec=True
    ) as create_channel:
        creds = ga_credentials.AnonymousCredentials()
        adc.return_value = (creds, None)
        transport_class(
            quota_project_id="octopus",
            scopes=["1", "2"]
        )

        create_channel.assert_called_with(
            "logging.googleapis.com:443",
            credentials=creds,
            credentials_file=None,
            quota_project_id="octopus",
            default_scopes=(
                'https://www.googleapis.com/auth/cloud-platform',
                'https://www.googleapis.com/auth/cloud-platform.read-only',
                'https://www.googleapis.com/auth/logging.admin',
                'https://www.googleapis.com/auth/logging.read',
                'https://www.googleapis.com/auth/logging.write',
),
            scopes=["1", "2"],
            default_host="logging.googleapis.com",
            ssl_credentials=None,
            options=[
                ("grpc.max_send_message_length", -1),
                ("grpc.max_receive_message_length", -1),
            ],
        )


@pytest.mark.parametrize("transport_class", [transports.LoggingServiceV2GrpcTransport, transports.LoggingServiceV2GrpcAsyncIOTransport])
def test_logging_service_v2_grpc_transport_client_cert_source_for_mtls(
    transport_class
):
    cred = ga_credentials.AnonymousCredentials()

    # Check ssl_channel_credentials is used if provided.
    with mock.patch.object(transport_class, "create_channel") as mock_create_channel:
        mock_ssl_channel_creds = mock.Mock()
        transport_class(
            host="squid.clam.whelk",
            credentials=cred,
            ssl_channel_credentials=mock_ssl_channel_creds
        )
        mock_create_channel.assert_called_once_with(
            "squid.clam.whelk:443",
            credentials=cred,
            credentials_file=None,
            scopes=None,
            ssl_credentials=mock_ssl_channel_creds,
            quota_project_id=None,
            options=[
                ("grpc.max_send_message_length", -1),
                ("grpc.max_receive_message_length", -1),
            ],
        )

    # Check if ssl_channel_credentials is not provided, then client_cert_source_for_mtls
    # is used.
    with mock.patch.object(transport_class, "create_channel", return_value=mock.Mock()):
        with mock.patch("grpc.ssl_channel_credentials") as mock_ssl_cred:
            transport_class(
                credentials=cred,
                client_cert_source_for_mtls=client_cert_source_callback
            )
            expected_cert, expected_key = client_cert_source_callback()
            mock_ssl_cred.assert_called_once_with(
                certificate_chain=expected_cert,
                private_key=expected_key
            )


@pytest.mark.parametrize("transport_name", [
    "grpc",
    "grpc_asyncio",
])
def test_logging_service_v2_host_no_port(transport_name):
    client = LoggingServiceV2Client(
        credentials=ga_credentials.AnonymousCredentials(),
        client_options=client_options.ClientOptions(api_endpoint='logging.googleapis.com'),
         transport=transport_name,
    )
    assert client.transport._host == (
        'logging.googleapis.com:443'
    )

@pytest.mark.parametrize("transport_name", [
    "grpc",
    "grpc_asyncio",
])
def test_logging_service_v2_host_with_port(transport_name):
    client = LoggingServiceV2Client(
        credentials=ga_credentials.AnonymousCredentials(),
        client_options=client_options.ClientOptions(api_endpoint='logging.googleapis.com:8000'),
        transport=transport_name,
    )
    assert client.transport._host == (
        'logging.googleapis.com:8000'
    )

def test_logging_service_v2_grpc_transport_channel():
    channel = grpc.secure_channel('http://localhost/', grpc.local_channel_credentials())

    # Check that channel is used if provided.
    transport = transports.LoggingServiceV2GrpcTransport(
        host="squid.clam.whelk",
        channel=channel,
    )
    assert transport.grpc_channel == channel
    assert transport._host == "squid.clam.whelk:443"
    assert transport._ssl_channel_credentials == None


def test_logging_service_v2_grpc_asyncio_transport_channel():
    channel = aio.secure_channel('http://localhost/', grpc.local_channel_credentials())

    # Check that channel is used if provided.
    transport = transports.LoggingServiceV2GrpcAsyncIOTransport(
        host="squid.clam.whelk",
        channel=channel,
    )
    assert transport.grpc_channel == channel
    assert transport._host == "squid.clam.whelk:443"
    assert transport._ssl_channel_credentials == None


# Remove this test when deprecated arguments (api_mtls_endpoint, client_cert_source) are
# removed from grpc/grpc_asyncio transport constructor.
@pytest.mark.parametrize("transport_class", [transports.LoggingServiceV2GrpcTransport, transports.LoggingServiceV2GrpcAsyncIOTransport])
def test_logging_service_v2_transport_channel_mtls_with_client_cert_source(
    transport_class
):
    with mock.patch("grpc.ssl_channel_credentials", autospec=True) as grpc_ssl_channel_cred:
        with mock.patch.object(transport_class, "create_channel") as grpc_create_channel:
            mock_ssl_cred = mock.Mock()
            grpc_ssl_channel_cred.return_value = mock_ssl_cred

            mock_grpc_channel = mock.Mock()
            grpc_create_channel.return_value = mock_grpc_channel

            cred = ga_credentials.AnonymousCredentials()
            with pytest.warns(DeprecationWarning):
                with mock.patch.object(google.auth, 'default') as adc:
                    adc.return_value = (cred, None)
                    transport = transport_class(
                        host="squid.clam.whelk",
                        api_mtls_endpoint="mtls.squid.clam.whelk",
                        client_cert_source=client_cert_source_callback,
                    )
                    adc.assert_called_once()

            grpc_ssl_channel_cred.assert_called_once_with(
                certificate_chain=b"cert bytes", private_key=b"key bytes"
            )
            grpc_create_channel.assert_called_once_with(
                "mtls.squid.clam.whelk:443",
                credentials=cred,
                credentials_file=None,
                scopes=None,
                ssl_credentials=mock_ssl_cred,
                quota_project_id=None,
                options=[
                    ("grpc.max_send_message_length", -1),
                    ("grpc.max_receive_message_length", -1),
                ],
            )
            assert transport.grpc_channel == mock_grpc_channel
            assert transport._ssl_channel_credentials == mock_ssl_cred


# Remove this test when deprecated arguments (api_mtls_endpoint, client_cert_source) are
# removed from grpc/grpc_asyncio transport constructor.
@pytest.mark.parametrize("transport_class", [transports.LoggingServiceV2GrpcTransport, transports.LoggingServiceV2GrpcAsyncIOTransport])
def test_logging_service_v2_transport_channel_mtls_with_adc(
    transport_class
):
    mock_ssl_cred = mock.Mock()
    with mock.patch.multiple(
        "google.auth.transport.grpc.SslCredentials",
        __init__=mock.Mock(return_value=None),
        ssl_credentials=mock.PropertyMock(return_value=mock_ssl_cred),
    ):
        with mock.patch.object(transport_class, "create_channel") as grpc_create_channel:
            mock_grpc_channel = mock.Mock()
            grpc_create_channel.return_value = mock_grpc_channel
            mock_cred = mock.Mock()

            with pytest.warns(DeprecationWarning):
                transport = transport_class(
                    host="squid.clam.whelk",
                    credentials=mock_cred,
                    api_mtls_endpoint="mtls.squid.clam.whelk",
                    client_cert_source=None,
                )

            grpc_create_channel.assert_called_once_with(
                "mtls.squid.clam.whelk:443",
                credentials=mock_cred,
                credentials_file=None,
                scopes=None,
                ssl_credentials=mock_ssl_cred,
                quota_project_id=None,
                options=[
                    ("grpc.max_send_message_length", -1),
                    ("grpc.max_receive_message_length", -1),
                ],
            )
            assert transport.grpc_channel == mock_grpc_channel


def test_log_path():
    project = "squid"
    log = "clam"
    expected = "projects/{project}/logs/{log}".format(project=project, log=log, )
    actual = LoggingServiceV2Client.log_path(project, log)
    assert expected == actual


def test_parse_log_path():
    expected = {
        "project": "whelk",
        "log": "octopus",
    }
    path = LoggingServiceV2Client.log_path(**expected)

    # Check that the path construction is reversible.
    actual = LoggingServiceV2Client.parse_log_path(path)
    assert expected == actual

def test_common_billing_account_path():
    billing_account = "oyster"
    expected = "billingAccounts/{billing_account}".format(billing_account=billing_account, )
    actual = LoggingServiceV2Client.common_billing_account_path(billing_account)
    assert expected == actual


def test_parse_common_billing_account_path():
    expected = {
        "billing_account": "nudibranch",
    }
    path = LoggingServiceV2Client.common_billing_account_path(**expected)

    # Check that the path construction is reversible.
    actual = LoggingServiceV2Client.parse_common_billing_account_path(path)
    assert expected == actual

def test_common_folder_path():
    folder = "cuttlefish"
    expected = "folders/{folder}".format(folder=folder, )
    actual = LoggingServiceV2Client.common_folder_path(folder)
    assert expected == actual


def test_parse_common_folder_path():
    expected = {
        "folder": "mussel",
    }
    path = LoggingServiceV2Client.common_folder_path(**expected)

    # Check that the path construction is reversible.
    actual = LoggingServiceV2Client.parse_common_folder_path(path)
    assert expected == actual

def test_common_organization_path():
    organization = "winkle"
    expected = "organizations/{organization}".format(organization=organization, )
    actual = LoggingServiceV2Client.common_organization_path(organization)
    assert expected == actual


def test_parse_common_organization_path():
    expected = {
        "organization": "nautilus",
    }
    path = LoggingServiceV2Client.common_organization_path(**expected)

    # Check that the path construction is reversible.
    actual = LoggingServiceV2Client.parse_common_organization_path(path)
    assert expected == actual

def test_common_project_path():
    project = "scallop"
    expected = "projects/{project}".format(project=project, )
    actual = LoggingServiceV2Client.common_project_path(project)
    assert expected == actual


def test_parse_common_project_path():
    expected = {
        "project": "abalone",
    }
    path = LoggingServiceV2Client.common_project_path(**expected)

    # Check that the path construction is reversible.
    actual = LoggingServiceV2Client.parse_common_project_path(path)
    assert expected == actual

def test_common_location_path():
    project = "squid"
    location = "clam"
    expected = "projects/{project}/locations/{location}".format(project=project, location=location, )
    actual = LoggingServiceV2Client.common_location_path(project, location)
    assert expected == actual


def test_parse_common_location_path():
    expected = {
        "project": "whelk",
        "location": "octopus",
    }
    path = LoggingServiceV2Client.common_location_path(**expected)

    # Check that the path construction is reversible.
    actual = LoggingServiceV2Client.parse_common_location_path(path)
    assert expected == actual


def test_client_with_default_client_info():
    client_info = gapic_v1.client_info.ClientInfo()

    with mock.patch.object(transports.LoggingServiceV2Transport, '_prep_wrapped_messages') as prep:
        client = LoggingServiceV2Client(
            credentials=ga_credentials.AnonymousCredentials(),
            client_info=client_info,
        )
        prep.assert_called_once_with(client_info)

    with mock.patch.object(transports.LoggingServiceV2Transport, '_prep_wrapped_messages') as prep:
        transport_class = LoggingServiceV2Client.get_transport_class()
        transport = transport_class(
            credentials=ga_credentials.AnonymousCredentials(),
            client_info=client_info,
        )
        prep.assert_called_once_with(client_info)

@pytest.mark.asyncio
async def test_transport_close_async():
    client = LoggingServiceV2AsyncClient(
        credentials=async_anonymous_credentials(),
        transport="grpc_asyncio",
    )
    with mock.patch.object(type(getattr(client.transport, "grpc_channel")), "close") as close:
        async with client:
            close.assert_not_called()
        close.assert_called_once()


def test_cancel_operation(transport: str = "grpc"):
    client = LoggingServiceV2Client(
        credentials=ga_credentials.AnonymousCredentials(), transport=transport,
    )

    # Everything is optional in proto3 as far as the runtime is concerned,
    # and we are mocking out the actual API, so just send an empty request.
    request = operations_pb2.CancelOperationRequest()

    # Mock the actual call within the gRPC stub, and fake the request.
    with mock.patch.object(type(client.transport.cancel_operation), "__call__") as call:
        # Designate an appropriate return value for the call.
        call.return_value = None
        response = client.cancel_operation(request)
        # Establish that the underlying gRPC stub method was called.
        assert len(call.mock_calls) == 1
        _, args, _ = call.mock_calls[0]
        assert args[0] == request

    # Establish that the response is the type that we expect.
    assert response is None
@pytest.mark.asyncio
async def test_cancel_operation_async(transport: str = "grpc_asyncio"):
    client = LoggingServiceV2AsyncClient(
        credentials=async_anonymous_credentials(), transport=transport,
    )

    # Everything is optional in proto3 as far as the runtime is concerned,
    # and we are mocking out the actual API, so just send an empty request.
    request = operations_pb2.CancelOperationRequest()

    # Mock the actual call within the gRPC stub, and fake the request.
    with mock.patch.object(type(client.transport.cancel_operation), "__call__") as call:
        # Designate an appropriate return value for the call.
        call.return_value = grpc_helpers_async.FakeUnaryUnaryCall(
            None
        )
        response = await client.cancel_operation(request)
        # Establish that the underlying gRPC stub method was called.
        assert len(call.mock_calls) == 1
        _, args, _ = call.mock_calls[0]
        assert args[0] == request

    # Establish that the response is the type that we expect.
    assert response is None

def test_cancel_operation_field_headers():
    client = LoggingServiceV2Client(
        credentials=ga_credentials.AnonymousCredentials(),
    )

    # Any value that is part of the HTTP/1.1 URI should be sent as
    # a field header. Set these to a non-empty value.
    request = operations_pb2.CancelOperationRequest()
    request.name = "locations"

    # Mock the actual call within the gRPC stub, and fake the request.
    with mock.patch.object(type(client.transport.cancel_operation), "__call__") as call:
        call.return_value =  None

        client.cancel_operation(request)
        # Establish that the underlying gRPC stub method was called.
        assert len(call.mock_calls) == 1
        _, args, _ = call.mock_calls[0]
        assert args[0] == request

    # Establish that the field header was sent.
    _, _, kw = call.mock_calls[0]
    assert ("x-goog-request-params", "name=locations",) in kw["metadata"]
@pytest.mark.asyncio
async def test_cancel_operation_field_headers_async():
    client = LoggingServiceV2AsyncClient(
        credentials=async_anonymous_credentials(),
    )

    # Any value that is part of the HTTP/1.1 URI should be sent as
    # a field header. Set these to a non-empty value.
    request = operations_pb2.CancelOperationRequest()
    request.name = "locations"

    # Mock the actual call within the gRPC stub, and fake the request.
    with mock.patch.object(type(client.transport.cancel_operation), "__call__") as call:
        call.return_value = grpc_helpers_async.FakeUnaryUnaryCall(
            None
        )
        await client.cancel_operation(request)
        # Establish that the underlying gRPC stub method was called.
        assert len(call.mock_calls) == 1
        _, args, _ = call.mock_calls[0]
        assert args[0] == request

    # Establish that the field header was sent.
    _, _, kw = call.mock_calls[0]
    assert ("x-goog-request-params", "name=locations",) in kw["metadata"]

def test_cancel_operation_from_dict():
    client = LoggingServiceV2Client(
        credentials=ga_credentials.AnonymousCredentials(),
    )
    # Mock the actual call within the gRPC stub, and fake the request.
    with mock.patch.object(type(client.transport.cancel_operation), "__call__") as call:
        # Designate an appropriate return value for the call.
        call.return_value = None

        response = client.cancel_operation(
            request={
                "name": "locations",
            }
        )
        call.assert_called()
@pytest.mark.asyncio
async def test_cancel_operation_from_dict_async():
    client = LoggingServiceV2AsyncClient(
        credentials=async_anonymous_credentials(),
    )
    # Mock the actual call within the gRPC stub, and fake the request.
    with mock.patch.object(type(client.transport.cancel_operation), "__call__") as call:
        # Designate an appropriate return value for the call.
        call.return_value = grpc_helpers_async.FakeUnaryUnaryCall(
            None
        )
        response = await client.cancel_operation(
            request={
                "name": "locations",
            }
        )
        call.assert_called()


def test_get_operation(transport: str = "grpc"):
    client = LoggingServiceV2Client(
        credentials=ga_credentials.AnonymousCredentials(), transport=transport,
    )

    # Everything is optional in proto3 as far as the runtime is concerned,
    # and we are mocking out the actual API, so just send an empty request.
    request = operations_pb2.GetOperationRequest()

    # Mock the actual call within the gRPC stub, and fake the request.
    with mock.patch.object(type(client.transport.get_operation), "__call__") as call:
        # Designate an appropriate return value for the call.
        call.return_value = operations_pb2.Operation()
        response = client.get_operation(request)
        # Establish that the underlying gRPC stub method was called.
        assert len(call.mock_calls) == 1
        _, args, _ = call.mock_calls[0]
        assert args[0] == request

    # Establish that the response is the type that we expect.
    assert isinstance(response, operations_pb2.Operation)
@pytest.mark.asyncio
async def test_get_operation_async(transport: str = "grpc_asyncio"):
    client = LoggingServiceV2AsyncClient(
        credentials=async_anonymous_credentials(), transport=transport,
    )

    # Everything is optional in proto3 as far as the runtime is concerned,
    # and we are mocking out the actual API, so just send an empty request.
    request = operations_pb2.GetOperationRequest()

    # Mock the actual call within the gRPC stub, and fake the request.
    with mock.patch.object(type(client.transport.get_operation), "__call__") as call:
        # Designate an appropriate return value for the call.
        call.return_value = grpc_helpers_async.FakeUnaryUnaryCall(
            operations_pb2.Operation()
        )
        response = await client.get_operation(request)
        # Establish that the underlying gRPC stub method was called.
        assert len(call.mock_calls) == 1
        _, args, _ = call.mock_calls[0]
        assert args[0] == request

    # Establish that the response is the type that we expect.
    assert isinstance(response, operations_pb2.Operation)

def test_get_operation_field_headers():
    client = LoggingServiceV2Client(
        credentials=ga_credentials.AnonymousCredentials(),
    )

    # Any value that is part of the HTTP/1.1 URI should be sent as
    # a field header. Set these to a non-empty value.
    request = operations_pb2.GetOperationRequest()
    request.name = "locations"

    # Mock the actual call within the gRPC stub, and fake the request.
    with mock.patch.object(type(client.transport.get_operation), "__call__") as call:
        call.return_value = operations_pb2.Operation()

        client.get_operation(request)
        # Establish that the underlying gRPC stub method was called.
        assert len(call.mock_calls) == 1
        _, args, _ = call.mock_calls[0]
        assert args[0] == request

    # Establish that the field header was sent.
    _, _, kw = call.mock_calls[0]
    assert ("x-goog-request-params", "name=locations",) in kw["metadata"]
@pytest.mark.asyncio
async def test_get_operation_field_headers_async():
    client = LoggingServiceV2AsyncClient(
        credentials=async_anonymous_credentials(),
    )

    # Any value that is part of the HTTP/1.1 URI should be sent as
    # a field header. Set these to a non-empty value.
    request = operations_pb2.GetOperationRequest()
    request.name = "locations"

    # Mock the actual call within the gRPC stub, and fake the request.
    with mock.patch.object(type(client.transport.get_operation), "__call__") as call:
        call.return_value = grpc_helpers_async.FakeUnaryUnaryCall(
            operations_pb2.Operation()
        )
        await client.get_operation(request)
        # Establish that the underlying gRPC stub method was called.
        assert len(call.mock_calls) == 1
        _, args, _ = call.mock_calls[0]
        assert args[0] == request

    # Establish that the field header was sent.
    _, _, kw = call.mock_calls[0]
    assert ("x-goog-request-params", "name=locations",) in kw["metadata"]

def test_get_operation_from_dict():
    client = LoggingServiceV2Client(
        credentials=ga_credentials.AnonymousCredentials(),
    )
    # Mock the actual call within the gRPC stub, and fake the request.
    with mock.patch.object(type(client.transport.get_operation), "__call__") as call:
        # Designate an appropriate return value for the call.
        call.return_value = operations_pb2.Operation()

        response = client.get_operation(
            request={
                "name": "locations",
            }
        )
        call.assert_called()
@pytest.mark.asyncio
async def test_get_operation_from_dict_async():
    client = LoggingServiceV2AsyncClient(
        credentials=async_anonymous_credentials(),
    )
    # Mock the actual call within the gRPC stub, and fake the request.
    with mock.patch.object(type(client.transport.get_operation), "__call__") as call:
        # Designate an appropriate return value for the call.
        call.return_value = grpc_helpers_async.FakeUnaryUnaryCall(
            operations_pb2.Operation()
        )
        response = await client.get_operation(
            request={
                "name": "locations",
            }
        )
        call.assert_called()


def test_list_operations(transport: str = "grpc"):
    client = LoggingServiceV2Client(
        credentials=ga_credentials.AnonymousCredentials(), transport=transport,
    )

    # Everything is optional in proto3 as far as the runtime is concerned,
    # and we are mocking out the actual API, so just send an empty request.
    request = operations_pb2.ListOperationsRequest()

    # Mock the actual call within the gRPC stub, and fake the request.
    with mock.patch.object(type(client.transport.list_operations), "__call__") as call:
        # Designate an appropriate return value for the call.
        call.return_value = operations_pb2.ListOperationsResponse()
        response = client.list_operations(request)
        # Establish that the underlying gRPC stub method was called.
        assert len(call.mock_calls) == 1
        _, args, _ = call.mock_calls[0]
        assert args[0] == request

    # Establish that the response is the type that we expect.
    assert isinstance(response, operations_pb2.ListOperationsResponse)
@pytest.mark.asyncio
async def test_list_operations_async(transport: str = "grpc_asyncio"):
    client = LoggingServiceV2AsyncClient(
        credentials=async_anonymous_credentials(), transport=transport,
    )

    # Everything is optional in proto3 as far as the runtime is concerned,
    # and we are mocking out the actual API, so just send an empty request.
    request = operations_pb2.ListOperationsRequest()

    # Mock the actual call within the gRPC stub, and fake the request.
    with mock.patch.object(type(client.transport.list_operations), "__call__") as call:
        # Designate an appropriate return value for the call.
        call.return_value = grpc_helpers_async.FakeUnaryUnaryCall(
            operations_pb2.ListOperationsResponse()
        )
        response = await client.list_operations(request)
        # Establish that the underlying gRPC stub method was called.
        assert len(call.mock_calls) == 1
        _, args, _ = call.mock_calls[0]
        assert args[0] == request

    # Establish that the response is the type that we expect.
    assert isinstance(response, operations_pb2.ListOperationsResponse)

def test_list_operations_field_headers():
    client = LoggingServiceV2Client(
        credentials=ga_credentials.AnonymousCredentials(),
    )

    # Any value that is part of the HTTP/1.1 URI should be sent as
    # a field header. Set these to a non-empty value.
    request = operations_pb2.ListOperationsRequest()
    request.name = "locations"

    # Mock the actual call within the gRPC stub, and fake the request.
    with mock.patch.object(type(client.transport.list_operations), "__call__") as call:
        call.return_value = operations_pb2.ListOperationsResponse()

        client.list_operations(request)
        # Establish that the underlying gRPC stub method was called.
        assert len(call.mock_calls) == 1
        _, args, _ = call.mock_calls[0]
        assert args[0] == request

    # Establish that the field header was sent.
    _, _, kw = call.mock_calls[0]
    assert ("x-goog-request-params", "name=locations",) in kw["metadata"]
@pytest.mark.asyncio
async def test_list_operations_field_headers_async():
    client = LoggingServiceV2AsyncClient(
        credentials=async_anonymous_credentials(),
    )

    # Any value that is part of the HTTP/1.1 URI should be sent as
    # a field header. Set these to a non-empty value.
    request = operations_pb2.ListOperationsRequest()
    request.name = "locations"

    # Mock the actual call within the gRPC stub, and fake the request.
    with mock.patch.object(type(client.transport.list_operations), "__call__") as call:
        call.return_value = grpc_helpers_async.FakeUnaryUnaryCall(
            operations_pb2.ListOperationsResponse()
        )
        await client.list_operations(request)
        # Establish that the underlying gRPC stub method was called.
        assert len(call.mock_calls) == 1
        _, args, _ = call.mock_calls[0]
        assert args[0] == request

    # Establish that the field header was sent.
    _, _, kw = call.mock_calls[0]
    assert ("x-goog-request-params", "name=locations",) in kw["metadata"]

def test_list_operations_from_dict():
    client = LoggingServiceV2Client(
        credentials=ga_credentials.AnonymousCredentials(),
    )
    # Mock the actual call within the gRPC stub, and fake the request.
    with mock.patch.object(type(client.transport.list_operations), "__call__") as call:
        # Designate an appropriate return value for the call.
        call.return_value = operations_pb2.ListOperationsResponse()

        response = client.list_operations(
            request={
                "name": "locations",
            }
        )
        call.assert_called()
@pytest.mark.asyncio
async def test_list_operations_from_dict_async():
    client = LoggingServiceV2AsyncClient(
        credentials=async_anonymous_credentials(),
    )
    # Mock the actual call within the gRPC stub, and fake the request.
    with mock.patch.object(type(client.transport.list_operations), "__call__") as call:
        # Designate an appropriate return value for the call.
        call.return_value = grpc_helpers_async.FakeUnaryUnaryCall(
            operations_pb2.ListOperationsResponse()
        )
        response = await client.list_operations(
            request={
                "name": "locations",
            }
        )
        call.assert_called()


def test_transport_close():
    transports = {
        "grpc": "_grpc_channel",
    }

    for transport, close_name in transports.items():
        client = LoggingServiceV2Client(
            credentials=ga_credentials.AnonymousCredentials(),
            transport=transport
        )
        with mock.patch.object(type(getattr(client.transport, close_name)), "close") as close:
            with client:
                close.assert_not_called()
            close.assert_called_once()

def test_client_ctx():
    transports = [
        'grpc',
    ]
    for transport in transports:
        client = LoggingServiceV2Client(
            credentials=ga_credentials.AnonymousCredentials(),
            transport=transport
        )
        # Test client calls underlying transport.
        with mock.patch.object(type(client.transport), "close") as close:
            close.assert_not_called()
            with client:
                pass
            close.assert_called()

@pytest.mark.parametrize("client_class,transport_class", [
    (LoggingServiceV2Client, transports.LoggingServiceV2GrpcTransport),
    (LoggingServiceV2AsyncClient, transports.LoggingServiceV2GrpcAsyncIOTransport),
])
def test_api_key_credentials(client_class, transport_class):
    with mock.patch.object(
        google.auth._default, "get_api_key_credentials", create=True
    ) as get_api_key_credentials:
        mock_cred = mock.Mock()
        get_api_key_credentials.return_value = mock_cred
        options = client_options.ClientOptions()
        options.api_key = "api_key"
        with mock.patch.object(transport_class, "__init__") as patched:
            patched.return_value = None
            client = client_class(client_options=options)
            patched.assert_called_once_with(
                credentials=mock_cred,
                credentials_file=None,
                host=client._DEFAULT_ENDPOINT_TEMPLATE.format(UNIVERSE_DOMAIN=client._DEFAULT_UNIVERSE),
                scopes=None,
                client_cert_source_for_mtls=None,
                quota_project_id=None,
                client_info=transports.base.DEFAULT_CLIENT_INFO,
                always_use_jwt_access=True,
                api_audience=None,
            )<|MERGE_RESOLUTION|>--- conflicted
+++ resolved
@@ -2899,11 +2899,7 @@
 
 # This test is a coverage failsafe to make sure that totally empty calls,
 # i.e. request == None and no flattened fields passed, work.
-<<<<<<< HEAD
-def test_delete_log_empty_call():
-=======
 def test_delete_log_empty_call_grpc():
->>>>>>> 4c5de879
     client = LoggingServiceV2Client(
         credentials=ga_credentials.AnonymousCredentials(),
     )
@@ -2917,24 +2913,12 @@
 
         # Establish that the underlying gRPC stub method was called.
         call.assert_called()
-<<<<<<< HEAD
-        _, args, kw = call.mock_calls[0]
-        request_msg = logging.DeleteLogRequest()
-
-        assert args[0] == request_msg
-
-
-# This test is a coverage failsafe to make sure that totally empty calls,
-# i.e. request == None and no flattened fields passed, work.
-def test_write_log_entries_empty_call():
-=======
         _, args, _ = call.mock_calls[0]
         assert args[0] == logging.DeleteLogRequest()
 
 # This test is a coverage failsafe to make sure that totally empty calls,
 # i.e. request == None and no flattened fields passed, work.
 def test_write_log_entries_empty_call_grpc():
->>>>>>> 4c5de879
     client = LoggingServiceV2Client(
         credentials=ga_credentials.AnonymousCredentials(),
     )
@@ -2948,24 +2932,12 @@
 
         # Establish that the underlying gRPC stub method was called.
         call.assert_called()
-<<<<<<< HEAD
-        _, args, kw = call.mock_calls[0]
-        request_msg = logging.WriteLogEntriesRequest()
-
-        assert args[0] == request_msg
-
-
-# This test is a coverage failsafe to make sure that totally empty calls,
-# i.e. request == None and no flattened fields passed, work.
-def test_list_log_entries_empty_call():
-=======
         _, args, _ = call.mock_calls[0]
         assert args[0] == logging.WriteLogEntriesRequest()
 
 # This test is a coverage failsafe to make sure that totally empty calls,
 # i.e. request == None and no flattened fields passed, work.
 def test_list_log_entries_empty_call_grpc():
->>>>>>> 4c5de879
     client = LoggingServiceV2Client(
         credentials=ga_credentials.AnonymousCredentials(),
     )
@@ -2979,24 +2951,12 @@
 
         # Establish that the underlying gRPC stub method was called.
         call.assert_called()
-<<<<<<< HEAD
-        _, args, kw = call.mock_calls[0]
-        request_msg = logging.ListLogEntriesRequest()
-
-        assert args[0] == request_msg
-
-
-# This test is a coverage failsafe to make sure that totally empty calls,
-# i.e. request == None and no flattened fields passed, work.
-def test_list_monitored_resource_descriptors_empty_call():
-=======
         _, args, _ = call.mock_calls[0]
         assert args[0] == logging.ListLogEntriesRequest()
 
 # This test is a coverage failsafe to make sure that totally empty calls,
 # i.e. request == None and no flattened fields passed, work.
 def test_list_monitored_resource_descriptors_empty_call_grpc():
->>>>>>> 4c5de879
     client = LoggingServiceV2Client(
         credentials=ga_credentials.AnonymousCredentials(),
     )
@@ -3010,24 +2970,12 @@
 
         # Establish that the underlying gRPC stub method was called.
         call.assert_called()
-<<<<<<< HEAD
-        _, args, kw = call.mock_calls[0]
-        request_msg = logging.ListMonitoredResourceDescriptorsRequest()
-
-        assert args[0] == request_msg
-
-
-# This test is a coverage failsafe to make sure that totally empty calls,
-# i.e. request == None and no flattened fields passed, work.
-def test_list_logs_empty_call():
-=======
         _, args, _ = call.mock_calls[0]
         assert args[0] == logging.ListMonitoredResourceDescriptorsRequest()
 
 # This test is a coverage failsafe to make sure that totally empty calls,
 # i.e. request == None and no flattened fields passed, work.
 def test_list_logs_empty_call_grpc():
->>>>>>> 4c5de879
     client = LoggingServiceV2Client(
         credentials=ga_credentials.AnonymousCredentials(),
     )
@@ -3041,15 +2989,8 @@
 
         # Establish that the underlying gRPC stub method was called.
         call.assert_called()
-<<<<<<< HEAD
-        _, args, kw = call.mock_calls[0]
-        request_msg = logging.ListLogsRequest()
-
-        assert args[0] == request_msg
-=======
         _, args, _ = call.mock_calls[0]
         assert args[0] == logging.ListLogsRequest()
->>>>>>> 4c5de879
 
 
 def test_transport_kind_grpc_asyncio():
@@ -3062,11 +3003,7 @@
 # This test is a coverage failsafe to make sure that totally empty calls,
 # i.e. request == None and no flattened fields passed, work.
 @pytest.mark.asyncio
-<<<<<<< HEAD
-async def test_delete_log_empty_call_async():
-=======
 async def test_delete_log_empty_call_grpc_asyncio():
->>>>>>> 4c5de879
     client = LoggingServiceV2AsyncClient(
         credentials=async_anonymous_credentials(),
     )
@@ -3081,25 +3018,13 @@
 
         # Establish that the underlying gRPC stub method was called.
         call.assert_called()
-<<<<<<< HEAD
-        _, args, kw = call.mock_calls[0]
-        request_msg = logging.DeleteLogRequest()
-
-        assert args[0] == request_msg
-
-=======
         _, args, _ = call.mock_calls[0]
         assert args[0] == logging.DeleteLogRequest()
->>>>>>> 4c5de879
 
 # This test is a coverage failsafe to make sure that totally empty calls,
 # i.e. request == None and no flattened fields passed, work.
 @pytest.mark.asyncio
-<<<<<<< HEAD
-async def test_write_log_entries_empty_call_async():
-=======
 async def test_write_log_entries_empty_call_grpc_asyncio():
->>>>>>> 4c5de879
     client = LoggingServiceV2AsyncClient(
         credentials=async_anonymous_credentials(),
     )
@@ -3115,25 +3040,13 @@
 
         # Establish that the underlying gRPC stub method was called.
         call.assert_called()
-<<<<<<< HEAD
-        _, args, kw = call.mock_calls[0]
-        request_msg = logging.WriteLogEntriesRequest()
-
-        assert args[0] == request_msg
-
-=======
         _, args, _ = call.mock_calls[0]
         assert args[0] == logging.WriteLogEntriesRequest()
->>>>>>> 4c5de879
 
 # This test is a coverage failsafe to make sure that totally empty calls,
 # i.e. request == None and no flattened fields passed, work.
 @pytest.mark.asyncio
-<<<<<<< HEAD
-async def test_list_log_entries_empty_call_async():
-=======
 async def test_list_log_entries_empty_call_grpc_asyncio():
->>>>>>> 4c5de879
     client = LoggingServiceV2AsyncClient(
         credentials=async_anonymous_credentials(),
     )
@@ -3150,25 +3063,13 @@
 
         # Establish that the underlying gRPC stub method was called.
         call.assert_called()
-<<<<<<< HEAD
-        _, args, kw = call.mock_calls[0]
-        request_msg = logging.ListLogEntriesRequest()
-
-        assert args[0] == request_msg
-
-=======
         _, args, _ = call.mock_calls[0]
         assert args[0] == logging.ListLogEntriesRequest()
->>>>>>> 4c5de879
 
 # This test is a coverage failsafe to make sure that totally empty calls,
 # i.e. request == None and no flattened fields passed, work.
 @pytest.mark.asyncio
-<<<<<<< HEAD
-async def test_list_monitored_resource_descriptors_empty_call_async():
-=======
 async def test_list_monitored_resource_descriptors_empty_call_grpc_asyncio():
->>>>>>> 4c5de879
     client = LoggingServiceV2AsyncClient(
         credentials=async_anonymous_credentials(),
     )
@@ -3185,25 +3086,13 @@
 
         # Establish that the underlying gRPC stub method was called.
         call.assert_called()
-<<<<<<< HEAD
-        _, args, kw = call.mock_calls[0]
-        request_msg = logging.ListMonitoredResourceDescriptorsRequest()
-
-        assert args[0] == request_msg
-
-=======
         _, args, _ = call.mock_calls[0]
         assert args[0] == logging.ListMonitoredResourceDescriptorsRequest()
->>>>>>> 4c5de879
 
 # This test is a coverage failsafe to make sure that totally empty calls,
 # i.e. request == None and no flattened fields passed, work.
 @pytest.mark.asyncio
-<<<<<<< HEAD
-async def test_list_logs_empty_call_async():
-=======
 async def test_list_logs_empty_call_grpc_asyncio():
->>>>>>> 4c5de879
     client = LoggingServiceV2AsyncClient(
         credentials=async_anonymous_credentials(),
     )
@@ -3221,15 +3110,8 @@
 
         # Establish that the underlying gRPC stub method was called.
         call.assert_called()
-<<<<<<< HEAD
-        _, args, kw = call.mock_calls[0]
-        request_msg = logging.ListLogsRequest()
-
-        assert args[0] == request_msg
-=======
         _, args, _ = call.mock_calls[0]
         assert args[0] == logging.ListLogsRequest()
->>>>>>> 4c5de879
 
 
 def test_transport_grpc_default():
