name: Tests

# Controls when the action will run.
on:
  pull_request:
  push:
    branches: [ $default-branch ]

  # Allows you to run this workflow manually from the Actions tab
  workflow_dispatch:

concurrency:
  group: tests-${{ github.head_ref }}
  cancel-in-progress: true

env:
  SHOWCASE_VERSION: 0.35.0
  PROTOC_VERSION: 3.20.2

jobs:
  docs:
    runs-on: ubuntu-latest
    steps:
      - uses: actions/checkout@v4
      - name: Set up Python
        uses: actions/setup-python@v5
        # Use python 3.10 for docs to match the version for the sphinx plugin
        # https://github.com/googleapis/synthtool/pull/1891
        with:
          python-version: "3.10"
          cache: 'pip'
      - name: Install nox.
        run: python -m pip install nox
      - name: Build the documentation.
        run: nox -s docs
  mypy:
    strategy:
      matrix:
        # Run mypy on all of the supported python versions listed in setup.py
        # https://github.com/python/mypy/blob/master/setup.py
        python: ["3.8", "3.9", "3.10", "3.11", "3.12", "3.13"]
    runs-on: ubuntu-latest
    steps:
      - uses: actions/checkout@v4
      - name: Set up Python "${{ matrix.python }}"
        uses: actions/setup-python@v5
        with:
          python-version: "${{ matrix.python }}"
          cache: 'pip'
      - name: Install nox.
        run: python -m pip install nox
      - name: Check type annotations.
        run: nox -s mypy-${{ matrix.python }}
  showcase:
    strategy:
      # Run showcase tests on the lowest and highest supported runtimes
      matrix:
        # TODO(https://github.com/googleapis/gapic-generator-python/issues/2121) Remove `showcase_w_rest_async` target when async rest is GA.
        python: ["3.7", "3.13"]
        target: [showcase, showcase_alternative_templates, showcase_w_rest_async]
    runs-on: ubuntu-latest
    steps:
      - uses: actions/checkout@v4
      - name: Set up Python "${{ matrix.python }}"
        uses: actions/setup-python@v5
        with:
          python-version: "${{ matrix.python }}"
          cache: 'pip'
      - name: Install system dependencies.
        run: |
          sudo apt-get update
          sudo apt-get install -y curl pandoc unzip
      - name: Install showcase
        run: |
          sudo mkdir -p /usr/src/showcase
          sudo chown -R ${USER} /usr/src/
          curl --location https://github.com/googleapis/gapic-showcase/releases/download/v${SHOWCASE_VERSION}/gapic-showcase-${SHOWCASE_VERSION}-linux-amd64.tar.gz --output /usr/src/showcase/showcase-${SHOWCASE_VERSION}-linux-amd64.tar.gz
          cd /usr/src/showcase/
          tar -xf showcase-*
          ./gapic-showcase run &
          cd -
      - name: Install nox.
        run: python -m pip install nox
      - name: Install protoc 
        run: |
            sudo mkdir -p /usr/src/protoc/
            sudo chown -R ${USER} /usr/src/
            curl --location https://github.com/google/protobuf/releases/download/v${PROTOC_VERSION}/protoc-${PROTOC_VERSION}-linux-x86_64.zip --output /usr/src/protoc/protoc-${PROTOC_VERSION}.zip
            cd /usr/src/protoc/
            unzip protoc-${PROTOC_VERSION}.zip
            sudo ln -s /usr/src/protoc/bin/protoc /usr/local/bin/protoc
      - name: Run showcase tests.
        run: nox -s ${{ matrix.target }}-${{ matrix.python }}
  showcase-mtls:
    if: ${{ false }}            # TODO(dovs): reenable when #1218 is fixed
    strategy:
      matrix:
        target: [showcase_mtls, showcase_mtls_alternative_templates]
      max-parallel: 1
    runs-on: ubuntu-latest
    steps:
      - uses: actions/checkout@v4
      - name: Setup temp directory
        run: |
          sudo mkdir -p /tmp/workspace/tests/cert/
          sudo chown -R ${USER} /tmp/workspace/
      - name: Set up Python "3.13"
        uses: actions/setup-python@v5
        with:
          python-version: "3.13"
          cache: 'pip'
      - name: Copy mtls files
        run: cp tests/cert/mtls.* /tmp/workspace/tests/cert/
      - name: Install system dependencies.
        run: |
          sudo apt-get update
          sudo apt-get install -y curl pandoc unzip
      - name: Install nox.
        run: python -m pip install nox
      - name: Install protoc.
        run: |
          sudo mkdir -p /usr/src/protoc/
          sudo chown -R ${USER} /usr/src
          curl --location https://github.com/google/protobuf/releases/download/v${PROTOC_VERSION}/protoc-${PROTOC_VERSION}-linux-x86_64.zip --output /usr/src/protoc/protoc-${PROTOC_VERSION}.zip
          cd /usr/src/protoc/
          unzip protoc-${PROTOC_VERSION}.zip
          sudo ln -s /usr/src/protoc/bin/protoc /usr/local/bin/protoc
          cd -
      - name: Run showcase tests.
        run:  |
            sudo mkdir gapic_showcase
            sudo chown ${USER} gapic_showcase
            cd gapic_showcase
            curl -sSL https://github.com/googleapis/gapic-showcase/releases/download/v${SHOWCASE_VERSION}/gapic-showcase-${SHOWCASE_VERSION}-linux-amd64.tar.gz | tar xz
            ./gapic-showcase run --mtls-ca-cert=/tmp/workspace/tests/cert/mtls.crt --mtls-cert=/tmp/workspace/tests/cert/mtls.crt --mtls-key=/tmp/workspace/tests/cert/mtls.key &

            cd ..
            nox -s ${{ matrix.target }}
  # TODO(yon-mg): add compute unit tests
  showcase-unit:
    strategy:
      matrix:
        python: ["3.7", "3.8", "3.9", "3.10", "3.11", "3.12", "3.13"]
        # TODO(https://github.com/googleapis/gapic-generator-python/issues/2121) Remove `_w_rest_async` variant when async rest is GA.
        variant: ['', _alternative_templates, _mixins, _alternative_templates_mixins, _w_rest_async]
    runs-on: ubuntu-latest
    steps:
      - uses: actions/checkout@v4
      - name: Set up Python "${{ matrix.python }}"
        uses: actions/setup-python@v5
        with:
          python-version: "${{ matrix.python }}"
          cache: 'pip'
      - name: Install system dependencies.
        run: |
            sudo apt-get update
            sudo apt-get install -y curl pandoc unzip
      - name: Install protoc.
        run: |
            sudo mkdir -p /usr/src/protoc/
            sudo chown -R ${USER} /usr/src/
            curl --location https://github.com/google/protobuf/releases/download/v${PROTOC_VERSION}/protoc-${PROTOC_VERSION}-linux-x86_64.zip --output /usr/src/protoc/protoc-${PROTOC_VERSION}.zip
            cd /usr/src/protoc/
            unzip protoc-${PROTOC_VERSION}.zip
            sudo ln -s /usr/src/protoc/bin/protoc /usr/local/bin/protoc
      - name: Install nox.
        run: python -m pip install nox
      - name: Run unit tests.
        run: nox -s showcase_unit${{ matrix.variant }}-${{ matrix.python }}
  showcase-unit-add-iam-methods:
    runs-on: ubuntu-latest
    steps:
      - uses: actions/checkout@v4
      - name: Set up Python "3.13"
        uses: actions/setup-python@v5
        with:
          python-version: "3.13"
          cache: 'pip'
      - name: Install system dependencies.
        run: |
            sudo apt-get update
            sudo apt-get install -y curl pandoc unzip
      - name: Install protoc.
        run: |
            sudo mkdir -p /usr/src/protoc/
            sudo chown -R ${USER} /usr/src/
            curl --location https://github.com/google/protobuf/releases/download/v${PROTOC_VERSION}/protoc-${PROTOC_VERSION}-linux-x86_64.zip --output /usr/src/protoc/protoc-${PROTOC_VERSION}.zip
            cd /usr/src/protoc/
            unzip protoc-${PROTOC_VERSION}.zip
            sudo ln -s /usr/src/protoc/bin/protoc /usr/local/bin/protoc
      - name: Install nox.
        run: python -m pip install nox
      - name: Run unit tests.
        run: nox -s showcase_unit_add_iam_methods
  showcase-mypy:
    runs-on: ubuntu-latest
    strategy:
      matrix:
        variant: ['', _alternative_templates]
    steps:
      - uses: actions/checkout@v4
      - name: Set up Python "3.13"
        uses: actions/setup-python@v5
        with:
          python-version: "3.13"
          cache: 'pip'
      - name: Install system dependencies.
        run: |
            sudo apt-get update
            sudo apt-get install -y curl pandoc unzip
      - name: Install protoc.
        run: |
            sudo mkdir -p /usr/src/protoc/
            sudo chown -R ${USER} /usr/src/
            curl --location https://github.com/google/protobuf/releases/download/v${PROTOC_VERSION}/protoc-${PROTOC_VERSION}-linux-x86_64.zip --output /usr/src/protoc/protoc-${PROTOC_VERSION}.zip
            cd /usr/src/protoc/
            unzip protoc-${PROTOC_VERSION}.zip
            sudo ln -s /usr/src/protoc/bin/protoc /usr/local/bin/protoc
      - name: Install nox.
        run: python -m pip install nox
      - name: Typecheck the generated output.
        run: nox -s showcase_mypy${{ matrix.variant }}
  snippetgen:
    runs-on: ubuntu-latest
    steps:
      - uses: actions/checkout@v4
      - name: Set up Python "3.13"
        uses: actions/setup-python@v5
        with:
          python-version: "3.13"
          cache: 'pip'
      - name: Install system dependencies.
        run: |
            sudo apt-get update
            sudo apt-get install -y curl pandoc unzip
      - name: Install nox.
        run: python -m pip install nox
      - name: Check autogenerated snippets.
        run: nox -s snippetgen
  unit:
    strategy:
      matrix:
        python: ["3.7", "3.8", "3.9", "3.10", "3.11", "3.12", "3.13"]
    runs-on: ubuntu-latest
    steps:
      - uses: actions/checkout@v4
      - name: Set up Python ${{ matrix.python }}
        uses: actions/setup-python@v5
        with:
          python-version: ${{ matrix.python }}
          cache: 'pip'
      - name: Install pandoc
        run: |
            sudo apt-get update
            sudo apt-get install -y pandoc gcc git
      - name: Install nox.
        run: |
            python -m pip install nox
      - name: Run unit tests.
        run: nox -s unit-${{ matrix.python }}
  fragment:
    strategy:
      matrix:
        python: ["3.7", "3.8", "3.9", "3.10", "3.11", "3.12", "3.13"]
        variant: ['', _alternative_templates]
    runs-on: ubuntu-latest
    steps:
      - uses: actions/checkout@v4
      - name: Set up Python ${{ matrix.python }}
        uses: actions/setup-python@v5
        with:
          python-version: ${{ matrix.python }}
          cache: 'pip'
      - name: Install pandoc
        run: |
            sudo apt-get update
            sudo apt-get install -y pandoc gcc git
      - name: Install nox.
        run: |
            python -m pip install nox
      - name: Run fragment tests.
        run: nox -s fragment${{ matrix.variant }}-${{ matrix.python }}
  integration:
    runs-on: ubuntu-latest
    container: gcr.io/gapic-images/googleapis
    steps:
      - uses: actions/checkout@v4
      - name: Cache Bazel files
        id: cache-bazel
        uses: actions/cache@v4
        with:
          path: ~/.cache/bazel
          # Note: if the container is updated, the key needs to be updated as well.
          key: ${{ runner.os }}-bazel-20210105-${{ secrets.CACHE_VERSION }}
      - name: Cache not found
        if: steps.cache-bazel.outputs.cache-hit != 'true'
        run: |
          echo "No cache found."
      - name: Cache found
        if: steps.cache-bazel.outputs.cache-hit == 'true'
        run: |
          echo -n "Cache found. Cache size: "
          du -sh ~/.cache/bazel
          echo "If the cache seems broken, update the CACHE_VERSION secret in"
          echo "https://github.com/googleapis/gapic-generator-python/settings/secrets/actions"
          echo "(use any random string, any GUID will work)"
          echo "and it will start over with a clean cache."
          echo "The old one will disappear after 7 days."
      - name: Integration Tests
        run: bazelisk test //tests/integration/... --test_output=errors

  goldens-lint:
    runs-on: ubuntu-latest
    steps:
      - uses: actions/checkout@v4
      - name: Set up Python 3.13
        uses: actions/setup-python@v5
        with:
          python-version: "3.13"
          cache: 'pip'
      - name: Install nox.
        run: |
            python -m pip install nox
      - name: Run blacken and lint on the generated output.
        run: |
<<<<<<< HEAD
          nox -f tests/integration/goldens/asset/noxfile.py -s mypy-3.13 blacken lint
          nox -f tests/integration/goldens/credentials/noxfile.py -s mypy-3.13 blacken lint
          nox -f tests/integration/goldens/eventarc/noxfile.py -s mypy-3.13 blacken lint
          nox -f tests/integration/goldens/logging/noxfile.py -s mypy-3.13 blacken lint
          nox -f tests/integration/goldens/redis/noxfile.py -s mypy-3.13 blacken lint
=======
          nox -f tests/integration/goldens/asset/noxfile.py -s mypy-3.12 blacken lint
          nox -f tests/integration/goldens/credentials/noxfile.py -s mypy-3.12 blacken lint
          nox -f tests/integration/goldens/eventarc/noxfile.py -s mypy-3.12 blacken lint
          nox -f tests/integration/goldens/logging/noxfile.py -s mypy-3.12 blacken lint
          nox -f tests/integration/goldens/redis/noxfile.py -s mypy-3.12 blacken lint
  goldens-unit:
    runs-on: ubuntu-latest
    steps:
      - uses: actions/checkout@v4
      - name: Set up Python 3.12
        uses: actions/setup-python@v5
        with:
          python-version: "3.12"
          cache: 'pip'
      - name: Install nox.
        run: |
            python -m pip install nox
      - name: Run the `unit` nox session
        # Exclude testing for asset which requires dependency google-cloud-org-policy
        # in order to run unit tests
        # See https://github.com/googleapis/gapic-generator-python/issues/1806
        run: |
          nox -f tests/integration/goldens/credentials/noxfile.py -s unit-3.12
          nox -f tests/integration/goldens/eventarc/noxfile.py -s unit-3.12
          nox -f tests/integration/goldens/logging/noxfile.py -s unit-3.12
          nox -f tests/integration/goldens/redis/noxfile.py -s unit-3.12
>>>>>>> 8556c3ba
  goldens-prerelease:
    runs-on: ubuntu-latest
    steps:
      - uses: actions/checkout@v4
      - name: Set up Python 3.13
        uses: actions/setup-python@v5
        with:
          python-version: "3.13"
          cache: 'pip'
      - name: Install nox.
        run: |
            python -m pip install nox
      - name: Run the prerelease_deps nox session
        # Exclude testing for asset which requires dependency google-cloud-org-policy
        # in order to run unit tests
        # See https://github.com/googleapis/gapic-generator-python/issues/1806
        run: |
          nox -f tests/integration/goldens/credentials/noxfile.py -s prerelease_deps
          nox -f tests/integration/goldens/eventarc/noxfile.py -s prerelease_deps
          nox -f tests/integration/goldens/logging/noxfile.py -s prerelease_deps
          nox -f tests/integration/goldens/redis/noxfile.py -s prerelease_deps
  style-check:
    runs-on: ubuntu-latest
    steps:
      - uses: actions/checkout@v4
      - name: Set up Python "3.13"
        uses: actions/setup-python@v5
        with:
          python-version: "3.13"
          cache: 'pip'
      - name: Install autopep8
        run: |
            python -m pip install autopep8
      - name: Check diff
        run: |
            find gapic tests -name "*.py" -not -path 'tests/**/goldens/*' | xargs autopep8 --diff --exit-code<|MERGE_RESOLUTION|>--- conflicted
+++ resolved
@@ -323,26 +323,19 @@
             python -m pip install nox
       - name: Run blacken and lint on the generated output.
         run: |
-<<<<<<< HEAD
           nox -f tests/integration/goldens/asset/noxfile.py -s mypy-3.13 blacken lint
           nox -f tests/integration/goldens/credentials/noxfile.py -s mypy-3.13 blacken lint
           nox -f tests/integration/goldens/eventarc/noxfile.py -s mypy-3.13 blacken lint
           nox -f tests/integration/goldens/logging/noxfile.py -s mypy-3.13 blacken lint
           nox -f tests/integration/goldens/redis/noxfile.py -s mypy-3.13 blacken lint
-=======
-          nox -f tests/integration/goldens/asset/noxfile.py -s mypy-3.12 blacken lint
-          nox -f tests/integration/goldens/credentials/noxfile.py -s mypy-3.12 blacken lint
-          nox -f tests/integration/goldens/eventarc/noxfile.py -s mypy-3.12 blacken lint
-          nox -f tests/integration/goldens/logging/noxfile.py -s mypy-3.12 blacken lint
-          nox -f tests/integration/goldens/redis/noxfile.py -s mypy-3.12 blacken lint
   goldens-unit:
     runs-on: ubuntu-latest
     steps:
       - uses: actions/checkout@v4
-      - name: Set up Python 3.12
-        uses: actions/setup-python@v5
-        with:
-          python-version: "3.12"
+      - name: Set up Python 3.13
+        uses: actions/setup-python@v5
+        with:
+          python-version: "3.13"
           cache: 'pip'
       - name: Install nox.
         run: |
@@ -352,11 +345,10 @@
         # in order to run unit tests
         # See https://github.com/googleapis/gapic-generator-python/issues/1806
         run: |
-          nox -f tests/integration/goldens/credentials/noxfile.py -s unit-3.12
-          nox -f tests/integration/goldens/eventarc/noxfile.py -s unit-3.12
-          nox -f tests/integration/goldens/logging/noxfile.py -s unit-3.12
-          nox -f tests/integration/goldens/redis/noxfile.py -s unit-3.12
->>>>>>> 8556c3ba
+          nox -f tests/integration/goldens/credentials/noxfile.py -s unit-3.13
+          nox -f tests/integration/goldens/eventarc/noxfile.py -s unit-3.13
+          nox -f tests/integration/goldens/logging/noxfile.py -s unit-3.13
+          nox -f tests/integration/goldens/redis/noxfile.py -s unit-3.13
   goldens-prerelease:
     runs-on: ubuntu-latest
     steps:
