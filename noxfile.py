# Copyright 2017, Google LLC
#
# Licensed under the Apache License, Version 2.0 (the "License");
# you may not use this file except in compliance with the License.
# You may obtain a copy of the License at
#
#     http://www.apache.org/licenses/LICENSE-2.0
#
# Unless required by applicable law or agreed to in writing, software
# distributed under the License is distributed on an "AS IS" BASIS,
# WITHOUT WARRANTIES OR CONDITIONS OF ANY KIND, either express or implied.
# See the License for the specific language governing permissions and
# limitations under the License.

from __future__ import absolute_import
import os
import tempfile

import nox


showcase_version = '0.0.16'


@nox.session(python=['3.6', '3.7'])
def unit(session):
    """Run the unit test suite."""

    session.install('coverage', 'pytest', 'pytest-cov')
    session.install('-e', '.')

    session.run(
        'py.test',
        '--quiet',
        '--cov=gapic',
        '--cov-config=.coveragerc',
        '--cov-report=term',
        '--cov-report=html',
        os.path.join('tests', 'unit'),
    )


@nox.session(python='3.7')
def showcase(session):
    """Run the Showcase test suite."""

    # Try to make it clear if Showcase is not running, so that
    # people do not end up with tons of difficult-to-debug failures over
    # an obvious problem.
    if not os.environ.get('CIRCLECI'):
        session.log('-' * 70)
        session.log('Note: Showcase must be running for these tests to work.')
        session.log('See https://github.com/googleapis/gapic-showcase')
        session.log('-' * 70)

    # Install pytest and gapic-generator-python
    session.install('pytest')
    session.install('-e', '.')

    # Install a client library for Showcase.
    with tempfile.TemporaryDirectory() as tmp_dir:
<<<<<<< HEAD
=======
        showcase_version = '0.0.16'
>>>>>>> 4f222aaa

        # Download the Showcase descriptor.
        session.run(
            'curl', 'https://github.com/googleapis/gapic-showcase/releases/'
                    f'download/v{showcase_version}/'
                    f'gapic-showcase-{showcase_version}.desc',
            '-L', '--output', os.path.join(tmp_dir, 'showcase.desc'),
            external=True,
            silent=True,
        )

        # Write out a client library for Showcase.
        session.run('protoc',
            f'--descriptor_set_in={tmp_dir}{os.path.sep}showcase.desc',
            f'--python_gapic_out={tmp_dir}',
            'google/showcase/v1alpha3/echo.proto',
            'google/showcase/v1alpha3/identity.proto',
            external=True,
        )

        # Install the library.
        session.install(tmp_dir)

    session.run('py.test', '--quiet', os.path.join('tests', 'system'))


@nox.session(python=['3.6', '3.7'])
def showcase_unit(session):
    """Run the generated unit tests against the Showcase library."""

    # Install pytest and gapic-generator-python
    session.install('coverage', 'pytest', 'pytest-cov')
    session.install('.')

    # Install a client library for Showcase.
    with tempfile.TemporaryDirectory() as tmp_dir:

        # Download the Showcase descriptor.
        session.run(
            'curl', 'https://github.com/googleapis/gapic-showcase/releases/'
                    f'download/v{showcase_version}/'
                    f'gapic-showcase-{showcase_version}.desc',
            '-L', '--output', os.path.join(tmp_dir, 'showcase.desc'),
            external=True,
            silent=True,
        )

        # Write out a client library for Showcase.
        session.run('protoc',
            f'--descriptor_set_in={tmp_dir}{os.path.sep}showcase.desc',
            f'--python_gapic_out={tmp_dir}',
            'google/showcase/v1alpha3/echo.proto',
            'google/showcase/v1alpha3/identity.proto',
            'google/showcase/v1alpha3/messaging.proto',
            'google/showcase/v1alpha3/testing.proto',
            external=True,
        )

        # Install the library.
        session.install(tmp_dir)

        # Run the tests.
        session.run(
            'py.test',
            '--quiet',
            os.path.join(tmp_dir, 'tests', 'unit'),
        )


@nox.session(python='3.6')
def docs(session):
    """Build the docs."""

    session.install('sphinx < 1.8', 'sphinx_rtd_theme')
    session.install('.')

    # Build the docs!
    session.run('rm', '-rf', 'docs/_build/')
    session.run('sphinx-build', '-W', '-b', 'html', '-d',
                'docs/_build/doctrees', 'docs/', 'docs/_build/html/')<|MERGE_RESOLUTION|>--- conflicted
+++ resolved
@@ -59,11 +59,6 @@
 
     # Install a client library for Showcase.
     with tempfile.TemporaryDirectory() as tmp_dir:
-<<<<<<< HEAD
-=======
-        showcase_version = '0.0.16'
->>>>>>> 4f222aaa
-
         # Download the Showcase descriptor.
         session.run(
             'curl', 'https://github.com/googleapis/gapic-showcase/releases/'
