--- conflicted
+++ resolved
@@ -118,15 +118,11 @@
     """Run the generated unit tests against the Showcase library."""
 
     # Install pytest and gapic-generator-python
-<<<<<<< HEAD
     session.install(
         "-e",
         "git+https://github.com/googleapis/python-api-core.git@ca6c41cf460e505e6b228263170927270626222a#egg=google-api-core",
     )
-    session.install('coverage', 'pytest', 'pytest-cov')
-=======
     session.install('coverage', 'pytest', 'pytest-cov', 'pytest-xdist',)
->>>>>>> b16660af
     session.install('.')
 
     # Install a client library for Showcase.
