--- conflicted
+++ resolved
@@ -217,12 +217,7 @@
         # Write out a client library for Showcase.
         template_opt = f"python-gapic-templates={templates}"
         opts = "--python_gapic_opt="
-<<<<<<< HEAD
-        #other_opts = ("transport=rest")
-        opts += ",".join(other_opts + (f"{template_opt}",))
-=======
         opts += ",".join(other_opts + (f"{template_opt}", "transport=grpc+rest"))
->>>>>>> 249f0693
         cmd_tup = (
             "python",
             "-m",
@@ -329,7 +324,6 @@
 
 
 @nox.session(python=ALL_PYTHON)
-@nox.parametrize("other_opts", [("transport=rest",), ("transport=grpc",)])
 def showcase_unit(
     session, templates="DEFAULT", other_opts: typing.Iterable[str] = (),
 ):
