--- conflicted
+++ resolved
@@ -44,13 +44,8 @@
     include_package_data=True,
     install_requires=(
         "click >= 6.7",
-<<<<<<< HEAD
-        "google-api-core >= 2.2.0",
+        "google-api-core >= 2.3.2",
         "googleapis-common-protos >= 1.55.0",
-=======
-        "google-api-core >= 2.3.2",
-        "googleapis-common-protos >= 1.54.0",
->>>>>>> e6bd3417
         "grpcio >= 1.24.3",
         "jinja2 >= 2.10",
         "protobuf >= 3.18.0",
