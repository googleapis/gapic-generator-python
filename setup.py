# Copyright 2018 Google LLC
#
# Licensed under the Apache License, Version 2.0 (the "License");
# you may not use this file except in compliance with the License.
# You may obtain a copy of the License at
#
#     https://www.apache.org/licenses/LICENSE-2.0
#
# Unless required by applicable law or agreed to in writing, software
# distributed under the License is distributed on an "AS IS" BASIS,
# WITHOUT WARRANTIES OR CONDITIONS OF ANY KIND, either express or implied.
# See the License for the specific language governing permissions and
# limitations under the License.

import io
import os

from setuptools import find_packages, setup  # type: ignore


PACKAGE_ROOT = os.path.abspath(os.path.dirname(__file__))

version = "0.35.10"

with io.open(os.path.join(PACKAGE_ROOT, "README.rst")) as file_obj:
    README = file_obj.read()

setup(
    name="gapic-generator",
    version=version,
    license="Apache 2.0",
    author="Dov Shlachter",
    author_email="dovs@google.com",
    url="https://github.com/googleapis/gapic-generator-python.git",
    packages=find_packages(exclude=["docs", "tests"]),
    description="Python client library generator for APIs defined by protocol"
    "buffers",
    long_description=README,
    entry_points="""[console_scripts]
        protoc-gen-dump=gapic.cli.dump:dump
        protoc-gen-python_gapic=gapic.cli.generate:generate
    """,
    platforms="Posix; MacOS X",
    include_package_data=True,
    install_requires=(
        "click >= 6.7",
        "google-api-core >= 2.2.0",
<<<<<<< HEAD
        # TODO: Remove after https://github.com/googleapis/python-api-common-protos/pull/76 is merged.
=======
>>>>>>> d528223e
        "googleapis-common-protos >= 1.54.0",
        "grpcio >= 1.24.3",
        "jinja2 >= 2.10",
        "protobuf >= 3.18.0",
        "pypandoc >= 1.4",
        "PyYAML >= 5.1.1",
        "dataclasses < 0.8; python_version < '3.7'"
    ),
    extras_require={':python_version<"3.7"': ("dataclasses >= 0.4, < 0.8",),},
    tests_require=("pyfakefs >= 3.6",),
    python_requires=">=3.6",
    classifiers=(
        "Development Status :: 4 - Beta",
        "Environment :: Console",
        "Intended Audience :: Developers",
        "License :: OSI Approved :: Apache Software License",
        "Operating System :: POSIX",
        "Programming Language :: Python :: 3.6",
        "Programming Language :: Python :: 3.7",
        "Programming Language :: Python :: 3.8",
        "Programming Language :: Python :: 3.9",
        "Programming Language :: Python :: 3.10",
        "Topic :: Software Development :: Code Generators",
        "Topic :: Software Development :: Libraries :: Python Modules",
    ),
    zip_safe=False,
)<|MERGE_RESOLUTION|>--- conflicted
+++ resolved
@@ -45,10 +45,6 @@
     install_requires=(
         "click >= 6.7",
         "google-api-core >= 2.2.0",
-<<<<<<< HEAD
-        # TODO: Remove after https://github.com/googleapis/python-api-common-protos/pull/76 is merged.
-=======
->>>>>>> d528223e
         "googleapis-common-protos >= 1.54.0",
         "grpcio >= 1.24.3",
         "jinja2 >= 2.10",
