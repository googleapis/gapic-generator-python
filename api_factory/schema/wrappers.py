# Copyright 2018 Google LLC
#
# Licensed under the Apache License, Version 2.0 (the "License");
# you may not use this file except in compliance with the License.
# You may obtain a copy of the License at
#
#     https://www.apache.org/licenses/LICENSE-2.0
#
# Unless required by applicable law or agreed to in writing, software
# distributed under the License is distributed on an "AS IS" BASIS,
# WITHOUT WARRANTIES OR CONDITIONS OF ANY KIND, either express or implied.
# See the License for the specific language governing permissions and
# limitations under the License.

"""Module containing wrapper classes around meta-descriptors.

This module contains dataclasses which wrap the descriptor protos
defined in google/protobuf/descriptor.proto (which are descriptors that
describe descriptors).

These wrappers exist in order to provide useful helper methods and
generally ease access to things in templates (in particular, documentation,
certain aggregate views of things, etc.)

Reading of underlying descriptor properties in templates *is* okay, a
``__getattr__`` method which consistently routes in this way is provided.
Documentation is consistently at ``{thing}.meta.doc``.
"""

import collections
import dataclasses
import re
<<<<<<< HEAD
from typing import Iterable, List, Mapping, Sequence, Tuple, Union
=======
from typing import List, Mapping, Sequence, Tuple
>>>>>>> 71845cd6

from google.api import annotations_pb2
from google.api import signature_pb2
from google.protobuf import descriptor_pb2

from api_factory import utils
<<<<<<< HEAD
from api_factory.schema import metadata
=======
from api_factory.schema.metadata import Metadata
>>>>>>> 71845cd6


@dataclasses.dataclass(frozen=True)
class Field:
    """Description of a field."""
    field_pb: descriptor_pb2.FieldDescriptorProto
    message: 'MessageType' = None
    enum: 'EnumType' = None
    meta: metadata.Metadata = dataclasses.field(
        default_factory=metadata.Metadata,
    )

    def __getattr__(self, name):
        return getattr(self.field_pb, name)

    @property
    def is_primitive(self) -> bool:
        """Return True if the field is a primitive, False otherwise."""
        return isinstance(self.type, PythonType)

    @property
    def python_ident(self) -> str:
        """Return the identifier to be used in templates.

        Because we import modules as a whole, rather than individual
        members from modules, this is consistently `module.Name`.

        This property also adds the Sequence[] notation for repeated fields.
        """
        if self.repeated:
            return f'Sequence[{self.type.python_ident}]'
        return self.type.python_ident

    @property
    def repeated(self) -> bool:
        """Return True if this is a repeated field, False otherwise.

        Returns:
            bool: Whether this field is repeated.
        """
        return self.label == \
            descriptor_pb2.FieldDescriptorProto.Label.Value('LABEL_REPEATED')

    @property
    def required(self) -> bool:
        """Return True if this is a required field, False otherwise.

        Returns:
            bool: Whether this field is required.
        """
        return bool(self.options.Extensions[annotations_pb2.required])

    @property
    def sphinx_ident(self) -> str:
        """Return the identifier to be used in templates for Sphinx.

        This property also adds the Sequence[] notation for repeated fields.
        """
        if self.repeated:
            return f'Sequence[{self.type.sphinx_ident}]'
        return self.type.sphinx_ident

    @utils.cached_property
    def type(self) -> Union['MessageType', 'EnumType', 'PythonType']:
        """Return the type of this field."""
        # If this is a message or enum, return the appropriate thing.
        if self.type_name and self.message:
            return self.message
        if self.type_name and self.enum:
            return self.enum

        # This is a primitive. Return the corresponding Python type.
        # The enum values used here are defined in:
        #   Repository: https://github.com/google/protobuf/
        #   Path: src/google/protobuf/descriptor.proto
        #
        # The values are used here because the code would be excessively
        # verbose otherwise, and this is guaranteed never to change.
        #
        # 10, 11, and 14 are intentionally missing. They correspond to
        # group (unused), message (covered above), and enum (covered above).
        if self.field_pb.type in (1, 2):
            return PythonType(python_type=float)
        if self.field_pb.type in (3, 4, 5, 6, 7, 13, 15, 16, 17, 18):
            return PythonType(python_type=int)
        if self.field_pb.type == 8:
            return PythonType(python_type=bool)
        if self.field_pb.type == 9:
            return PythonType(python_type=str)
        if self.field_pb.type == 12:
            return PythonType(python_type=bytes)

        # This should never happen.
        import sys
        print(self, file=sys.stderr)
        raise TypeError('Unrecognized protobuf type. This code should '
                        'not be reachable; please file a bug.')


@dataclasses.dataclass(frozen=True)
class MessageType:
    """Description of a message (defined with the ``message`` keyword)."""
    message_pb: descriptor_pb2.DescriptorProto
    fields: Mapping[str, Field]
    meta: metadata.Metadata = dataclasses.field(
        default_factory=metadata.Metadata,
    )

    def __getattr__(self, name):
        return getattr(self.message_pb, name)

    def get_field(self, *field_path: Sequence[str]) -> Field:
        """Return a field arbitrarily deep in this message's structure.

        This method recursively traverses the message tree to return the
        requested inner-field.

        Traversing through repeated fields is not supported; a repeated field
        may be specified if and only if it is the last field in the path.

        Args:
            field_path (Sequence[str]): The field path.

        Returns:
            ~.Field: A field object.

        Raises:
            KeyError: If a repeated field is used in the non-terminal position
                in the path.
        """
        # Get the first field in the path.
        cursor = self.fields[field_path[0]]

        # Base case: If this is the last field in the path, return it outright.
        if len(field_path) == 1:
            return cursor

        # Sanity check: If cursor is a repeated field, then raise an exception.
        # Repeated fields are only permitted in the terminal position.
        if cursor.repeated:
            raise KeyError(
                f'The {cursor.name} field is repeated; unable to use '
                '`get_field` to retrieve its children.\n'
                'This exception usually indicates that a '
                'google.api.method_signature annotation uses a repeated field '
                'in the fields list in a position other than the end.',
            )

        # Recursion case: Pass the remainder of the path to the sub-field's
        # message.
        return cursor.message.get_field(*field_path[1:])

    @property
    def proto_path(self) -> str:
        """Return the fully qualfied proto path as a string."""
        return f'{str(self.meta.address)}.{self.name}'

    @property
    def python_ident(self) -> str:
        """Return the identifier to be used in templates.

        Because we import modules as a whole, rather than individual
        members from modules, this is consistently `module.Name`.
        """
        return f'{self.python_module}.{self.name}'

    @property
    def python_module(self) -> str:
        """Return the name of the Python pb2 module."""
        return f'{self.meta.address.module}_pb2'

    @property
    def sphinx_ident(self) -> str:
        """Return the identifier to be used in templates for Sphinx."""
        return f'~.{self.python_ident}'


@dataclasses.dataclass(frozen=True)
class EnumValueType:
    """Description of an enum value."""
    enum_value_pb: descriptor_pb2.EnumValueDescriptorProto
    meta: metadata.Metadata = dataclasses.field(
        default_factory=metadata.Metadata,
    )

    def __getattr__(self, name):
        return getattr(self.enum_value_pb, name)


@dataclasses.dataclass(frozen=True)
class EnumType:
    """Description of an enum (defined with the ``enum`` keyword.)"""
    enum_pb: descriptor_pb2.EnumDescriptorProto
    values: List[EnumValueType]
    meta: metadata.Metadata = dataclasses.field(
        default_factory=metadata.Metadata,
    )

    def __getattr__(self, name):
        return getattr(self.enum_pb, name)

    @property
    def python_ident(self) -> str:
        """Return the identifier to be used in templates.

        Because we import modules as a whole, rather than individual
        members from modules, this is consistently `module.Name`.
        """
        return f'{self.python_module}.{self.name}'

    @property
    def python_module(self) -> str:
        """Return the name of the Python pb2 module."""
        return f'{self.meta.address.module}_pb2'

    @property
    def sphinx_ident(self) -> str:
        """Return the identifier to be used in templates for Sphinx."""
        return f'~.{self.python_ident}'


@dataclasses.dataclass(frozen=True)
class PythonType:
    """Wrapper class for Python types.

    This exists for interface consistency, so that methods like
    :meth:`Field.type` can return an object and the caller can be confident
    that a ``name`` property will be present.
    """
    python_type: type

    @property
    def name(self) -> str:
        return self.python_type.__name__

    @property
    def python_ident(self) -> str:
        """Return the identifier to be used in templates.

        Primitives have no import, and no module to reference, so this
        is simply the name of the class (e.g. "int", "str").
        """
        return self.name

    @property
    def sphinx_ident(self) -> str:
        """Return the identifier to be used in templates for Sphinx."""
        return f'{self.python_ident}'


@dataclasses.dataclass(frozen=True)
class OperationType:
    """Wrapper class for :class:`~.operations.Operation`.

    This exists for interface consistency, so Operations can be used
    alongside :class:`~.MessageType` instances.
    """
    lro_response: MessageType
    lro_metadata: MessageType = None

    @utils.cached_property
    def meta(self) -> metadata.Metadata:
        """Return a Metadata object."""
        return metadata.Metadata(
            address=metadata.Address(
                module='operation',
                package=('google', 'api_core'),
            ),
            documentation=descriptor_pb2.SourceCodeInfo.Location(
                leading_comments='An object representing a long-running '
                                 'operation. \n\n'
                                 'The result type for the operation will be '
                                 ':class:`~.{module}.{name}`: {doc}'.format(
                                     doc=self.lro_response.meta.doc,
                                     module=self.lro_response.python_module,
                                     name=self.lro_response.name,
                                 ),
            ),
        )

    @property
    def name(self) -> str:
        """Return the class name."""
        # This is always "Operation", because it is always a reference to
        # `google.api_core.operation.Operation`.
        #
        # This is hard-coded rather than subclassing PythonType (above) so
        # that this generator is not forced to take an entire dependency
        # on google.api_core just to get these strings.
        return 'Operation'

    @property
    def python_ident(self) -> str:
        """Return the identifier to be used in templates."""
        return f'{self.python_module}.{self.name}'

    @property
    def python_module(self) -> str:
        """Return the name of the Python module."""
        # This is always "operation", because it is always a reference to
        # `google.api_core.operation.Operation`.
        #
        # This is hard-coded rather than subclassing PythonType (above) so
        # that this generator is not forced to take an entire dependency
        # on google.api_core just to get these strings.
        return self.meta.address.module

    @property
    def sphinx_ident(self) -> str:
        return f'~.{self.python_ident}'


@dataclasses.dataclass(frozen=True)
class Method:
    """Description of a method (defined with the ``rpc`` keyword)."""
    method_pb: descriptor_pb2.MethodDescriptorProto
    input: MessageType
    output: MessageType
    meta: metadata.Metadata = dataclasses.field(
        default_factory=metadata.Metadata,
    )

    def __getattr__(self, name):
        return getattr(self.method_pb, name)

    @property
    def field_headers(self) -> Sequence[str]:
        """Return the field headers defined for this method."""
        http = self.options.Extensions[annotations_pb2.http]
        if http.get:
            return tuple(re.findall(r'\{([a-z][\w\d_.]+)=', http.get))
        return ()

<<<<<<< HEAD
    @utils.cached_property
    def signatures(self) -> Tuple[signature_pb2.MethodSignature]:
        """Return the signature defined for this method."""
        sig_pb2 = self.options.Extensions[annotations_pb2.method_signature]

        # Sanity check: If there are no signatures (which should be by far
        # the common case), just abort now.
        if len(sig_pb2.fields) == 0:
            return ()

        # Signatures are annotated with an `additional_signatures` key that
        # allows for specifying additional signatures. This is an uncommon
        # case but we still want to deal with it.
        answer = []
        for sig in (sig_pb2,) + tuple(sig_pb2.additional_signatures):
            # Build a MethodSignature object with the appropriate name
            # and fields. The fields are field objects, retrieved from
            # the method's `input` message.
            answer.append(MethodSignature(
                name=sig.function_name if sig.function_name else self.name,
                fields=collections.OrderedDict([
                    (f.split('.')[-1], self.input.get_field(f))
                    for f in sig.fields
                ]),
            ))

        # Done; return a tuple of signatures.
        return MethodSignatures(all=tuple(answer))


@dataclasses.dataclass(frozen=True)
class MethodSignature:
    name: str
    fields: Mapping[str, Field]

    @utils.cached_property
    def dispatch_field(self) -> Union[MessageType, EnumType, PythonType]:
        """Return the type object for the first field."""
        return next(iter(self.fields.values()))


@dataclasses.dataclass(frozen=True)
class MethodSignatures:
    all: Tuple[MethodSignature]

    def __iter__(self) -> Iterable[MethodSignature]:
        return iter(self.all)

    @utils.cached_property
    def single_dispatch(self) -> Tuple[MethodSignature]:
        """Return a tuple of signatures, grouped and deduped by dispatch type.

        In the Python 3 templates, we only honor at most one method
        signature per initial argument type, and only for primitives.

        This method groups and deduplicates signatures and sends back only
        the signatures that the template actually wants.

        Returns:
            Tuple[MethodSignature]: Method signatures to be used with
                "single dispatch" routing.
        """
        answer = collections.OrderedDict()
        for sig in [i for i in self.all
                    if isinstance(i.dispatch_field.type, PythonType)]:
            answer.setdefault(sig.dispatch_field.python_ident, sig)
        return tuple(answer.values())
=======
    @property
    def signature(self) -> signature_pb2.MethodSignature:
        """Return the signature defined for this method."""
        return self.options.Extensions[annotations_pb2.method_signature]
>>>>>>> 71845cd6


@dataclasses.dataclass(frozen=True)
class Service:
    """Description of a service (defined with the ``service`` keyword)."""
    service_pb: descriptor_pb2.ServiceDescriptorProto
    methods: Mapping[str, Method]
    meta: metadata.Metadata = dataclasses.field(
        default_factory=metadata.Metadata,
    )

    def __getattr__(self, name):
        return getattr(self.service_pb, name)

    @property
    def host(self) -> str:
        """Return the hostname for this service, if specified.

        Returns:
            str: The hostname, with no protocol and no trailing ``/``.
        """
        if self.options.Extensions[annotations_pb2.default_host]:
            return self.options.Extensions[annotations_pb2.default_host]
<<<<<<< HEAD
        return utils.Placeholder('<<< HOSTNAME >>>')
=======
        return utils.Placeholder('<<< SERVICE ADDRESS >>>')
>>>>>>> 71845cd6

    @property
    def oauth_scopes(self) -> Sequence[str]:
        """Return a sequence of oauth scopes, if applicable.

        Returns:
            Sequence[str]: A sequence of OAuth scopes.
        """
        oauth = self.options.Extensions[annotations_pb2.oauth]
        return tuple(oauth.scopes)

    @property
    def module_name(self) -> str:
        """Return the appropriate module name for this service.

        Returns:
            str: The service name, in snake case.
        """
        return utils.to_snake_case(self.name)

    @property
    def python_modules(self) -> Sequence[Tuple[str, str]]:
        """Return a sequence of Python modules, for import.

        The results of this method are in alphabetical order (by package,
        then module), and do not contain duplicates.

        Returns:
            Sequence[str, str]: The package and module pair, intended
            for use in a ``from package import module`` type
            of statement.
        """
        answer = set()
        for method in self.methods.values():
            # Add the module containing both the request and response
            # messages. (These are usually the same, but not necessarily.)
            answer.add((
                '.'.join(method.input.meta.address.package),
                method.input.python_module,
            ))
            answer.add((
                '.'.join(method.output.meta.address.package),
                method.output.python_module,
            ))

            # If this method has LRO, it is possible (albeit unlikely) that
            # the LRO messages reside in a different module.
<<<<<<< HEAD
            if getattr(method.output, 'lro_response', None):
=======
            if method.lro_payload:
>>>>>>> 71845cd6
                answer.add((
                    '.'.join(method.output.lro_response.meta.address.package),
                    method.output.lro_response.python_module,
                ))
            if getattr(method.output, 'lro_metadata', None):
                answer.add((
                    '.'.join(method.output.lro_metadata.meta.address.package),
                    method.output.lro_metadata.python_module,
                ))
        return tuple(sorted(answer))

    @property
    def has_lro(self) -> bool:
        """Return whether the service has a long-running method."""
<<<<<<< HEAD
        return any([hasattr(m.output, 'lro_response')
                    for m in self.methods.values()])
=======
        return any([m.lro_payload for m in self.methods.values()])
>>>>>>> 71845cd6

    @property
    def has_field_headers(self) -> bool:
        """Return whether the service has a method containing field headers."""
        return any([m.field_headers for m in self.methods.values()])<|MERGE_RESOLUTION|>--- conflicted
+++ resolved
@@ -30,22 +30,14 @@
 import collections
 import dataclasses
 import re
-<<<<<<< HEAD
 from typing import Iterable, List, Mapping, Sequence, Tuple, Union
-=======
-from typing import List, Mapping, Sequence, Tuple
->>>>>>> 71845cd6
 
 from google.api import annotations_pb2
 from google.api import signature_pb2
 from google.protobuf import descriptor_pb2
 
 from api_factory import utils
-<<<<<<< HEAD
 from api_factory.schema import metadata
-=======
-from api_factory.schema.metadata import Metadata
->>>>>>> 71845cd6
 
 
 @dataclasses.dataclass(frozen=True)
@@ -379,7 +371,6 @@
             return tuple(re.findall(r'\{([a-z][\w\d_.]+)=', http.get))
         return ()
 
-<<<<<<< HEAD
     @utils.cached_property
     def signatures(self) -> Tuple[signature_pb2.MethodSignature]:
         """Return the signature defined for this method."""
@@ -447,12 +438,6 @@
                     if isinstance(i.dispatch_field.type, PythonType)]:
             answer.setdefault(sig.dispatch_field.python_ident, sig)
         return tuple(answer.values())
-=======
-    @property
-    def signature(self) -> signature_pb2.MethodSignature:
-        """Return the signature defined for this method."""
-        return self.options.Extensions[annotations_pb2.method_signature]
->>>>>>> 71845cd6
 
 
 @dataclasses.dataclass(frozen=True)
@@ -476,11 +461,7 @@
         """
         if self.options.Extensions[annotations_pb2.default_host]:
             return self.options.Extensions[annotations_pb2.default_host]
-<<<<<<< HEAD
-        return utils.Placeholder('<<< HOSTNAME >>>')
-=======
         return utils.Placeholder('<<< SERVICE ADDRESS >>>')
->>>>>>> 71845cd6
 
     @property
     def oauth_scopes(self) -> Sequence[str]:
@@ -528,11 +509,7 @@
 
             # If this method has LRO, it is possible (albeit unlikely) that
             # the LRO messages reside in a different module.
-<<<<<<< HEAD
             if getattr(method.output, 'lro_response', None):
-=======
-            if method.lro_payload:
->>>>>>> 71845cd6
                 answer.add((
                     '.'.join(method.output.lro_response.meta.address.package),
                     method.output.lro_response.python_module,
@@ -547,12 +524,8 @@
     @property
     def has_lro(self) -> bool:
         """Return whether the service has a long-running method."""
-<<<<<<< HEAD
         return any([hasattr(m.output, 'lro_response')
                     for m in self.methods.values()])
-=======
-        return any([m.lro_payload for m in self.methods.values()])
->>>>>>> 71845cd6
 
     @property
     def has_field_headers(self) -> bool:
