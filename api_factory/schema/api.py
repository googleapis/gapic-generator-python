# Copyright 2018 Google LLC
#
# Licensed under the Apache License, Version 2.0 (the "License");
# you may not use this file except in compliance with the License.
# You may obtain a copy of the License at
#
#     https://www.apache.org/licenses/LICENSE-2.0
#
# Unless required by applicable law or agreed to in writing, software
# distributed under the License is distributed on an "AS IS" BASIS,
# WITHOUT WARRANTIES OR CONDITIONS OF ANY KIND, either express or implied.
# See the License for the specific language governing permissions and
# limitations under the License.

"""This module contains the "roll-up" class, :class:`~.API`.
Everything else in the :mod:`~.schema` module is usually accessed
through an :class:`~.API` object.
"""

import collections
import dataclasses
import sys
from typing import Callable, List, Mapping, Sequence, Tuple

from google.longrunning import operations_pb2
from google.protobuf import descriptor_pb2

from api_factory.schema import metadata
from api_factory.schema import naming
from api_factory.schema import wrappers
from api_factory.utils import cached_property


@dataclasses.dataclass(frozen=True)
class Proto:
    """A representation of a particular proto file within an API."""

    file_pb2: descriptor_pb2.FileDescriptorProto
    services: Mapping[str, wrappers.Service]
    messages: Mapping[str, wrappers.MessageType]
    enums: Mapping[str, wrappers.EnumType]
    file_to_generate: bool

    def __getattr__(self, name: str):
        return getattr(self.file_pb2, name)

    @classmethod
    def build(cls, file_descriptor: descriptor_pb2.FileDescriptorProto,
            file_to_generate: bool, prior_protos: Mapping[str, 'Proto'] = None,
            ) -> 'Proto':
        """Build and return a Proto instance.

        Args:
            file_descriptor (~.FileDescriptorProto): The protocol buffer
                object describing the proto file.
            file_to_generate (bool): Whether this is a file which is
                to be directly generated, or a dependency.
            prior_protos (~.Proto): Previous, already processed protos.
                These are needed to look up messages in imported protos.
        """
        return _ProtoBuilder(file_descriptor,
            file_to_generate=file_to_generate,
            prior_protos=prior_protos or {},
        ).proto


@dataclasses.dataclass(frozen=True)
class API:
    """A representation of a full API.

    This represents a top-down view of a complete API, as loaded from a
    set of protocol buffer files. Once the descriptors are loaded
    (see :meth:`load`), this object contains every message, method, service,
    and everything else needed to write a client library.

    An instance of this object is made available to every template
    (as ``api``).
    """
    naming: naming.Naming
    protos: Mapping[str, Proto]

    @classmethod
    def build(cls,
            file_descriptors: Sequence[descriptor_pb2.FileDescriptorProto],
            package: str = '') -> 'API':
        """Build the internal API schema based on the request.

        Args:
            file_descriptors (Sequence[~.FileDescriptorProto]): A list of
                :class:`~.FileDescriptorProto` objects describing the
                API.
            package (str): A protocol buffer package, as a string, for which
                code should be explicitly generated (including subpackages).
                Protos with packages outside this list are considered imports
                rather than explicit targets.
        """
        # Save information about the overall naming for this API.
        n = naming.Naming.build(*filter(
            lambda fd: fd.package.startswith(package),
            file_descriptors,
        ))

        # Iterate over each FileDescriptorProto and fill out a Proto
        # object describing it, and save these to the instance.
        protos = {}
        for fd in file_descriptors:
            protos[fd.name] = _ProtoBuilder(
                file_descriptor=fd,
                file_to_generate=fd.package.startswith(package),
                prior_protos=protos,
            ).proto

        # Done; return the API.
        return cls(naming=n, protos=protos)

    @cached_property
    def enums(self) -> Mapping[str, wrappers.EnumType]:
        """Return a map of all enums available in the API."""
        return collections.ChainMap({},
            *[p.enums for p in self.protos.values()],
        )

    @cached_property
    def messages(self) -> Mapping[str, wrappers.MessageType]:
        """Return a map of all messages available in the API."""
        return collections.ChainMap({},
            *[p.messages for p in self.protos.values()],
        )

    @cached_property
    def services(self) -> Mapping[str, wrappers.Service]:
        """Return a map of all services available in the API."""
        return collections.ChainMap({},
            *[p.services for p in self.protos.values()],
        )


class _ProtoBuilder:
    """A "builder class" for Proto objects.

    The sole purpose of this class is to accept the information from the
    file descriptor and "piece together" the components of the :class:`~.Proto`
    object in-place.

    This allows the public :class:`~.Proto` object to be frozen, and free
    of the setup machinations.

    The correct usage of this class is always to create an instance, call
    the :attr:`proto` property, and then throw the builder away. Additionally,
    there should be no reason to use this class outside of this module.
    """
    EMPTY = descriptor_pb2.SourceCodeInfo.Location()

    def __init__(self, file_descriptor: descriptor_pb2.FileDescriptorProto,
                 file_to_generate: bool,
                 prior_protos: Mapping[str, Proto] = None):
        self.messages = {}
        self.enums = {}
        self.services = {}
        self.file_descriptor = file_descriptor
        self.file_to_generate = file_to_generate
        self.prior_protos = prior_protos or {}

        # Iterate over the documentation and place it into a dictionary.
        #
        # The comments in protocol buffers are sorted by a concept called
        # the "path", which is a sequence of integers described in more
        # detail below; this code simply shifts from a list to a dict,
        # with tuples of paths as the dictionary keys.
        self.docs = {}
        for location in file_descriptor.source_code_info.location:
            self.docs[tuple(location.path)] = location

        # Everything has an "address", which is the proto where the thing
        # was declared.
        #
        # We put this together by a baton pass of sorts: everything in
        # this file *starts with* this address, which is appended to
        # for each item as it is loaded.
        address = metadata.Address(
            module=file_descriptor.name.split('/')[-1][:-len('.proto')],
            package=file_descriptor.package.split('.'),
        )

        # Now iterate over the FileDescriptorProto and pull out each of
        # the messages, enums, and services.
        #
        # The hard-coded path keys sent here are based on how descriptor.proto
        # works; it uses the proto message number of the pieces of each
        # message (e.g. the hard-code `4` for `message_type` immediately
        # below is because `repeated DescriptorProto message_type = 4;` in
        # descriptor.proto itself).
<<<<<<< HEAD
        self._load_children(file_descriptor.enum_type, self._load_enum,
                            address=address, path=(5,))
        self._load_children(file_descriptor.message_type, self._load_message,
                            address=address, path=(4,))

        # Edge case: Protocol buffers is not particularly picky about
        # ordering, and it is possible that a message will have had a field
        # referencing another message which appears later in the file
        # (or itself, recursively).
        #
        # In this situation, we would not have come across the message yet,
        # and the field would have its original textual reference to the
        # message (`type_name`) but not its resolved message wrapper.
        for message in self.messages.values():
            for field in message.fields.values():
                if field.type_name and not any((field.message, field.enum)):
                    object.__setattr__(
                        field, 'message',
                        self.messages[field.type_name.lstrip('.')],
                    )

        # Only generate the service if this is a target file to be generated.
        # This prevents us from generating common services (e.g. LRO) when
        # they are being used as an import just to get types declared in the
        # same files.
=======
        self._load_children(file_descriptor.message_type, self._load_message,
                            address=address, path=(4,))
        self._load_children(file_descriptor.enum_type, self._load_enum,
                            address=address, path=(5,))
>>>>>>> 71845cd6
        if file_to_generate:
            self._load_children(file_descriptor.service, self._load_service,
                                address=address, path=(6,))
        # TODO(lukesneeringer): oneofs are on path 7.

    @property
    def proto(self) -> Proto:
        """Return a Proto dataclass object."""
        return Proto(
            enums=self.enums,
            file_pb2=self.file_descriptor,
            file_to_generate=self.file_to_generate,
            messages=self.messages,
            services=self.services,
        )

    @cached_property
<<<<<<< HEAD
    def all_enums(self) -> Mapping[str, wrappers.EnumType]:
        return collections.ChainMap({}, self.enums,
            *[p.enums for p in self.prior_protos.values()],
        )

    @cached_property
    def all_messages(self) -> Mapping[str, wrappers.MessageType]:
        return collections.ChainMap({}, self.messages,
            *[p.messages for p in self.prior_protos.values()],
        )

    def _get_operation_type(self,
            response_type: wrappers.Method,
            metadata_type: wrappers.Method = None,
            ) -> wrappers.PythonType:
        """Return a wrapper around Operation that designates the end result.

        Args:
            response_type (~.wrappers.Method): The response type that
                the Operation ultimately uses.
            metadata_type (~.wrappers.Method): The metadata type that
                the Operation ultimately uses, if any.

        Returns:
            ~.wrappers.OperationType: An OperationType object, which is
                sent down to templates, and aware of the LRO types used.
        """
        return wrappers.OperationType(
            lro_response=response_type,
            lro_metadata=metadata_type,
        )

=======
    def all_messages(self) -> Sequence[wrappers.MessageType]:
        return collections.ChainMap({}, self.messages,
            *[p.messages for p in self.prior_protos.values()],
        )

>>>>>>> 71845cd6
    def _load_children(self, children: Sequence, loader: Callable, *,
                       address: metadata.Address, path: Tuple[int]) -> None:
        """Return wrapped versions of arbitrary children from a Descriptor.

        Args:
            children (list): A sequence of children of the given field to
                be loaded. For example, a FileDescriptorProto contains the
                lists ``message_type``, ``enum_type``, etc.; these are valid
                inputs for this argument.
            loader (Callable[Message, Address, Tuple[int]]): The function able
                to load the kind of message in ``children``. This should
                be one of the ``_load_{noun}`` methods on this class
                (e.g. ``_load_descriptor``).
            address (~.metadata.Address): The address up to this point.
                This will include the package and may include outer messages.
            path (Tuple[int]): The location path up to this point. This is
                used to correspond to documentation in
                ``SourceCodeInfo.Location`` in ``descriptor.proto``.
        """
        # Iterate over the list of children provided and call the
        # applicable loader function on each.
        for child, i in zip(children, range(0, sys.maxsize)):
            loader(child, address=address, path=path + (i,))

    def _get_fields(self, field_pbs: List[descriptor_pb2.FieldDescriptorProto],
                    address: metadata.Address, path: Tuple[int],
                    ) -> Mapping[str, wrappers.Field]:
        """Return a dictionary of wrapped fields for the given message.

        Args:
            fields (Sequence[~.descriptor_pb2.FieldDescriptorProto]): A
                sequence of protobuf field objects.
            address (~.metadata.Address): An address object denoting the
                location of these fields.
            path (Tuple[int]): The source location path thus far, as
                understood by ``SourceCodeInfo.Location``.

        Returns:
            Mapping[str, ~.wrappers.Field]: A ordered mapping of
                :class:`~.wrappers.Field` objects.
        """
        # Iterate over the fields and collect them into a dictionary.
        #
        # The saving of the enum and message types rely on protocol buffers'
        # naming rules to trust that they will never collide.
        #
        # Note: If this field is a recursive reference to its own message,
        # then the message will not be in `all_messages` yet (because the
        # message wrapper is not yet created, because it needs this object
        # first) and this will be None. This case is addressed in the
        # `_load_message` method.
        answer = collections.OrderedDict()
        for field_pb, i in zip(field_pbs, range(0, sys.maxsize)):
            answer[field_pb.name] = wrappers.Field(
                field_pb=field_pb,
                enum=self.all_enums.get(field_pb.type_name.lstrip('.')),
                message=self.all_messages.get(field_pb.type_name.lstrip('.')),
                meta=metadata.Metadata(
                    address=address,
                    documentation=self.docs.get(path + (i,), self.EMPTY),
                ),
            )

        # Done; return the answer.
        return answer

    def _get_methods(self, methods: List[descriptor_pb2.MethodDescriptorProto],
                     address: metadata.Address, path: Tuple[int],
                     ) -> Mapping[str, wrappers.Method]:
        """Return a dictionary of wrapped methods for the given service.

        Args:
            methods (Sequence[~.descriptor_pb2.MethodDescriptorProto]): A
                sequence of protobuf method objects.
            address (~.metadata.Address): An address object denoting the
                location of these methods.
            path (Tuple[int]): The source location path thus far, as understood
                by ``SourceCodeInfo.Location``.

        Returns:
            Mapping[str, ~.wrappers.Method]: A ordered mapping of
                :class:`~.wrappers.Method` objects.
        """
        # Iterate over the methods and collect them into a dictionary.
        answer = collections.OrderedDict()
        for meth_pb, i in zip(methods, range(0, sys.maxsize)):
            types = meth_pb.options.Extensions[operations_pb2.operation_types]
<<<<<<< HEAD

            # If the output type is google.longrunning.Operation, we use
            # a specialized object in its place.
            output_type = self.all_messages[meth_pb.output_type.lstrip('.')]
            if meth_pb.output_type.endswith('google.longrunning.Operation'):
                output_type = self._get_operation_type(
                    response_type=self.all_messages[
                        address.resolve(types.response)
                    ],
                    metadata_type=self.all_messages.get(
                        address.resolve(types.metadata),
                    ),
                )

            # Create the method wrapper object.
            answer[meth_pb.name] = wrappers.Method(
                input=self.all_messages[meth_pb.input_type.lstrip('.')],
=======
            answer[meth_pb.name] = wrappers.Method(
                input=self.all_messages[meth_pb.input_type.lstrip('.')],
                lro_metadata=self.all_messages.get(types.metadata, None),
                lro_payload=self.all_messages.get(types.response, None),
>>>>>>> 71845cd6
                method_pb=meth_pb,
                meta=metadata.Metadata(
                    address=address,
                    documentation=self.docs.get(path + (i,), self.EMPTY),
                ),
<<<<<<< HEAD
                output=output_type,
=======
                output=self.all_messages[meth_pb.output_type.lstrip('.')],
>>>>>>> 71845cd6
            )

        # Done; return the answer.
        return answer

    def _load_message(self, message_pb: descriptor_pb2.DescriptorProto,
                      address: metadata.Address, path: Tuple[int]) -> None:
        """Load message descriptions from DescriptorProtos."""
        ident = f'{str(address)}.{message_pb.name}'
        message_addr = address.child(message_pb.name)

        # Load all nested items.
        #
        # Note: This occurs before piecing together this message's fields
        # because if nested types are present, they are generally the
        # type of one of this message's fields, and they need to be in
        # the registry for the field's message or enum attributes to be
        # set correctly.
        self._load_children(message_pb.enum_type, address=message_addr,
                            loader=self._load_enum, path=path + (4,))
        self._load_children(message_pb.nested_type, address=message_addr,
                            loader=self._load_message, path=path + (3,))
        # self._load_children(message.oneof_decl, loader=self._load_field,
        #                     address=nested_addr, info=info.get(8, {}))

        # Create a dictionary of all the fields for this message.
        fields = self._get_fields(
            message_pb.field,
<<<<<<< HEAD
            address=message_addr,
=======
            address=nested_addr,
>>>>>>> 71845cd6
            path=path + (2,),
        )
        fields.update(self._get_fields(
            message_pb.extension,
<<<<<<< HEAD
            address=message_addr,
=======
            address=nested_addr,
>>>>>>> 71845cd6
            path=path + (6,),
        ))

        # Create a message correspoding to this descriptor.
        self.messages[ident] = wrappers.MessageType(
            fields=fields,
            message_pb=message_pb,
            meta=metadata.Metadata(
                address=address,
                documentation=self.docs.get(path, self.EMPTY),
            ),
        )

<<<<<<< HEAD
=======
        # Load all nested items.
        self._load_children(message_pb.nested_type, address=nested_addr,
                            loader=self._load_message, path=path + (3,))
        self._load_children(message_pb.enum_type, address=nested_addr,
                            loader=self._load_enum, path=path + (4,))
        # self._load_children(message.oneof_decl, loader=self._load_field,
        #                     address=nested_addr, info=info.get(8, {}))

>>>>>>> 71845cd6
    def _load_enum(self, enum: descriptor_pb2.EnumDescriptorProto,
                   address: metadata.Address, path: Tuple[int]) -> None:
        """Load enum descriptions from EnumDescriptorProtos."""
        # Put together wrapped objects for the enum values.
        values = []
        for enum_value, i in zip(enum.value, range(0, sys.maxsize)):
            values.append(wrappers.EnumValueType(
                enum_value_pb=enum_value,
                meta=metadata.Metadata(
                    address=address,
                    documentation=self.docs.get(path + (2, i), self.EMPTY),
                ),
            ))

        # Load the enum itself.
        ident = f'{str(address)}.{enum.name}'
        self.enums[ident] = wrappers.EnumType(
            enum_pb=enum,
            meta=metadata.Metadata(
                address=address,
                documentation=self.docs.get(path, self.EMPTY),
            ),
            values=values,
        )

    def _load_service(self, service: descriptor_pb2.ServiceDescriptorProto,
                      address: metadata.Address, path: Tuple[int]) -> None:
        """Load comments for a service and its methods."""
        service_addr = address.child(service.name)

        # Put together a dictionary of the service's methods.
        methods = self._get_methods(
            service.method,
            address=service_addr,
            path=path + (2,),
        )

        # Load the comments for the service itself.
        self.services[f'{str(address)}.{service.name}'] = wrappers.Service(
            meta=metadata.Metadata(
                address=address,
                documentation=self.docs.get(path, self.EMPTY),
            ),
            methods=methods,
            service_pb=service,
        )<|MERGE_RESOLUTION|>--- conflicted
+++ resolved
@@ -190,7 +190,6 @@
         # message (e.g. the hard-code `4` for `message_type` immediately
         # below is because `repeated DescriptorProto message_type = 4;` in
         # descriptor.proto itself).
-<<<<<<< HEAD
         self._load_children(file_descriptor.enum_type, self._load_enum,
                             address=address, path=(5,))
         self._load_children(file_descriptor.message_type, self._load_message,
@@ -216,12 +215,6 @@
         # This prevents us from generating common services (e.g. LRO) when
         # they are being used as an import just to get types declared in the
         # same files.
-=======
-        self._load_children(file_descriptor.message_type, self._load_message,
-                            address=address, path=(4,))
-        self._load_children(file_descriptor.enum_type, self._load_enum,
-                            address=address, path=(5,))
->>>>>>> 71845cd6
         if file_to_generate:
             self._load_children(file_descriptor.service, self._load_service,
                                 address=address, path=(6,))
@@ -239,7 +232,6 @@
         )
 
     @cached_property
-<<<<<<< HEAD
     def all_enums(self) -> Mapping[str, wrappers.EnumType]:
         return collections.ChainMap({}, self.enums,
             *[p.enums for p in self.prior_protos.values()],
@@ -272,13 +264,6 @@
             lro_metadata=metadata_type,
         )
 
-=======
-    def all_messages(self) -> Sequence[wrappers.MessageType]:
-        return collections.ChainMap({}, self.messages,
-            *[p.messages for p in self.prior_protos.values()],
-        )
-
->>>>>>> 71845cd6
     def _load_children(self, children: Sequence, loader: Callable, *,
                        address: metadata.Address, path: Tuple[int]) -> None:
         """Return wrapped versions of arbitrary children from a Descriptor.
@@ -366,7 +351,6 @@
         answer = collections.OrderedDict()
         for meth_pb, i in zip(methods, range(0, sys.maxsize)):
             types = meth_pb.options.Extensions[operations_pb2.operation_types]
-<<<<<<< HEAD
 
             # If the output type is google.longrunning.Operation, we use
             # a specialized object in its place.
@@ -384,22 +368,12 @@
             # Create the method wrapper object.
             answer[meth_pb.name] = wrappers.Method(
                 input=self.all_messages[meth_pb.input_type.lstrip('.')],
-=======
-            answer[meth_pb.name] = wrappers.Method(
-                input=self.all_messages[meth_pb.input_type.lstrip('.')],
-                lro_metadata=self.all_messages.get(types.metadata, None),
-                lro_payload=self.all_messages.get(types.response, None),
->>>>>>> 71845cd6
                 method_pb=meth_pb,
                 meta=metadata.Metadata(
                     address=address,
                     documentation=self.docs.get(path + (i,), self.EMPTY),
                 ),
-<<<<<<< HEAD
                 output=output_type,
-=======
-                output=self.all_messages[meth_pb.output_type.lstrip('.')],
->>>>>>> 71845cd6
             )
 
         # Done; return the answer.
@@ -428,20 +402,12 @@
         # Create a dictionary of all the fields for this message.
         fields = self._get_fields(
             message_pb.field,
-<<<<<<< HEAD
             address=message_addr,
-=======
-            address=nested_addr,
->>>>>>> 71845cd6
             path=path + (2,),
         )
         fields.update(self._get_fields(
             message_pb.extension,
-<<<<<<< HEAD
             address=message_addr,
-=======
-            address=nested_addr,
->>>>>>> 71845cd6
             path=path + (6,),
         ))
 
@@ -455,17 +421,6 @@
             ),
         )
 
-<<<<<<< HEAD
-=======
-        # Load all nested items.
-        self._load_children(message_pb.nested_type, address=nested_addr,
-                            loader=self._load_message, path=path + (3,))
-        self._load_children(message_pb.enum_type, address=nested_addr,
-                            loader=self._load_enum, path=path + (4,))
-        # self._load_children(message.oneof_decl, loader=self._load_field,
-        #                     address=nested_addr, info=info.get(8, {}))
-
->>>>>>> 71845cd6
     def _load_enum(self, enum: descriptor_pb2.EnumDescriptorProto,
                    address: metadata.Address, path: Tuple[int]) -> None:
         """Load enum descriptions from EnumDescriptorProtos."""
