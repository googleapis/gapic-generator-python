{% extends '_base.py.j2' %}

{% block content %}

from collections import OrderedDict
import os
import re
from typing import Callable, Dict, Mapping, MutableMapping, MutableSequence, Optional, {% if service.any_server_streaming %}Iterable, {% endif %}{% if service.any_client_streaming %}Iterator, {% endif %}Sequence, Tuple, Type, Union, cast
import pkg_resources
{% if service.any_deprecated %}
import warnings
{% endif %}

from google.api_core import client_options as client_options_lib
from google.api_core import exceptions as core_exceptions
from google.api_core import gapic_v1
from google.api_core import retry as retries
from google.auth import credentials as ga_credentials             # type: ignore
from google.auth.transport import mtls                            # type: ignore
from google.auth.transport.grpc import SslCredentials             # type: ignore
from google.auth.exceptions import MutualTLSChannelError          # type: ignore
from google.oauth2 import service_account                         # type: ignore

try:
    OptionalRetry = Union[retries.Retry, gapic_v1.method._MethodDefault]
except AttributeError:  # pragma: NO COVER
    OptionalRetry = Union[retries.Retry, object]  # type: ignore

{% filter sort_lines %}
{% for method in service.methods.values() %}
{% for ref_type in method.flat_ref_types %}
{{ ref_type.ident.python_import }}
{% endfor %}
{% endfor %}
{% if opts.add_iam_methods or api.has_iam_mixin %}
from google.iam.v1 import iam_policy_pb2  # type: ignore
from google.iam.v1 import policy_pb2  # type: ignore
{% endif %}
{% if api.has_location_mixin %}
from google.cloud.location import locations_pb2 # type: ignore
{% endif %}
{% if api.has_operations_mixin %}
from google.longrunning import operations_pb2
{% endif %}
{% endfilter %}
from .transports.base import {{ service.name }}Transport, DEFAULT_CLIENT_INFO
{% if 'grpc' in opts.transport %}
from .transports.grpc import {{ service.name }}GrpcTransport
{% endif %}
{% if 'rest' in opts.transport %}
from .transports.rest import {{ service.name }}RestTransport
{% endif %}


class {{ service.client_name }}Meta(type):
    """Metaclass for the {{ service.name }} client.

    This provides class-level methods for building and retrieving
    support objects (e.g. transport) without polluting the client instance
    objects.
    """
    _transport_registry = OrderedDict()  # type: Dict[str, Type[{{ service.name }}Transport]]
    {% if "grpc" in opts.transport %}
    _transport_registry['grpc'] = {{ service.name }}GrpcTransport
    {% endif %}
    {% if "rest" in opts.transport %}
    _transport_registry["rest"] = {{ service.name }}RestTransport
    {% endif %}

    def get_transport_class(cls,
            label: Optional[str] = None,
            ) -> Type[{{ service.name }}Transport]:
        """Returns an appropriate transport class.

        Args:
            label: The name of the desired transport. If none is
                provided, then the first transport in the registry is used.

        Returns:
            The transport class to use.
        """
        # If a specific transport is requested, return that one.
        if label:
            return cls._transport_registry[label]

        # No transport is requested; return the default (that is, the first one
        # in the dictionary).
        return next(iter(cls._transport_registry.values()))


class {{ service.client_name }}(metaclass={{ service.client_name }}Meta):
    """{{ service.meta.doc|rst(width=72, indent=4) }}"""

    @staticmethod
    def _get_default_mtls_endpoint(api_endpoint):
        """Converts api endpoint to mTLS endpoint.

        Convert "*.sandbox.googleapis.com" and "*.googleapis.com" to
        "*.mtls.sandbox.googleapis.com" and "*.mtls.googleapis.com" respectively.
        Args:
            api_endpoint (Optional[str]): the api endpoint to convert.
        Returns:
            str: converted mTLS api endpoint.
        """
        if not api_endpoint:
            return api_endpoint

        mtls_endpoint_re = re.compile(
            r"(?P<name>[^.]+)(?P<mtls>\.mtls)?(?P<sandbox>\.sandbox)?(?P<googledomain>\.googleapis\.com)?"
        )

        m = mtls_endpoint_re.match(api_endpoint)
        name, mtls, sandbox, googledomain = m.groups()
        if mtls or not googledomain:
            return api_endpoint

        if sandbox:
            return api_endpoint.replace(
                "sandbox.googleapis.com", "mtls.sandbox.googleapis.com"
            )

        return api_endpoint.replace(".googleapis.com", ".mtls.googleapis.com")

    DEFAULT_ENDPOINT = {% if service.host %}"{{ service.host }}"{% else %}None{% endif %}

    DEFAULT_MTLS_ENDPOINT = _get_default_mtls_endpoint.__func__(  # type: ignore
        DEFAULT_ENDPOINT
    )

    @classmethod
    def from_service_account_info(cls, info: dict, *args, **kwargs):
        """Creates an instance of this client using the provided credentials
            info.

        Args:
            info (dict): The service account private key info.
            args: Additional arguments to pass to the constructor.
            kwargs: Additional arguments to pass to the constructor.

        Returns:
            {{ service.client_name }}: The constructed client.
        """
        credentials = service_account.Credentials.from_service_account_info(info)
        kwargs["credentials"] = credentials
        return cls(*args, **kwargs)

    @classmethod
    def from_service_account_file(cls, filename: str, *args, **kwargs):
        """Creates an instance of this client using the provided credentials
        file.

        Args:
            filename (str): The path to the service account private key json
                file.
            args: Additional arguments to pass to the constructor.
            kwargs: Additional arguments to pass to the constructor.

        Returns:
            {{ service.client_name }}: The constructed client.
        """
        credentials = service_account.Credentials.from_service_account_file(
            filename)
        kwargs["credentials"] = credentials
        return cls(*args, **kwargs)

    from_service_account_json = from_service_account_file

    @property
    def transport(self) -> {{ service.name }}Transport:
        """Returns the transport used by the client instance.

        Returns:
            {{ service.name }}Transport: The transport used by the client
                instance.
        """
        return self._transport

    def __enter__(self):
        return self

    def __exit__(self, type, value, traceback):
        """Releases underlying transport's resources.

        .. warning::
            ONLY use as a context manager if the transport is NOT shared
            with other clients! Exiting the with block will CLOSE the transport
            and may cause errors in other clients!
        """
        self.transport.close()

    {% for message in service.resource_messages|sort(attribute="resource_type") %}
    @staticmethod
    def {{ message.resource_type|snake_case }}_path({% for arg in message.resource_path_args %}{{ arg }}: str,{% endfor %}) -> str:
        """Returns a fully-qualified {{ message.resource_type|snake_case }} string."""
        return "{{ message.resource_path }}".format({% for arg in message.resource_path_args %}{{ arg }}={{ arg }}, {% endfor %})


    @staticmethod
    def parse_{{ message.resource_type|snake_case }}_path(path: str) -> Dict[str,str]:
        """Parses a {{ message.resource_type|snake_case }} path into its component segments."""
        m = re.match(r"{{ message.path_regex_str }}", path)
        return m.groupdict() if m else {}

    {% endfor %}{# resources #}
    {% for resource_msg in service.common_resources.values()|sort(attribute="type_name") %}
    @staticmethod
    def common_{{ resource_msg.message_type.resource_type|snake_case }}_path({% for arg in resource_msg.message_type.resource_path_args %}{{ arg }}: str, {%endfor %}) -> str:
        """Returns a fully-qualified {{ resource_msg.message_type.resource_type|snake_case }} string."""
        return "{{ resource_msg.message_type.resource_path }}".format({% for arg in resource_msg.message_type.resource_path_args %}{{ arg }}={{ arg }}, {% endfor %})

    @staticmethod
    def parse_common_{{ resource_msg.message_type.resource_type|snake_case }}_path(path: str) -> Dict[str,str]:
        """Parse a {{ resource_msg.message_type.resource_type|snake_case }} path into its component segments."""
        m = re.match(r"{{ resource_msg.message_type.path_regex_str }}", path)
        return m.groupdict() if m else {}

    {% endfor %} {# common resources #}

    def __init__(self, *,
            credentials: Optional[ga_credentials.Credentials] = None,
            transport: Optional[Union[str, {{ service.name }}Transport]] = None,
            client_options: Optional[Union[client_options_lib.ClientOptions, dict]] = None,
            client_info: gapic_v1.client_info.ClientInfo = DEFAULT_CLIENT_INFO,
            ) -> None:
        """Instantiates the {{ (service.client_name|snake_case).replace('_', ' ') }}.

        Args:
            credentials (Optional[google.auth.credentials.Credentials]): The
                authorization credentials to attach to requests. These
                credentials identify the application to the service; if none
                are specified, the client will attempt to ascertain the
                credentials from the environment.
            transport (Optional[Union[str, {{ service.name }}Transport]]): The
                transport to use. If set to None, a transport is chosen
                automatically.
                {% if 'rest' in opts.transport and not opts.rest_numeric_enums %}
                NOTE: "rest" transport functionality is currently in a
                beta state (preview). We welcome your feedback via an
                issue in this library's source repository.
                {% endif %}
            client_options (Optional[Union[google.api_core.client_options.ClientOptions, dict]]): Custom options for the
                client. It won't take effect if a ``transport`` instance is provided.
                (1) The ``api_endpoint`` property can be used to override the
                default endpoint provided by the client. GOOGLE_API_USE_MTLS_ENDPOINT
                environment variable can also be used to override the endpoint:
                "always" (always use the default mTLS endpoint), "never" (always
                use the default regular endpoint) and "auto" (auto switch to the
                default mTLS endpoint if client certificate is present, this is
                the default value). However, the ``api_endpoint`` property takes
                precedence if provided.
                (2) If GOOGLE_API_USE_CLIENT_CERTIFICATE environment variable
                is "true", then the ``client_cert_source`` property can be used
                to provide client certificate for mutual TLS transport. If
                not provided, the default SSL client certificate will be used if
                present. If GOOGLE_API_USE_CLIENT_CERTIFICATE is "false" or not
                set, no client certificate will be used.
            client_info (google.api_core.gapic_v1.client_info.ClientInfo):
                The client info used to send a user-agent string along with
                API requests. If ``None``, then default info will be used.
                Generally, you only need to set this if you're developing
                your own client library.

        Raises:
            google.auth.exceptions.MutualTLSChannelError: If mutual TLS transport
                creation failed for any reason.
        """
        if isinstance(client_options, dict):
            client_options = client_options_lib.from_dict(client_options)
        if client_options is None:
            client_options = client_options_lib.ClientOptions()
        client_options = cast(client_options_lib.ClientOptions, client_options)

        # Create SSL credentials for mutual TLS if needed.
        if os.getenv("GOOGLE_API_USE_CLIENT_CERTIFICATE", "false") not in ("true", "false"):
            raise ValueError("Environment variable `GOOGLE_API_USE_CLIENT_CERTIFICATE` must be either `true` or `false`")
        use_client_cert = os.getenv("GOOGLE_API_USE_CLIENT_CERTIFICATE", "false") == "true"

        client_cert_source_func = None
        is_mtls = False
        if use_client_cert:
            if client_options.client_cert_source:
                is_mtls = True
                client_cert_source_func = client_options.client_cert_source
            else:
                is_mtls = mtls.has_default_client_cert_source()
                if is_mtls:
                    client_cert_source_func = mtls.default_client_cert_source()
                else:
                    client_cert_source_func = None

        # Figure out which api endpoint to use.
        if client_options.api_endpoint is not None:
            api_endpoint = client_options.api_endpoint
        else:
            use_mtls_env = os.getenv("GOOGLE_API_USE_MTLS_ENDPOINT", "auto")
            if use_mtls_env == "never":
                api_endpoint = self.DEFAULT_ENDPOINT
            elif use_mtls_env == "always":
                api_endpoint = self.DEFAULT_MTLS_ENDPOINT
            elif use_mtls_env == "auto":
                api_endpoint = self.DEFAULT_MTLS_ENDPOINT if is_mtls else self.DEFAULT_ENDPOINT
            else:
                raise MutualTLSChannelError(
                    "Unsupported GOOGLE_API_USE_MTLS_ENDPOINT value. Accepted "
                    "values: never, auto, always"
                )

        # Save or instantiate the transport.
        # Ordinarily, we provide the transport, but allowing a custom transport
        # instance provides an extensibility point for unusual situations.
        if isinstance(transport, {{ service.name }}Transport):
            # transport is a {{ service.name }}Transport instance.
            if credentials or client_options.credentials_file:
                raise ValueError("When providing a transport instance, "
                                 "provide its credentials directly.")
            if client_options.scopes:
                raise ValueError(
                    "When providing a transport instance, provide its scopes "
                    "directly."
                )
            self._transport = transport
        else:
            Transport = type(self).get_transport_class(transport)
            self._transport = Transport(
                credentials=credentials,
                credentials_file=client_options.credentials_file,
                host=api_endpoint,
                scopes=client_options.scopes,
                client_cert_source_for_mtls=client_cert_source_func,
                quota_project_id=client_options.quota_project_id,
                client_info=client_info,
                always_use_jwt_access=True,
              )


    {% for method in service.methods.values() %}
    {% if method.operation_service %}{# Extended Operations LRO #}
    def {{ method.name|snake_case }}_unary(self,
    {% else %}
    def {{ method.name|snake_case }}(self,
    {% endif %}{# Extended Operations LRO #}
            {% if not method.client_streaming %}
            request: Optional[Union[{{ method.input.ident }}, dict]] = None,
            *,
            {% for field in method.flattened_fields.values() %}
            {{ field.name }}: Optional[{{ field.ident }}] = None,
            {% endfor %}
            {% else %}
            requests: Optional[Iterator[{{ method.input.ident }}]] = None,
            *,
            {% endif %}
            retry: OptionalRetry = gapic_v1.method.DEFAULT,
<<<<<<< HEAD
            timeout: Union[float, object] = gapic_v1.method.DEFAULT,
=======
            timeout: Optional[float] = None,
>>>>>>> 69a49c6b
            metadata: Sequence[Tuple[str, str]] = (),
            {% if not method.server_streaming %}
            ) -> {{ method.client_output.ident }}:
            {% else %}
            ) -> Iterable[{{ method.client_output.ident }}]:
            {% endif %}
        r"""{{ method.meta.doc|rst(width=72, indent=8) }}

        Args:
            {% if not method.client_streaming %}
            request (Union[{{ method.input.ident.sphinx }}, dict, None]):
                The request object.{{ " " }}
                {{- method.input.meta.doc|wrap(width=72, offset=36, indent=16) }}
            {% for key, field in method.flattened_fields.items() %}
            {{ field.name }} ({{ field.ident.sphinx }}):
                {{ field.meta.doc|rst(width=72, indent=16) }}
                This corresponds to the ``{{ key }}`` field
                on the ``request`` instance; if ``request`` is provided, this
                should not be set.
            {% endfor %}
            {% else %}
            requests (Iterator[{{ method.input.ident.sphinx }}]):
                The request object iterator.{{ " " }}
                {{- method.input.meta.doc|wrap(width=72, offset=36, indent=16) }}
            {% endif %}
            retry (google.api_core.retry.Retry): Designation of what errors, if any,
                should be retried.
            timeout (float): The timeout for this request.
            metadata (Sequence[Tuple[str, str]]): Strings which should be
                sent along with the request as metadata.
        {% if not method.void %}

        Returns:
            {% if not method.server_streaming %}
            {{ method.client_output.ident.sphinx }}:
            {% else %}
            Iterable[{{ method.client_output.ident.sphinx }}]:
            {% endif %}
                {{ method.client_output.meta.doc|rst(width=72, indent=16, source_format="rst") }}
        {% endif %}
        """
        {% if method.is_deprecated %}
        warnings.warn("{{ service.client_name }}.{{ method.name|snake_case }} is deprecated",
            DeprecationWarning)

        {% endif %}
        {% if not method.client_streaming %}
        # Create or coerce a protobuf request object.
        {% if method.flattened_fields %}
        # Quick check: If we got a request object, we should *not* have
        # gotten any keyword arguments that map to the request.
        has_flattened_params = any([{{ method.flattened_fields.values()|join(", ", attribute="name") }}])
        if request is not None and has_flattened_params:
            raise ValueError('If the `request` argument is set, then none of '
                             'the individual field arguments should be set.')

        {% endif %}
        {% if method.input.ident.package != method.ident.package %}{# request lives in a different package, so there is no proto wrapper #}
        if isinstance(request, dict):
            # The request isn't a proto-plus wrapped type,
            # so it must be constructed via keyword expansion.
            request = {{ method.input.ident }}(**request)
        elif not request:
            # Null request, just make one.
            request = {{ method.input.ident }}()
        {% else %}
        # Minor optimization to avoid making a copy if the user passes
        # in a {{ method.input.ident }}.
        # There's no risk of modifying the input as we've already verified
        # there are no flattened fields.
        if not isinstance(request, {{ method.input.ident }}):
            request = {{ method.input.ident }}(request)
        {% endif %} {# different request package #}

        {#- Vanilla python protobuf wrapper types cannot _set_ repeated fields #}
            {% if method.flattened_fields and method.input.ident.package == method.ident.package %}
            # If we have keyword arguments corresponding to fields on the
            # request, apply these.
            {% endif %}
            {% for key, field in method.flattened_fields.items() if not field.repeated or method.input.ident.package == method.ident.package %}
            if {{ field.name }} is not None:
                {# Repeated values is a special case, because values can be lists. #}
                {# In order to not confuse the marshalling logic, extend these fields instead of assigning #}
                {% if field.ident.ident|string() == "struct_pb2.Value" and field.repeated %}
                request.{{ key }}.extend({{ field.name }})
                {% else %}
                request.{{ key }} = {{ field.name }}
                {% endif %}{# struct_pb2.Value #}
            {% endfor %}
            {# Map-y fields can be _updated_, however #}
            {% for key, field in method.flattened_fields.items() if field.repeated and method.input.ident.package != method.ident.package %}
            {% if field.map %} {# map implies repeated, but repeated does NOT imply map#}
            if {{ field.name }}:
                request.{{ key }}.update({{ field.name }})
            {% else %}
            {# And list-y fields can be _extended_ #}
            if {{ field.name }}:
                request.{{ key }}.extend({{ field.name }})
            {% endif %} {# field.map #}
            {% endfor %} {# method.flattened_fields.items() #}
            {% endif %} {# method.client_streaming #}

        # Wrap the RPC method; this adds retry and timeout information,
        # and friendly error handling.
        rpc = self._transport._wrapped_methods[self._transport.{{ method.transport_safe_name|snake_case}}]
        {% if method.field_headers %}

        # Certain fields should be provided within the metadata header;
        # add these here.
        metadata = tuple(metadata) + (
            gapic_v1.routing_header.to_grpc_metadata((
                {% for field_header in method.field_headers %}
                {% if not method.client_streaming %}
                ("{{ field_header.raw }}", request.{{ field_header.disambiguated }}),
                {% endif %}
                {% endfor %}
            )),
        )
        {% endif %}

        # Send the request.
        {%+ if not method.void %}response = {% endif %}rpc(
            {% if not method.client_streaming %}
            request,
            {% else %}
            requests,
            {% endif %}
            retry=retry,
            timeout=timeout,
            metadata=metadata,
        )
        {% if method.lro %}

        # Wrap the response in an operation future.
        response = {{ method.client_output.ident.module_alias or method.client_output.ident.module }}.from_gapic(
            response,
            self._transport.operations_client,
            {{ method.lro.response_type.ident }},
            metadata_type={{ method.lro.metadata_type.ident }},
        )
        {% elif method.paged_result_field %}

        # This method is paged; wrap the response in a pager, which provides
        # an `__iter__` convenience method.
        response = {{ method.client_output.ident }}(
            method=rpc,
            request=request,
            response=response,
            metadata=metadata,
        )
        {% endif %}
        {% if not method.void %}

        # Done; return the response.
        return response
        {% endif %}
        {{ "\n" }}
    {% endfor %}

    {% include '%namespace/%name/%version/%sub/services/%service/_mixins.py.j2' %}

    {# TODO: Remove after https://github.com/googleapis/gapic-generator-python/pull/1240 is merged. #}
    {% if opts.add_iam_methods %}
    def set_iam_policy(
        self,
        request: Optional[iam_policy_pb2.SetIamPolicyRequest] = None,
        *,
        retry: OptionalRetry = gapic_v1.method.DEFAULT,
<<<<<<< HEAD
        timeout: Union[float, object] = gapic_v1.method.DEFAULT,
=======
        timeout: Optional[float] = None,
>>>>>>> 69a49c6b
        metadata: Sequence[Tuple[str, str]] = (),
    ) -> policy_pb2.Policy:
        r"""Sets the IAM access control policy on the specified function.

        Replaces any existing policy.

        Args:
            request (:class:`~.iam_policy_pb2.SetIamPolicyRequest`):
                The request object. Request message for `SetIamPolicy`
                method.
            retry (google.api_core.retry.Retry): Designation of what errors, if any,
                should be retried.
            timeout (float): The timeout for this request.
            metadata (Sequence[Tuple[str, str]]): Strings which should be
                sent along with the request as metadata.
        Returns:
            ~.policy_pb2.Policy:
                Defines an Identity and Access Management (IAM) policy.
                It is used to specify access control policies for Cloud
                Platform resources.
                A ``Policy`` is a collection of ``bindings``. A
                ``binding`` binds one or more ``members`` to a single
                ``role``. Members can be user accounts, service
                accounts, Google groups, and domains (such as G Suite).
                A ``role`` is a named list of permissions (defined by
                IAM or configured by users). A ``binding`` can
                optionally specify a ``condition``, which is a logic
                expression that further constrains the role binding
                based on attributes about the request and/or target
                resource.

                **JSON Example**

                ::

                    {
                      "bindings": [
                        {
                          "role": "roles/resourcemanager.organizationAdmin",
                          "members": [
                            "user:mike@example.com",
                            "group:admins@example.com",
                            "domain:google.com",
                            "serviceAccount:my-project-id@appspot.gserviceaccount.com"
                          ]
                        },
                        {
                          "role": "roles/resourcemanager.organizationViewer",
                          "members": ["user:eve@example.com"],
                          "condition": {
                            "title": "expirable access",
                            "description": "Does not grant access after Sep 2020",
                            "expression": "request.time <
                            timestamp('2020-10-01T00:00:00.000Z')",
                          }
                        }
                      ]
                    }

                **YAML Example**

                ::

                    bindings:
                    - members:
                      - user:mike@example.com
                      - group:admins@example.com
                      - domain:google.com
                      - serviceAccount:my-project-id@appspot.gserviceaccount.com
                      role: roles/resourcemanager.organizationAdmin
                    - members:
                      - user:eve@example.com
                      role: roles/resourcemanager.organizationViewer
                      condition:
                        title: expirable access
                        description: Does not grant access after Sep 2020
                        expression: request.time < timestamp('2020-10-01T00:00:00.000Z')

                For a description of IAM and its features, see the `IAM
                developer's
                guide <https://cloud.google.com/iam/docs>`__.
        """
        # Create or coerce a protobuf request object.

        # The request isn't a proto-plus wrapped type,
        # so it must be constructed via keyword expansion.
        if isinstance(request, dict):
            request = iam_policy_pb2.SetIamPolicyRequest(**request)

        # Wrap the RPC method; this adds retry and timeout information,
        # and friendly error handling.
        rpc = gapic_v1.method.wrap_method(
            self._transport.set_iam_policy,
            default_timeout=None,
            client_info=DEFAULT_CLIENT_INFO,
        )

        # Certain fields should be provided within the metadata header;
        # add these here.
        metadata = tuple(metadata) + (
            gapic_v1.routing_header.to_grpc_metadata(
                (("resource", request.resource),)),
        )

        # Send the request.
        response = rpc(
            request, retry=retry, timeout=timeout, metadata=metadata,)

        # Done; return the response.
        return response

    def get_iam_policy(
        self,
        request: Optional[iam_policy_pb2.GetIamPolicyRequest] = None,
        *,
        retry: OptionalRetry = gapic_v1.method.DEFAULT,
<<<<<<< HEAD
        timeout: Union[float, object] = gapic_v1.method.DEFAULT,
=======
        timeout: Optional[float] = None,
>>>>>>> 69a49c6b
        metadata: Sequence[Tuple[str, str]] = (),
    ) -> policy_pb2.Policy:
        r"""Gets the IAM access control policy for a function.

        Returns an empty policy if the function exists and does not have a
        policy set.

        Args:
            request (:class:`~.iam_policy_pb2.GetIamPolicyRequest`):
                The request object. Request message for `GetIamPolicy`
                method.
            retry (google.api_core.retry.Retry): Designation of what errors, if
                any, should be retried.
            timeout (float): The timeout for this request.
            metadata (Sequence[Tuple[str, str]]): Strings which should be
                sent along with the request as metadata.
        Returns:
            ~.policy_pb2.Policy:
                Defines an Identity and Access Management (IAM) policy.
                It is used to specify access control policies for Cloud
                Platform resources.
                A ``Policy`` is a collection of ``bindings``. A
                ``binding`` binds one or more ``members`` to a single
                ``role``. Members can be user accounts, service
                accounts, Google groups, and domains (such as G Suite).
                A ``role`` is a named list of permissions (defined by
                IAM or configured by users). A ``binding`` can
                optionally specify a ``condition``, which is a logic
                expression that further constrains the role binding
                based on attributes about the request and/or target
                resource.

                **JSON Example**

                ::

                    {
                      "bindings": [
                        {
                          "role": "roles/resourcemanager.organizationAdmin",
                          "members": [
                            "user:mike@example.com",
                            "group:admins@example.com",
                            "domain:google.com",
                            "serviceAccount:my-project-id@appspot.gserviceaccount.com"
                          ]
                        },
                        {
                          "role": "roles/resourcemanager.organizationViewer",
                          "members": ["user:eve@example.com"],
                          "condition": {
                            "title": "expirable access",
                            "description": "Does not grant access after Sep 2020",
                            "expression": "request.time <
                            timestamp('2020-10-01T00:00:00.000Z')",
                          }
                        }
                      ]
                    }

                **YAML Example**

                ::
                    bindings:
                    - members:
                      - user:mike@example.com
                      - group:admins@example.com
                      - domain:google.com
                      - serviceAccount:my-project-id@appspot.gserviceaccount.com
                      role: roles/resourcemanager.organizationAdmin
                    - members:
                      - user:eve@example.com
                      role: roles/resourcemanager.organizationViewer
                      condition:
                        title: expirable access
                        description: Does not grant access after Sep 2020
                        expression: request.time < timestamp('2020-10-01T00:00:00.000Z')

                For a description of IAM and its features, see the `IAM
                developer's
                guide <https://cloud.google.com/iam/docs>`__.
        """
        # Create or coerce a protobuf request object.

        # The request isn't a proto-plus wrapped type,
        # so it must be constructed via keyword expansion.
        if isinstance(request, dict):
            request = iam_policy_pb2.GetIamPolicyRequest(**request)

        # Wrap the RPC method; this adds retry and timeout information,
        # and friendly error handling.
        rpc = gapic_v1.method.wrap_method(
            self._transport.get_iam_policy,
            default_timeout=None,
            client_info=DEFAULT_CLIENT_INFO,
        )

        # Certain fields should be provided within the metadata header;
        # add these here.
        metadata = tuple(metadata) + (
            gapic_v1.routing_header.to_grpc_metadata(
                (("resource", request.resource),)),
        )

        # Send the request.
        response = rpc(
            request, retry=retry, timeout=timeout, metadata=metadata,)

        # Done; return the response.
        return response

    def test_iam_permissions(
        self,
        request: Optional[iam_policy_pb2.TestIamPermissionsRequest] = None,
        *,
        retry: OptionalRetry = gapic_v1.method.DEFAULT,
<<<<<<< HEAD
        timeout: Union[float, object] = gapic_v1.method.DEFAULT,
=======
        timeout: Optional[float] = None,
>>>>>>> 69a49c6b
        metadata: Sequence[Tuple[str, str]] = (),
    ) -> iam_policy_pb2.TestIamPermissionsResponse:
        r"""Tests the specified IAM permissions against the IAM access control
            policy for a function.

        If the function does not exist, this will return an empty set
        of permissions, not a NOT_FOUND error.

        Args:
            request (:class:`~.iam_policy_pb2.TestIamPermissionsRequest`):
                The request object. Request message for
                `TestIamPermissions` method.
            retry (google.api_core.retry.Retry): Designation of what errors,
                 if any, should be retried.
            timeout (float): The timeout for this request.
            metadata (Sequence[Tuple[str, str]]): Strings which should be
                sent along with the request as metadata.
        Returns:
            ~.iam_policy_pb2.TestIamPermissionsResponse:
                Response message for ``TestIamPermissions`` method.
        """
        # Create or coerce a protobuf request object.

        # The request isn't a proto-plus wrapped type,
        # so it must be constructed via keyword expansion.
        if isinstance(request, dict):
            request = iam_policy_pb2.TestIamPermissionsRequest(**request)

        # Wrap the RPC method; this adds retry and timeout information,
        # and friendly error handling.
        rpc = gapic_v1.method.wrap_method(
            self._transport.test_iam_permissions,
            default_timeout=None,
            client_info=DEFAULT_CLIENT_INFO,
        )

        # Certain fields should be provided within the metadata header;
        # add these here.
        metadata = tuple(metadata) + (
            gapic_v1.routing_header.to_grpc_metadata(
                (("resource", request.resource),)),
        )

        # Send the request.
        response = rpc(
            request, retry=retry, timeout=timeout, metadata=metadata,)

        # Done; return the response.
        return response
    {% endif %}


try:
    DEFAULT_CLIENT_INFO = gapic_v1.client_info.ClientInfo(
        gapic_version=pkg_resources.get_distribution(
            "{{ api.naming.warehouse_package_name }}",
        ).version,
    )
except pkg_resources.DistributionNotFound:
    DEFAULT_CLIENT_INFO = gapic_v1.client_info.ClientInfo()


__all__ = (
    "{{ service.client_name }}",
)
{% endblock %}<|MERGE_RESOLUTION|>--- conflicted
+++ resolved
@@ -350,11 +350,7 @@
             *,
             {% endif %}
             retry: OptionalRetry = gapic_v1.method.DEFAULT,
-<<<<<<< HEAD
             timeout: Union[float, object] = gapic_v1.method.DEFAULT,
-=======
-            timeout: Optional[float] = None,
->>>>>>> 69a49c6b
             metadata: Sequence[Tuple[str, str]] = (),
             {% if not method.server_streaming %}
             ) -> {{ method.client_output.ident }}:
@@ -523,11 +519,7 @@
         request: Optional[iam_policy_pb2.SetIamPolicyRequest] = None,
         *,
         retry: OptionalRetry = gapic_v1.method.DEFAULT,
-<<<<<<< HEAD
         timeout: Union[float, object] = gapic_v1.method.DEFAULT,
-=======
-        timeout: Optional[float] = None,
->>>>>>> 69a49c6b
         metadata: Sequence[Tuple[str, str]] = (),
     ) -> policy_pb2.Policy:
         r"""Sets the IAM access control policy on the specified function.
@@ -644,11 +636,7 @@
         request: Optional[iam_policy_pb2.GetIamPolicyRequest] = None,
         *,
         retry: OptionalRetry = gapic_v1.method.DEFAULT,
-<<<<<<< HEAD
         timeout: Union[float, object] = gapic_v1.method.DEFAULT,
-=======
-        timeout: Optional[float] = None,
->>>>>>> 69a49c6b
         metadata: Sequence[Tuple[str, str]] = (),
     ) -> policy_pb2.Policy:
         r"""Gets the IAM access control policy for a function.
@@ -765,11 +753,7 @@
         request: Optional[iam_policy_pb2.TestIamPermissionsRequest] = None,
         *,
         retry: OptionalRetry = gapic_v1.method.DEFAULT,
-<<<<<<< HEAD
         timeout: Union[float, object] = gapic_v1.method.DEFAULT,
-=======
-        timeout: Optional[float] = None,
->>>>>>> 69a49c6b
         metadata: Sequence[Tuple[str, str]] = (),
     ) -> iam_policy_pb2.TestIamPermissionsResponse:
         r"""Tests the specified IAM permissions against the IAM access control
