{% extends '_base.py.j2' %}

{% block content %}

import abc
from typing import Awaitable, Callable, Dict, Optional, Sequence, Union
import pkg_resources

import google.auth  # type: ignore
import google.api_core  # type: ignore
from google.api_core import exceptions as core_exceptions  # type: ignore
from google.api_core import gapic_v1    # type: ignore
from google.api_core import retry as retries  # type: ignore
{% if service.has_lro %}
from google.api_core import operations_v1
{% endif %}
from google.auth import credentials as ga_credentials  # type: ignore
from google.oauth2 import service_account # type: ignore

{% filter sort_lines %}
{% set import_ns = namespace(has_operations_mixin=false) %}
{% for method in service.methods.values() %}
{{ method.input.ident.python_import }}
{% if method.output.ident|string() == "operations_pb2.Operation" %}
{% set import_ns.has_operations_mixin = True %}
{% else %}
{{ method.output.ident.python_import }}
{% endif %}
{% endfor %}
{% if opts.add_iam_methods or api.has_iam_mixin %}
from google.iam.v1 import iam_policy_pb2  # type: ignore
from google.iam.v1 import policy_pb2  # type: ignore
{% endif %}
{% if api.has_location_mixin %}
from google.cloud.location import locations_pb2 # type: ignore
{% endif %}
{% if api.has_operations_mixin %}
<<<<<<< HEAD
{% set import_ns.has_operations_mixin = True %}
{% endif %}
{% if import_ns.has_operations_mixin %}
from google.longrunning import operations_pb2  # type: ignore
=======
from google.longrunning import operations_pb2 # type: ignore
>>>>>>> 7416db3a
{% endif %}
{% endfilter %}

try:
    DEFAULT_CLIENT_INFO = gapic_v1.client_info.ClientInfo(
        gapic_version=pkg_resources.get_distribution(
            '{{ api.naming.warehouse_package_name }}',
        ).version,
    )
except pkg_resources.DistributionNotFound:
    DEFAULT_CLIENT_INFO = gapic_v1.client_info.ClientInfo()


class {{ service.name }}Transport(abc.ABC):
    """Abstract transport class for {{ service.name }}."""

    AUTH_SCOPES = (
        {% for scope in service.oauth_scopes %}
        '{{ scope }}',
        {% endfor %}
    )

    DEFAULT_HOST: str = {% if service.host %}'{{ service.host }}'{% else %}{{ '' }}{% endif %}

    def __init__(
            self, *,
            host: str = DEFAULT_HOST,
            credentials: Optional[ga_credentials.Credentials] = None,
            credentials_file: Optional[str] = None,
            scopes: Optional[Sequence[str]] = None,
            quota_project_id: Optional[str] = None,
            client_info: gapic_v1.client_info.ClientInfo = DEFAULT_CLIENT_INFO,
            always_use_jwt_access: Optional[bool] = False,
            **kwargs,
            ) -> None:
        """Instantiate the transport.

        Args:
            host ({% if service.host %}Optional[str]{% else %}str{% endif %}):
                {{ ' ' }}The hostname to connect to.
            credentials (Optional[google.auth.credentials.Credentials]): The
                authorization credentials to attach to requests. These
                credentials identify the application to the service; if none
                are specified, the client will attempt to ascertain the
                credentials from the environment.
            credentials_file (Optional[str]): A file with credentials that can
                be loaded with :func:`google.auth.load_credentials_from_file`.
                This argument is mutually exclusive with credentials.
            scopes (Optional[Sequence[str]]): A list of scopes.
            quota_project_id (Optional[str]): An optional project to use for billing
                and quota.
            client_info (google.api_core.gapic_v1.client_info.ClientInfo):
                The client info used to send a user-agent string along with
                API requests. If ``None``, then default info will be used.
                Generally, you only need to set this if you're developing
                your own client library.
            always_use_jwt_access (Optional[bool]): Whether self signed JWT should
                be used for service account credentials.
        """
        # Save the hostname. Default to port 443 (HTTPS) if none is specified.
        if ':' not in host:
            host += ':443'
        self._host = host

        scopes_kwargs = {"scopes": scopes, "default_scopes": self.AUTH_SCOPES}

        # Save the scopes.
        self._scopes = scopes

        # If no credentials are provided, then determine the appropriate
        # defaults.
        if credentials and credentials_file:
            raise core_exceptions.DuplicateCredentialArgs("'credentials_file' and 'credentials' are mutually exclusive")

        if credentials_file is not None:
            credentials, _ = google.auth.load_credentials_from_file(
                                credentials_file,
                                **scopes_kwargs,
                                quota_project_id=quota_project_id
                            )
        elif credentials is None:
            credentials, _ = google.auth.default(**scopes_kwargs, quota_project_id=quota_project_id)

        # If the credentials are service account credentials, then always try to use self signed JWT.
        if always_use_jwt_access and isinstance(credentials, service_account.Credentials) and hasattr(service_account.Credentials, "with_always_use_jwt_access"):
            credentials = credentials.with_always_use_jwt_access(True)

        # Save the credentials.
        self._credentials = credentials


    def _prep_wrapped_messages(self, client_info):
        # Precompute the wrapped methods.
        self._wrapped_methods = {
            {% for method in service.methods.values() %}
            self.{{ method.transport_safe_name|snake_case }}: gapic_v1.method.wrap_method(
                self.{{ method.transport_safe_name|snake_case }},
                {% if method.retry %}
                default_retry=retries.Retry(
                    {% if method.retry.initial_backoff %}initial={{ method.retry.initial_backoff }},{% endif %}
                    {% if method.retry.max_backoff %}maximum={{ method.retry.max_backoff }},{% endif %}
                    {% if method.retry.backoff_multiplier %}multiplier={{ method.retry.backoff_multiplier }},{% endif %}
                    predicate=retries.if_exception_type(
                        {% for ex in method.retry.retryable_exceptions|sort(attribute='__name__') %}
                        core_exceptions.{{ ex.__name__ }},
                        {% endfor %}
                    ),
                    deadline={{ method.timeout }},
                ),
                {% endif %}
                default_timeout={{ method.timeout }},
                client_info=client_info,
            ),
            {% endfor %} {# precomputed wrappers loop #}
        }

    def close(self):
        """Closes resources associated with the transport.

       .. warning::
            Only call this method if the transport is NOT shared
            with other clients - this may cause errors in other clients!
        """
        raise NotImplementedError()

    {% if service.has_lro %}

    @property
    def operations_client(self):
        """Return the client designed to process long-running operations."""
        raise NotImplementedError()
    {% endif %}
    {% for method in service.methods.values() %}

    @property
    def {{ method.transport_safe_name|snake_case }}(self) -> Callable[
            [{{ method.input.ident }}],
            Union[
                {{ method.output.ident }},
                Awaitable[{{ method.output.ident }}]
            ]]:
        raise NotImplementedError()
    {% endfor %}

    {% if api.has_operations_mixin %}
    {% if "ListOperations" in api.mixin_api_methods %}
    @property
    def list_operations(
        self,
    ) -> Callable[
        [operations_pb2.ListOperationsRequest],
        Union[operations_pb2.ListOperationsResponse, Awaitable[operations_pb2.ListOperationsResponse]],
    ]:
        raise NotImplementedError()
    {% endif %}

    {% if "GetOperation" in api.mixin_api_methods %}
    @property
    def get_operation(
        self,
    ) -> Callable[
        [operations_pb2.GetOperationRequest],
        Union[operations_pb2.Operation, Awaitable[operations_pb2.Operation]],
    ]:
        raise NotImplementedError()
    {% endif %}

    {% if "CancelOperation" in api.mixin_api_methods %}
    @property
    def cancel_operation(
        self,
    ) -> Callable[
        [operations_pb2.CancelOperationRequest],
        None,
    ]:
        raise NotImplementedError()
    {% endif %}

    {% if "DeleteOperation" in api.mixin_api_methods %}
    @property
    def delete_operation(
        self,
    ) -> Callable[
        [operations_pb2.DeleteOperationRequest],
        None,
    ]:
        raise NotImplementedError()
    {% endif %}

    {% if "WaitOperation" in api.mixin_api_methods %}
    @property
    def wait_operation(
        self,
    ) -> Callable[
        [operations_pb2.WaitOperationRequest],
        Union[operations_pb2.Operation, Awaitable[operations_pb2.Operation]],
    ]:
        raise NotImplementedError()
    {% endif %}
    {% endif %}

    {# TODO: Remove after https://github.com/googleapis/gapic-generator-python/pull/1240 is merged. #}
    {% if not opts.add_iam_methods and api.has_iam_mixin %}
    {% if "SetIamPolicy" in api.mixin_api_methods %}
    @property
    def set_iam_policy(
        self,
    ) -> Callable[
        [iam_policy_pb2.SetIamPolicyRequest],
        Union[policy_pb2.Policy, Awaitable[policy_pb2.Policy]],
    ]:
        raise NotImplementedError()
    {% endif %}

    {% if "GetIamPolicy" in api.mixin_api_methods %}
    @property
    def get_iam_policy(
        self,
    ) -> Callable[
        [iam_policy_pb2.GetIamPolicyRequest],
        Union[policy_pb2.Policy, Awaitable[policy_pb2.Policy]],
    ]:
        raise NotImplementedError()
    {% endif %}

    {% if "TestIamPermissions" in api.mixin_api_methods %}
    @property
    def test_iam_permissions(
        self,
    ) -> Callable[
        [iam_policy_pb2.TestIamPermissionsRequest],
        Union[
            iam_policy_pb2.TestIamPermissionsResponse,
            Awaitable[iam_policy_pb2.TestIamPermissionsResponse],
        ],
    ]:
        raise NotImplementedError()
    {% endif %}
    {% endif %}

    {% if api.has_location_mixin %}
    {% if "GetLocation" in api.mixin_api_methods %}
    @property
    def get_location(self,
    ) -> Callable[
        [locations_pb2.GetLocationRequest],
        Union[locations_pb2.Location, Awaitable[locations_pb2.Location]],
    ]:
        raise NotImplementedError()
    {% endif %}

    {% if "ListLocations" in api.mixin_api_methods %}
    @property
    def list_locations(self,
    ) -> Callable[
        [locations_pb2.ListLocationsRequest],
        Union[locations_pb2.ListLocationsResponse, Awaitable[locations_pb2.ListLocationsResponse]],
    ]:
        raise NotImplementedError()
    {% endif %}
    {% endif %}

    {# TODO: Remove after https://github.com/googleapis/gapic-generator-python/pull/1240 is merged. #}
    {% if opts.add_iam_methods %}
    @property
    def set_iam_policy(
        self,
    ) -> Callable[
        [iam_policy_pb2.SetIamPolicyRequest],
        Union[policy_pb2.Policy, Awaitable[policy_pb2.Policy]],
    ]:
        raise NotImplementedError()

    @property
    def get_iam_policy(
        self,
    ) -> Callable[
        [iam_policy_pb2.GetIamPolicyRequest],
        Union[policy_pb2.Policy, Awaitable[policy_pb2.Policy]],
    ]:
        raise NotImplementedError()

    @property
    def test_iam_permissions(
        self,
    ) -> Callable[
        [iam_policy_pb2.TestIamPermissionsRequest],
        Union[
            iam_policy_pb2.TestIamPermissionsResponse,
            Awaitable[iam_policy_pb2.TestIamPermissionsResponse],
        ],
    ]:
        raise NotImplementedError()
    {% endif %}

__all__ = (
    '{{ service.name }}Transport',
)
{% endblock %}<|MERGE_RESOLUTION|>--- conflicted
+++ resolved
@@ -35,14 +35,10 @@
 from google.cloud.location import locations_pb2 # type: ignore
 {% endif %}
 {% if api.has_operations_mixin %}
-<<<<<<< HEAD
 {% set import_ns.has_operations_mixin = True %}
 {% endif %}
 {% if import_ns.has_operations_mixin %}
-from google.longrunning import operations_pb2  # type: ignore
-=======
 from google.longrunning import operations_pb2 # type: ignore
->>>>>>> 7416db3a
 {% endif %}
 {% endfilter %}
 
