--- conflicted
+++ resolved
@@ -44,21 +44,12 @@
 from google.api_core import future
 from google.api_core import operation
 from google.api_core import operations_v1
-<<<<<<< HEAD
-=======
-from google.longrunning import operations_pb2 # type: ignore
->>>>>>> 7416db3a
 {% endif %}{# lro #}
 {% if api.has_location_mixin %}
 from google.cloud.location import locations_pb2
 {% endif %}
-<<<<<<< HEAD
 {% if api.has_operations_mixin or service.has_lro %}
-from google.longrunning import operations_pb2  # type: ignore
-=======
-{% if api.has_operations_mixin %}
 from google.longrunning import operations_pb2 # type: ignore
->>>>>>> 7416db3a
 {% endif %}
 from google.api_core import gapic_v1
 {% for method in service.methods.values() %}
