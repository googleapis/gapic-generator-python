--- conflicted
+++ resolved
@@ -284,17 +284,12 @@
 
 
     {% endif %}{# service.has_lro #}
-<<<<<<< HEAD
-    {% for method in service.methods.values() %}
-    {%- if method.http_options and not method.client_streaming %}
-=======
     {% for method in service.methods.values()|sort(attribute="name") %}
     class _{{method.name}}({{service.name}}RestStub):
         def __hash__(self):
             return hash("{{method.name}}")
->>>>>>> 249f0693
-
-        {% if not (method.server_streaming or method.client_streaming) %}
+
+        {% if not method.client_streaming %}
         {% if method.input.required_fields %}
         __REQUIRED_FIELDS_DEFAULT_VALUES =  {
         {% for req_field in method.input.required_fields if req_field.is_primitive %}
@@ -315,7 +310,7 @@
                 timeout: float=None,
                 metadata: Sequence[Tuple[str, str]]=(),
                 ) -> {{method.output.ident}}:
-    {% if method.http_options and not (method.server_streaming or method.client_streaming) %}
+    {% if method.http_options and not method.client_streaming %}
             r"""Call the {{- ' ' -}}
             {{ (method.name|snake_case).replace('_',' ')|wrap(
                     width=70, offset=45, indent=8) }}
@@ -346,104 +341,6 @@
                 'body': '{{ rule.body }}',
                 {% endif %}{# rule.body #}
             },
-<<<<<<< HEAD
-            {% endfor %}
-        ]
-
-        request_kwargs = {{method.input.ident}}.to_dict(request)
-        transcoded_request = path_template.transcode(
-            http_options, **request_kwargs)
-
-        {% set body_spec = method.http_options[0].body %}
-        {%- if body_spec %}
-
-        # Jsonify the request body
-        body = {% if body_spec == '*' -%}
-            {{method.input.ident}}.to_json(
-            {{method.input.ident}}(transcoded_request['body']),
-        {%- else -%}
-            {{method.input.fields[body_spec].type.ident}}.to_json(
-            {{method.input.fields[body_spec].type.ident}}(
-                transcoded_request['body']),
-        {%- endif %}
-
-            including_default_value_fields=False,
-            use_integers_for_enums=False
-        )
-        {%- endif %}{# body_spec #}
-
-        uri = transcoded_request['uri']
-        method = transcoded_request['method']
-
-        # Jsonify the query params
-        query_params = json.loads({{method.input.ident}}.to_json(
-            {{method.input.ident}}(transcoded_request['query_params']),
-            including_default_value_fields=False,
-            use_integers_for_enums=False
-        ))
-
-        {% if method.input.required_fields %}
-        query_params.update(self._{{ method.name | snake_case }}_get_unset_required_fields(query_params))
-        {% endif %}{# required fields #}
-
-        # Send the request
-        headers = dict(metadata)
-        headers['Content-Type'] = 'application/json'
-        response=getattr(self._session, method)(
-            # Replace with proper schema configuration (http/https) logic
-            "https://{host}{uri}".format(host=self._host, uri=uri),
-            timeout=timeout,
-            headers=headers,
-            params=rest_helpers.flatten_query_params(query_params),
-            {% if body_spec %}
-            data=body,
-            {% endif %}
-        )
-
-        # In case of error, raise the appropriate core_exceptions.GoogleAPICallError exception
-        # subclass.
-        if response.status_code >= 400:
-            raise core_exceptions.from_http_response(response)
-        {% if not method.void %}
-
-        # Return the response
-        {% if method.lro %}
-        return_op = operations_pb2.Operation()
-        json_format.Parse(response.content, return_op, ignore_unknown_fields=True)
-        return return_op
-        {% elif method.server_streaming %}
-        return ResponseIterator(response, {{method.output.ident}})
-        {% else %}
-        return {{method.output.ident}}.from_json(
-            response.content,
-            ignore_unknown_fields=True
-        )
-        {% endif %}
-        {% endif %}
-    {% else %}
-
-    def _{{method.name | snake_case}}(self,
-            request: {{method.input.ident}}, *,
-            metadata: Sequence[Tuple[str, str]]=(),
-            ) -> {{method.output.ident}}:
-        r"""Placeholder: Unable to implement over REST
-        """
-        {%- if not method.http_options %}
-
-        raise RuntimeError(
-            "Cannot define a method without a valid 'google.api.http' annotation.")
-        {%- elif method.client_streaming %}
-
-        raise NotImplementedError(
-            "Client streaming over REST is not yet defined for python client")
-        {%- else %}
-
-        raise NotImplementedError()
-        {%- endif %}
-    {%- endif %}
-
-
-=======
             {% endfor %}{# rule in method.http_options #}
             ]
 
@@ -504,6 +401,8 @@
             return_op = operations_pb2.Operation()
             json_format.Parse(response.content, return_op, ignore_unknown_fields=True)
             return return_op
+            {% elif method.server_streaming %}
+            return ResponseIterator(response, {{method.output.ident}})
             {% else %}
             return {{method.output.ident}}.from_json(
                 response.content,
@@ -512,14 +411,14 @@
 
             {% endif %}{# method.lro #}
             {% endif %}{# method.void #}
-     {% else %}{# method.http_options and not (method.server_streaming or method.client_streaming) #}
+     {% else %}{# method.http_options and not method.client_streaming #}
             {% if not method.http_options %}
             raise RuntimeError(
                 "Cannot define a method without a valid 'google.api.http' annotation.")
 
-            {% elif method.server_streaming or method.client_streaming %}
+            {% elif method.client_streaming %}
             raise NotImplementedError(
-                "Streaming over REST is not yet defined for python client")
+                "Client streaming over REST is not yet defined for python client")
 
             {% else %}
             raise NotImplementedError()
@@ -527,7 +426,6 @@
             {% endif %}{# method.http_options #}
 
     {%- endif %}{# unary method #}
->>>>>>> 249f0693
     {% endfor %}
     {% for method in service.methods.values()|sort(attribute="name") %}
 
