{% import "%namespace/%name_%version/%sub/services/%service/_shared_macros.j2" as shared_macros %}
{% extends '_base.py.j2' %}

{% block content %}


from google.auth.transport.requests import AuthorizedSession  # type: ignore
import json  # type: ignore
from google.auth import credentials as ga_credentials  # type: ignore
from google.api_core import exceptions as core_exceptions
from google.api_core import retry as retries
from google.api_core import rest_helpers
from google.api_core import rest_streaming
from google.api_core import gapic_v1

from google.protobuf import json_format
{% if service.has_lro %}
from google.api_core import operations_v1
{% endif %}
{% if opts.add_iam_methods or api.has_iam_mixin %}
from google.iam.v1 import iam_policy_pb2  # type: ignore
from google.iam.v1 import policy_pb2  # type: ignore
{% endif %}
{% if api.has_location_mixin %}
from google.cloud.location import locations_pb2 # type: ignore
{% endif %}

from requests import __version__ as requests_version
import dataclasses
from typing import Any, Callable, Dict, List, Optional, Sequence, Tuple, Union
import warnings

{{ shared_macros.operations_mixin_imports(api, service, opts) }}

from .rest_base import _Base{{ service.name }}RestTransport
from .base import DEFAULT_CLIENT_INFO as BASE_DEFAULT_CLIENT_INFO

try:
    OptionalRetry = Union[retries.Retry, gapic_v1.method._MethodDefault, None]
except AttributeError:  # pragma: NO COVER
    OptionalRetry = Union[retries.Retry, object, None]  # type: ignore

from .rest_base import _Base{{ service.name }}RestTransport

<<<<<<< HEAD
{{ shared_macros.operations_mixin_imports(api, service, opts) }}

from .base import DEFAULT_CLIENT_INFO as BASE_DEFAULT_CLIENT_INFO


=======
>>>>>>> 28d3ed5e
DEFAULT_CLIENT_INFO = gapic_v1.client_info.ClientInfo(
    gapic_version=BASE_DEFAULT_CLIENT_INFO.gapic_version,
    grpc_version=None,
    rest_version=requests_version,
)


class {{ service.name }}RestInterceptor:
    """Interceptor for {{ service.name }}.

    Interceptors are used to manipulate requests, request metadata, and responses
    in arbitrary ways.
    Example use cases include:
    * Logging
    * Verifying requests according to service or custom semantics
    * Stripping extraneous information from responses

    These use cases and more can be enabled by injecting an
    instance of a custom subclass when constructing the {{ service.name }}RestTransport.

    .. code-block:: python
        class MyCustom{{ service.name }}Interceptor({{ service.name }}RestInterceptor):
    {% for _, method in service.methods|dictsort if not method.client_streaming %}
            def pre_{{ method.name|snake_case }}(self, request, metadata):
                logging.log(f"Received request: {request}")
                return request, metadata

    {% if not method.void %}
            def post_{{ method.name|snake_case }}(self, response):
                logging.log(f"Received response: {response}")
                return response
    {% endif %}

{% endfor %}
        transport = {{ service.name }}RestTransport(interceptor=MyCustom{{ service.name }}Interceptor())
        client = {{ service.client_name }}(transport=transport)


    """
    {% for method in service.methods.values()|sort(attribute="name") if not method.client_streaming and method.http_options %}
    def pre_{{ method.name|snake_case }}(self, request: {{method.input.ident}}, metadata: Sequence[Tuple[str, str]]) -> Tuple[{{method.input.ident}}, Sequence[Tuple[str, str]]]:
        """Pre-rpc interceptor for {{ method.name|snake_case }}

        Override in a subclass to manipulate the request or metadata
        before they are sent to the {{ service.name }} server.
        """
        return request, metadata

    {% if not method.void %}
    {% if not method.server_streaming %}
    def post_{{ method.name|snake_case }}(self, response: {{method.output.ident}}) -> {{method.output.ident}}:
    {% else %}
    def post_{{ method.name|snake_case }}(self, response: rest_streaming.ResponseIterator) -> rest_streaming.ResponseIterator:
    {% endif %}
        """Post-rpc interceptor for {{ method.name|snake_case }}

        Override in a subclass to manipulate the response
        after it is returned by the {{ service.name }} server but before
        it is returned to user code.
        """
        return response
    {% endif %}
    {% endfor %}

    {% for name, signature in api.mixin_api_signatures.items() %}
    def pre_{{ name|snake_case }}(
        self, request: {{signature.request_type}}, metadata: Sequence[Tuple[str, str]]
    ) -> Tuple[{{signature.request_type}}, Sequence[Tuple[str, str]]]:
        """Pre-rpc interceptor for {{ name|snake_case }}

        Override in a subclass to manipulate the request or metadata
        before they are sent to the {{ service.name }} server.
        """
        return request, metadata

    def post_{{ name|snake_case }}(
        self, response: {{signature.response_type}}
    ) -> {{signature.response_type}}:
        """Post-rpc interceptor for {{ name|snake_case }}

        Override in a subclass to manipulate the response
        after it is returned by the {{ service.name }} server but before
        it is returned to user code.
        """
        return response
    {% endfor %}


@dataclasses.dataclass
class {{service.name}}RestStub:
    _session: AuthorizedSession
    _host: str
    _interceptor: {{ service.name }}RestInterceptor


class {{service.name}}RestTransport(_Base{{ service.name }}RestTransport):
<<<<<<< HEAD
    """REST backend transport for {{ service.name }}.
=======
    """REST backend synchronous transport for {{ service.name }}.
>>>>>>> 28d3ed5e

    {{ service.meta.doc|rst(width=72, indent=4) }}

    This class defines the same methods as the primary client, so the
    primary client can load the underlying transport implementation
    and call it.

    It sends JSON representations of protocol buffers over HTTP/1.1
    """

    {# TODO(yon-mg): handle mtls stuff if that is relevant for rest transport #}
    def __init__(self, *,
            host: str{% if service.host %} = '{{ service.host }}'{% endif %},
            credentials: Optional[ga_credentials.Credentials] = None,
            credentials_file: Optional[str] = None,
            scopes: Optional[Sequence[str]] = None,
            client_cert_source_for_mtls: Optional[Callable[[
                ], Tuple[bytes, bytes]]] = None,
            quota_project_id: Optional[str] = None,
            client_info: gapic_v1.client_info.ClientInfo = DEFAULT_CLIENT_INFO,
            always_use_jwt_access: Optional[bool] = False,
            url_scheme: str = 'https',
            interceptor: Optional[{{ service.name }}RestInterceptor] = None,
            api_audience: Optional[str] = None,
            ) -> None:
        """Instantiate the transport.

       {% if not opts.rest_numeric_enums %}
       NOTE: This REST transport functionality is currently in a beta
       state (preview). We welcome your feedback via a GitHub issue in
       this library's repository. Thank you!
       {% endif %}

        Args:
            host ({% if service.host %}Optional[str]{% else %}str{% endif %}):
                {{ ' ' }}The hostname to connect to {% if service.host %}(default: '{{ service.host }}'){% endif %}.
            credentials (Optional[google.auth.credentials.Credentials]): The
                authorization credentials to attach to requests. These
                credentials identify the application to the service; if none
                are specified, the client will attempt to ascertain the
                credentials from the environment.

            credentials_file (Optional[str]): A file with credentials that can
                be loaded with :func:`google.auth.load_credentials_from_file`.
                This argument is ignored if ``channel`` is provided.
            scopes (Optional(Sequence[str])): A list of scopes. This argument is
                ignored if ``channel`` is provided.
            client_cert_source_for_mtls (Callable[[], Tuple[bytes, bytes]]): Client
                certificate to configure mutual TLS HTTP channel. It is ignored
                if ``channel`` is provided.
            quota_project_id (Optional[str]): An optional project to use for billing
                and quota.
            client_info (google.api_core.gapic_v1.client_info.ClientInfo):
                The client info used to send a user-agent string along with
                API requests. If ``None``, then default info will be used.
                Generally, you only need to set this if you are developing
                your own client library.
            always_use_jwt_access (Optional[bool]): Whether self signed JWT should
                be used for service account credentials.
            url_scheme: the protocol scheme for the API endpoint.  Normally
                "https", but for testing or local servers,
                "http" can be specified.
        """
        # Run the base constructor
        # TODO(yon-mg): resolve other ctor params i.e. scopes, quota, etc.
        # TODO: When custom host (api_endpoint) is set, `scopes` must *also* be set on the
        # credentials object
        super().__init__(
            host=host,
            credentials=credentials,
            client_info=client_info,
            always_use_jwt_access=always_use_jwt_access,
            url_scheme=url_scheme,
            api_audience=api_audience
        )
        self._session = AuthorizedSession(
            self._credentials, default_host=self.DEFAULT_HOST)
        {% if service.has_lro %}
        self._operations_client: Optional[operations_v1.AbstractOperationsClient] = None
        {% endif %}
        if client_cert_source_for_mtls:
            self._session.configure_mtls_channel(client_cert_source_for_mtls)
        self._interceptor = interceptor or {{ service.name }}RestInterceptor()
        self._prep_wrapped_messages(client_info)

    {% if service.has_lro %}

    @property
    def operations_client(self) -> operations_v1.AbstractOperationsClient:
        """Create the client designed to process long-running operations.

        This property caches on the instance; repeated calls return the same
        client.
        """
        # Only create a new client if we do not already have one.
        if self._operations_client is None:
            http_options: Dict[str, List[Dict[str, str]]] = {
            {% for selector, rules in api.http_options.items() %}
            {% if selector.startswith('google.longrunning.Operations') %}
                '{{ selector }}': [
                    {% for rule in rules %}
                    {
                        'method': '{{ rule.method }}',
                        'uri': '{{ rule.uri }}',
                        {% if rule.body %}
                        'body': '{{ rule.body }}',
                        {% endif %}{# rule.body #}
                    },
                    {% endfor %}{# rules #}
                ],
            {% endif %}{# selector.startswith Operations #}
            {% endfor %}{# http_options #}
            }

            rest_transport = operations_v1.OperationsRestTransport(
                    host=self._host,
                    # use the credentials which are saved
                    credentials=self._credentials,
                    scopes=self._scopes,
                    http_options=http_options,
                    path_prefix="{{ service.client_package_version }}")

            self._operations_client = operations_v1.AbstractOperationsClient(transport=rest_transport)

        # Return the client from cache.
        return self._operations_client


    {% endif %}{# service.has_lro #}
    {% for method in service.methods.values()|sort(attribute="name") %}
    class _{{method.name}}(_Base{{ service.name }}RestTransport._Base{{method.name}}, {{service.name}}RestStub):
<<<<<<< HEAD
=======
        def __hash__(self):
            return hash("{{service.name}}RestTransport.{{method.name}}")
>>>>>>> 28d3ed5e
        {% if method.http_options and not method.client_streaming %}

        {% set body_spec = method.http_options[0].body %}
        {{ shared_macros.response_method(body_spec)|indent(8) }}
        {% endif %}{# method.http_options and not method.client_streaming #}

        def __call__(self,
                request: {{method.input.ident}}, *,
                retry: OptionalRetry=gapic_v1.method.DEFAULT,
                timeout: Optional[float]=None,
                metadata: Sequence[Tuple[str, str]]=(),
                ){% if not method.void %} -> {% if not method.server_streaming %}{{method.output.ident}}{% else %}rest_streaming.ResponseIterator{% endif %}{% endif %}:
    {% if method.http_options and not method.client_streaming %}
            r"""Call the {{- ' ' -}}
            {{ (method.name|snake_case).replace('_',' ')|wrap(
                    width=70, offset=45, indent=8) }}
            {{- ' ' -}} method over HTTP.

            Args:
                request (~.{{ method.input.ident }}):
                    The request object.{{ ' ' }}
                    {{- method.input.meta.doc|rst(width=72, indent=16, nl=False) }}
                retry (google.api_core.retry.Retry): Designation of what errors, if any,
                    should be retried.
                timeout (float): The timeout for this request.
                metadata (Sequence[Tuple[str, str]]): Strings which should be
                    sent along with the request as metadata.
            {% if not method.void %}

            Returns:
                ~.{{ method.output.ident }}:
                    {{ method.output.meta.doc|rst(width=72, indent=16) }}
            {% endif %}
            """

            {{ shared_macros.rest_call_method_common(body_spec, method.name, service.name)|indent(8) }}

            {% if not method.void %}
            # Return the response
            {% if method.lro %}
            resp = operations_pb2.Operation()
            json_format.Parse(response.content, resp, ignore_unknown_fields=True)
            {% elif method.server_streaming %}
            resp = rest_streaming.ResponseIterator(response, {{method.output.ident}})
            {% else %}
            resp = {{method.output.ident}}()
            {% if method.output.ident.is_proto_plus_type %}
            pb_resp = {{method.output.ident}}.pb(resp)
            {% else %}
            pb_resp = resp
            {% endif %}

            json_format.Parse(response.content, pb_resp, ignore_unknown_fields=True)
            {% endif %}{# method.lro #}
            resp = self._interceptor.post_{{ method.name|snake_case }}(resp)
            return resp

            {% endif %}{# method.void #}
    {% else %}{# method.http_options and not method.client_streaming #}
            raise NotImplementedError(
                "Method {{ method.name }} is not available over REST transport"
            )
    {% endif %}{# method.http_options and not method.client_streaming #}
    {% endfor %}
    {% for method in service.methods.values()|sort(attribute="name") %}

    @property
    def {{method.transport_safe_name|snake_case}}(self) -> Callable[
            [{{method.input.ident}}],
            {{method.output.ident}}]:
        # The return type is fine, but mypy isn't sophisticated enough to determine what's going on here.
        # In C++ this would require a dynamic_cast
        return self._{{method.name}}(self._session, self._host, self._interceptor) # type: ignore

    {% endfor %}

    {% include '%namespace/%name_%version/%sub/services/%service/transports/_rest_mixins.py.j2' %}

    @property
    def kind(self) -> str:
        return "rest"

    def close(self):
        self._session.close()


__all__=(
    '{{ service.name }}RestTransport',
)
{% endblock %}<|MERGE_RESOLUTION|>--- conflicted
+++ resolved
@@ -42,14 +42,6 @@
 
 from .rest_base import _Base{{ service.name }}RestTransport
 
-<<<<<<< HEAD
-{{ shared_macros.operations_mixin_imports(api, service, opts) }}
-
-from .base import DEFAULT_CLIENT_INFO as BASE_DEFAULT_CLIENT_INFO
-
-
-=======
->>>>>>> 28d3ed5e
 DEFAULT_CLIENT_INFO = gapic_v1.client_info.ClientInfo(
     gapic_version=BASE_DEFAULT_CLIENT_INFO.gapic_version,
     grpc_version=None,
@@ -146,11 +138,7 @@
 
 
 class {{service.name}}RestTransport(_Base{{ service.name }}RestTransport):
-<<<<<<< HEAD
-    """REST backend transport for {{ service.name }}.
-=======
     """REST backend synchronous transport for {{ service.name }}.
->>>>>>> 28d3ed5e
 
     {{ service.meta.doc|rst(width=72, indent=4) }}
 
@@ -282,11 +270,8 @@
     {% endif %}{# service.has_lro #}
     {% for method in service.methods.values()|sort(attribute="name") %}
     class _{{method.name}}(_Base{{ service.name }}RestTransport._Base{{method.name}}, {{service.name}}RestStub):
-<<<<<<< HEAD
-=======
         def __hash__(self):
             return hash("{{service.name}}RestTransport.{{method.name}}")
->>>>>>> 28d3ed5e
         {% if method.http_options and not method.client_streaming %}
 
         {% set body_spec = method.http_options[0].body %}
