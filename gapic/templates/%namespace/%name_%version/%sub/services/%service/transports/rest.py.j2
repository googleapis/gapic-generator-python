{% extends '_base.py.j2' %}

{% block content %}


from google.auth.transport.requests import AuthorizedSession  # type: ignore
import json  # type: ignore
import grpc  # type: ignore
from google.auth.transport.grpc import SslCredentials  # type: ignore
from google.auth import credentials as ga_credentials  # type: ignore
from google.api_core import exceptions as core_exceptions
from google.api_core import retry as retries
from google.api_core import rest_helpers
from google.api_core import rest_streaming
from google.api_core import path_template
from google.api_core import gapic_v1

{% if service.has_lro %}
from google.api_core import operations_v1
from google.protobuf import json_format
{% endif %}
from requests import __version__ as requests_version
import dataclasses
import re
from typing import Callable, Dict, List, Optional, Sequence, Tuple, Union
import warnings

try:
    OptionalRetry = Union[retries.Retry, gapic_v1.method._MethodDefault]
except AttributeError:  # pragma: NO COVER
    OptionalRetry = Union[retries.Retry, object]  # type: ignore


{# TODO(yon-mg): re-add python_import/ python_modules from removed diff/current grpc template code #}
{% filter sort_lines %}
{% for method in service.methods.values() %}
{{method.input.ident.python_import}}
{{method.output.ident.python_import}}
{% endfor %}
{% if opts.add_iam_methods %}
from google.iam.v1 import iam_policy_pb2  # type: ignore
from google.iam.v1 import policy_pb2  # type: ignore
{% endif %}
{% endfilter %}

from .base import {{service.name}}Transport, DEFAULT_CLIENT_INFO as BASE_DEFAULT_CLIENT_INFO


DEFAULT_CLIENT_INFO = gapic_v1.client_info.ClientInfo(
    gapic_version=BASE_DEFAULT_CLIENT_INFO.gapic_version,
    grpc_version=None,
    rest_version=requests_version,
)


class {{ service.name }}RestInterceptor:
    """Interceptor for {{ service.name }}.

    Interceptors are used to manipulate requests, request metadata, and responses
    in arbitrary ways.
    Example use cases include:
    * Logging
    * Verifying requests according to service or custom semantics
    * Stripping extraneous information from responses

    These use cases and more can be enabled by injecting an
    instance of a custom subclass when constructing the {{ service.name }}RestTransport.

    .. code-block:
        class MyCustom{{ service.name }}Interceptor({{ service.name }}RestInterceptor):
    {% for _, method in service.methods|dictsort if not (method.server_streaming or method.client_streaming) %}
            def pre_{{ method.name|snake_case }}(request, metadata):
                logging.log(f"Received request: {request}")
                return request, metadata

    {% if not method.void %}
            def post_{{ method.name|snake_case }}(response):
                logging.log(f"Received response: {response}")
    {% endif %}

{% endfor %}
        transport = {{ service.name }}RestTransport(interceptor=MyCustom{{ service.name }}Interceptor())
        client = {{ service.client_name }}(transport=transport)


    """
    {% for method in service.methods.values()|sort(attribute="name") if not (method.server_streaming or method.client_streaming) %}
    def pre_{{ method.name|snake_case }}(self, request: {{method.input.ident}}, metadata: Sequence[Tuple[str, str]]) -> Tuple[{{method.input.ident}}, Sequence[Tuple[str, str]]]:
        """Pre-rpc interceptor for {{ method.name|snake_case }}

        Override in a subclass to manipulate the request or metadata
        before they are sent to the {{ service.name }} server.
        """
        return request, metadata

    {% if not method.void %}
    def post_{{ method.name|snake_case }}(self, response: {{method.output.ident}}) -> {{method.output.ident}}:
        """Post-rpc interceptor for {{ method.name|snake_case }}

        Override in a subclass to manipulate the response
        after it is returned by the {{ service.name }} server but before
        it is returned to user code.
        """
        return response
    {% endif %}

    {% endfor %}


@dataclasses.dataclass
class {{service.name}}RestStub:
    _session: AuthorizedSession
    _host: str
    _interceptor: {{ service.name }}RestInterceptor


class {{service.name}}RestTransport({{service.name}}Transport):
    """REST backend transport for {{ service.name }}.

    {{ service.meta.doc|rst(width=72, indent=4) }}

    This class defines the same methods as the primary client, so the
    primary client can load the underlying transport implementation
    and call it.

    It sends JSON representations of protocol buffers over HTTP/1.1
    """
    _STUBS: Dict[str, {{service.name}}RestStub] = {}


    {# TODO(yon-mg): handle mtls stuff if that is relevant for rest transport #}
    def __init__(self, *,
            host: str{% if service.host %} = '{{ service.host }}'{% endif %},
            credentials: ga_credentials.Credentials=None,
            credentials_file: str=None,
            scopes: Sequence[str]=None,
            client_cert_source_for_mtls: Callable[[
                ], Tuple[bytes, bytes]]=None,
            quota_project_id: Optional[str]=None,
            client_info: gapic_v1.client_info.ClientInfo=DEFAULT_CLIENT_INFO,
            always_use_jwt_access: Optional[bool]=False,
            url_scheme: str='https',
            interceptor: Optional[{{ service.name }}RestInterceptor] = None,
            ) -> None:
        """Instantiate the transport.

        Args:
            host ({% if service.host %}Optional[str]{% else %}str{% endif %}):
                {{ ' ' }}The hostname to connect to.
            credentials (Optional[google.auth.credentials.Credentials]): The
                authorization credentials to attach to requests. These
                credentials identify the application to the service; if none
                are specified, the client will attempt to ascertain the
                credentials from the environment.

            credentials_file (Optional[str]): A file with credentials that can
                be loaded with :func:`google.auth.load_credentials_from_file`.
                This argument is ignored if ``channel`` is provided.
            scopes (Optional(Sequence[str])): A list of scopes. This argument is
                ignored if ``channel`` is provided.
            client_cert_source_for_mtls (Callable[[], Tuple[bytes, bytes]]): Client
                certificate to configure mutual TLS HTTP channel. It is ignored
                if ``channel`` is provided.
            quota_project_id (Optional[str]): An optional project to use for billing
                and quota.
            client_info (google.api_core.gapic_v1.client_info.ClientInfo):
                The client info used to send a user-agent string along with
                API requests. If ``None``, then default info will be used.
                Generally, you only need to set this if you are developing
                your own client library.
            always_use_jwt_access (Optional[bool]): Whether self signed JWT should
                be used for service account credentials.
            url_scheme: the protocol scheme for the API endpoint.  Normally
                "https", but for testing or local servers,
                "http" can be specified.
        """
        # Run the base constructor
        # TODO(yon-mg): resolve other ctor params i.e. scopes, quota, etc.
        # TODO: When custom host (api_endpoint) is set, `scopes` must *also* be set on the
        # credentials object
        maybe_url_match = re.match("^(?P<scheme>http(?:s)?://)?(?P<host>.*)$", host)
        if maybe_url_match is None:
            raise ValueError(f"Unexpected hostname structure: {host}")  # pragma: NO COVER

        url_match_items = maybe_url_match.groupdict()

        host = f"{url_scheme}://{host}" if not url_match_items["scheme"] else host

        super().__init__(
            host=host,
            credentials=credentials,
            client_info=client_info,
            always_use_jwt_access=always_use_jwt_access,
        )
        self._session = AuthorizedSession(
            self._credentials, default_host=self.DEFAULT_HOST)
        {% if service.has_lro %}
        self._operations_client: Optional[operations_v1.AbstractOperationsClient] = None
        {% endif %}
        if client_cert_source_for_mtls:
            self._session.configure_mtls_channel(client_cert_source_for_mtls)
        self._interceptor = interceptor or {{ service.name }}RestInterceptor()
        self._prep_wrapped_messages(client_info)

    {% if service.has_lro %}

    @property
    def operations_client(self) -> operations_v1.AbstractOperationsClient:
        """Create the client designed to process long-running operations.

        This property caches on the instance; repeated calls return the same
        client.
        """
        # Only create a new client if we do not already have one.
        if self._operations_client is None:
            http_options: Dict[str, List[Dict[str, str]]] = {
            {% for selector, rules in api.http_options.items() %}
            {% if selector.startswith('google.longrunning.Operations') %}
                '{{ selector }}': [
                    {% for rule in rules %}
                    {
                        'method': '{{ rule.method }}',
                        'uri': '{{ rule.uri }}',
                        {% if rule.body %}
                        'body': '{{ rule.body }}',
                        {% endif %}{# rule.body #}
                    },
                    {% endfor %}{# rules #}
                ],
            {% endif %}{# selector.startswith Operations #}
            {% endfor %}{# http_options #}
            }

            rest_transport = operations_v1.OperationsRestTransport(
                    host=self._host,
                    credentials=self._credentials,
                    scopes=self._scopes,
                    http_options=http_options)

            self._operations_client = operations_v1.AbstractOperationsClient(transport=rest_transport)

        # Return the client from cache.
        return self._operations_client


    {% endif %}{# service.has_lro #}
    {% for method in service.methods.values()|sort(attribute="name") %}
    class _{{method.name}}({{service.name}}RestStub):
        def __hash__(self):
            return hash("{{method.name}}")

<<<<<<< HEAD
        {% if not method.client_streaming %}
=======

        {% if not (method.server_streaming or method.client_streaming) %}
>>>>>>> 355ab63c
        {% if method.input.required_fields %}
        __REQUIRED_FIELDS_DEFAULT_VALUES: Dict[str, str] =  {
        {% for req_field in method.input.required_fields if req_field.is_primitive and req_field.name in method.query_params %}
            "{{ req_field.name | camel_case }}" : {% if req_field.field_pb.type == 9 %}"{{req_field.field_pb.default_value }}"{% else %}{{ req_field.type.python_type(req_field.field_pb.default_value or 0) }}{% endif %},{# default is str #}
        {% endfor %}
        }


        @classmethod
        def _get_unset_required_fields(cls, message_dict):
            return {k: v for k, v in cls.__REQUIRED_FIELDS_DEFAULT_VALUES.items() if k not in message_dict}
        {% endif %}{# required fields #}
        {% endif %}{# not (method.server_streaming or method.client_streaming) #}

        def __call__(self,
                request: {{method.input.ident}}, *,
                retry: OptionalRetry=gapic_v1.method.DEFAULT,
                timeout: float=None,
                metadata: Sequence[Tuple[str, str]]=(),
<<<<<<< HEAD
                ) -> {{method.output.ident}}:
    {% if method.http_options and not method.client_streaming %}
=======
                ){% if not method.void %} -> {{method.output.ident}}{% endif %}:
    {% if method.http_options and not (method.server_streaming or method.client_streaming) %}
>>>>>>> 355ab63c
            r"""Call the {{- ' ' -}}
            {{ (method.name|snake_case).replace('_',' ')|wrap(
                    width=70, offset=45, indent=8) }}
            {{- ' ' -}} method over HTTP.

            Args:
                request (~.{{ method.input.ident }}):
                    The request object.{{ ' ' }}
                    {{- method.input.meta.doc|rst(width=72, indent=16) }}
                retry (google.api_core.retry.Retry): Designation of what errors, if any,
                    should be retried.
                timeout (float): The timeout for this request.
                metadata (Sequence[Tuple[str, str]]): Strings which should be
                    sent along with the request as metadata.
            {% if not method.void %}

            Returns:
                ~.{{ method.output.ident }}:
                    {{ method.output.meta.doc|rst(width=72, indent=16) }}
            {% endif %}
            """

            http_options: List[Dict[str, str]] = [
            {%- for rule in method.http_options %}{
                'method': '{{ rule.method }}',
                'uri': '{{ rule.uri }}',
                {% if rule.body %}
                'body': '{{ rule.body }}',
                {% endif %}{# rule.body #}
            },
            {% endfor %}{# rule in method.http_options #}
            ]
            request, metadata = self._interceptor.pre_{{ method.name|snake_case }}(request, metadata)
            request_kwargs = {{method.input.ident}}.to_dict(request)
            transcoded_request = path_template.transcode(
                http_options, **request_kwargs)

            {% set body_spec = method.http_options[0].body %}
            {%- if body_spec %}
            # Jsonify the request body
            body = {% if body_spec == '*' -%}
                {{method.input.ident}}.to_json(
                {{method.input.ident}}(transcoded_request['body']),
            {%- else -%}
                {{method.input.fields[body_spec].type.ident}}.to_json(
                {{method.input.fields[body_spec].type.ident}}(transcoded_request['body']),
            {%- endif %}{# body_spec == "*" #}
                including_default_value_fields=False,
                use_integers_for_enums=False
            )
            {%- endif %}{# body_spec #}

            uri = transcoded_request['uri']
            method = transcoded_request['method']

            # Jsonify the query params
            query_params = json.loads({{method.input.ident}}.to_json(
                {{method.input.ident}}(transcoded_request['query_params']),
                including_default_value_fields=False,
                use_integers_for_enums=False
            ))

            {% if method.input.required_fields %}
            query_params.update(self._get_unset_required_fields(query_params))
            {% endif %}{# required fields #}

            # Send the request
            headers = dict(metadata)
            headers['Content-Type'] = 'application/json'
            response = getattr(self._session, method)(
                "{host}{uri}".format(host=self._host, uri=uri),
                timeout=timeout,
                headers=headers,
                params=rest_helpers.flatten_query_params(query_params),
                {% if body_spec %}
                data=body,
                {% endif %}
                )

            # In case of error, raise the appropriate core_exceptions.GoogleAPICallError exception
            # subclass.
            if response.status_code >= 400:
                raise core_exceptions.from_http_response(response)

            {% if not method.void %}
            # Return the response
            {% if method.lro %}
<<<<<<< HEAD
            return_op = operations_pb2.Operation()
            json_format.Parse(response.content, return_op, ignore_unknown_fields=True)
            return return_op
            {% elif method.server_streaming %}
            return rest_streaming.ResponseIterator(response, {{method.output.ident}})
=======
            resp = operations_pb2.Operation()
            json_format.Parse(response.content, resp, ignore_unknown_fields=True)
>>>>>>> 355ab63c
            {% else %}
            resp = {{method.output.ident}}.from_json(
                response.content,
                ignore_unknown_fields=True
            )
            {% endif %}{# method.lro #}
            resp = self._interceptor.post_{{ method.name|snake_case }}(resp)
            return resp

            {% endif %}{# method.void #}
     {% else %}{# method.http_options and not method.client_streaming #}
            {% if not method.http_options %}
            raise RuntimeError(
                "Cannot define a method without a valid 'google.api.http' annotation.")

            {% elif method.client_streaming %}
            raise NotImplementedError(
                "Client streaming over REST is not yet defined for python client")

            {% else %}
            raise NotImplementedError()

            {% endif %}{# method.http_options #}

    {%- endif %}{# unary method #}
    {% endfor %}
    {% for method in service.methods.values()|sort(attribute="name") %}

    @property
    def {{method.name | snake_case}}(self) -> Callable[
            [{{method.input.ident}}],
            {{method.output.ident}}]:
        stub = self._STUBS.get("{{method.name | snake_case}}")
        if not stub:
            stub = self._STUBS["{{method.name | snake_case}}"] = self._{{method.name}}(self._session, self._host, self._interceptor)

        # The return type is fine, but mypy isn't sophisticated enough to determine what's going on here.
        # In C++ this would require a dynamic_cast
        return stub # type: ignore

    {% endfor %}

    def close(self):
        self._session.close()


__all__=(
    '{{ service.name }}RestTransport',
)
{% endblock %}<|MERGE_RESOLUTION|>--- conflicted
+++ resolved
@@ -68,7 +68,7 @@
 
     .. code-block:
         class MyCustom{{ service.name }}Interceptor({{ service.name }}RestInterceptor):
-    {% for _, method in service.methods|dictsort if not (method.server_streaming or method.client_streaming) %}
+    {% for _, method in service.methods|dictsort if not method.client_streaming %}
             def pre_{{ method.name|snake_case }}(request, metadata):
                 logging.log(f"Received request: {request}")
                 return request, metadata
@@ -84,7 +84,7 @@
 
 
     """
-    {% for method in service.methods.values()|sort(attribute="name") if not (method.server_streaming or method.client_streaming) %}
+    {% for method in service.methods.values()|sort(attribute="name") if not method.client_streaming %}
     def pre_{{ method.name|snake_case }}(self, request: {{method.input.ident}}, metadata: Sequence[Tuple[str, str]]) -> Tuple[{{method.input.ident}}, Sequence[Tuple[str, str]]]:
         """Pre-rpc interceptor for {{ method.name|snake_case }}
 
@@ -249,12 +249,7 @@
         def __hash__(self):
             return hash("{{method.name}}")
 
-<<<<<<< HEAD
         {% if not method.client_streaming %}
-=======
-
-        {% if not (method.server_streaming or method.client_streaming) %}
->>>>>>> 355ab63c
         {% if method.input.required_fields %}
         __REQUIRED_FIELDS_DEFAULT_VALUES: Dict[str, str] =  {
         {% for req_field in method.input.required_fields if req_field.is_primitive and req_field.name in method.query_params %}
@@ -267,20 +262,15 @@
         def _get_unset_required_fields(cls, message_dict):
             return {k: v for k, v in cls.__REQUIRED_FIELDS_DEFAULT_VALUES.items() if k not in message_dict}
         {% endif %}{# required fields #}
-        {% endif %}{# not (method.server_streaming or method.client_streaming) #}
+        {% endif %}{# not method.client_streaming #}
 
         def __call__(self,
                 request: {{method.input.ident}}, *,
                 retry: OptionalRetry=gapic_v1.method.DEFAULT,
                 timeout: float=None,
                 metadata: Sequence[Tuple[str, str]]=(),
-<<<<<<< HEAD
-                ) -> {{method.output.ident}}:
+                ){% if not method.void %} -> {{method.output.ident}}{% endif %}:
     {% if method.http_options and not method.client_streaming %}
-=======
-                ){% if not method.void %} -> {{method.output.ident}}{% endif %}:
-    {% if method.http_options and not (method.server_streaming or method.client_streaming) %}
->>>>>>> 355ab63c
             r"""Call the {{- ' ' -}}
             {{ (method.name|snake_case).replace('_',' ')|wrap(
                     width=70, offset=45, indent=8) }}
@@ -368,16 +358,10 @@
             {% if not method.void %}
             # Return the response
             {% if method.lro %}
-<<<<<<< HEAD
-            return_op = operations_pb2.Operation()
-            json_format.Parse(response.content, return_op, ignore_unknown_fields=True)
-            return return_op
-            {% elif method.server_streaming %}
-            return rest_streaming.ResponseIterator(response, {{method.output.ident}})
-=======
             resp = operations_pb2.Operation()
             json_format.Parse(response.content, resp, ignore_unknown_fields=True)
->>>>>>> 355ab63c
+            {% elif method.server_streaming %}
+            resp = rest_streaming.ResponseIterator(response, {{method.output.ident}})
             {% else %}
             resp = {{method.output.ident}}.from_json(
                 response.content,
