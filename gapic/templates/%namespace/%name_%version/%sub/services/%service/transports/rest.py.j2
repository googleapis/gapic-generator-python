{% extends '_base.py.j2' %}

{% block content %}


from google.auth.transport.requests import AuthorizedSession  # type: ignore
import json  # type: ignore
import grpc  # type: ignore
from google.auth.transport.grpc import SslCredentials  # type: ignore
from google.auth import credentials as ga_credentials  # type: ignore
from google.api_core import exceptions as core_exceptions
from google.api_core import retry as retries
from google.api_core import rest_helpers
from google.api_core import rest_streaming
from google.api_core import path_template
from google.api_core import gapic_v1

<<<<<<< HEAD
{% if "rest" in opts.transport %}
from google.protobuf import json_format
{% endif %}

=======
from google.protobuf import json_format
>>>>>>> 1128408c
{% if service.has_lro %}
from google.api_core import operations_v1
{% endif %}
{% if opts.add_iam_methods or api.has_iam_mixin %}
from google.iam.v1 import iam_policy_pb2  # type: ignore
from google.iam.v1 import policy_pb2  # type: ignore
{% endif %}
{% if api.has_location_mixin %}
from google.cloud.location import locations_pb2 # type: ignore
{% endif %}
{% if api.has_operations_mixin %}
from google.longrunning import operations_pb2
{% endif %}
from requests import __version__ as requests_version
import dataclasses
import re
from typing import Callable, Dict, List, Optional, Sequence, Tuple, Union
import warnings

try:
    OptionalRetry = Union[retries.Retry, gapic_v1.method._MethodDefault]
except AttributeError:  # pragma: NO COVER
    OptionalRetry = Union[retries.Retry, object]  # type: ignore


{# TODO(yon-mg): re-add python_import/ python_modules from removed diff/current grpc template code #}
{% filter sort_lines %}
{% for method in service.methods.values() %}
{{method.input.ident.python_import}}
{{method.output.ident.python_import}}
{% endfor %}
{% if opts.add_iam_methods %}
from google.iam.v1 import iam_policy_pb2  # type: ignore
from google.iam.v1 import policy_pb2  # type: ignore
{% endif %}
{% endfilter %}

from .base import {{service.name}}Transport, DEFAULT_CLIENT_INFO as BASE_DEFAULT_CLIENT_INFO


DEFAULT_CLIENT_INFO = gapic_v1.client_info.ClientInfo(
    gapic_version=BASE_DEFAULT_CLIENT_INFO.gapic_version,
    grpc_version=None,
    rest_version=requests_version,
)

{% if opts.rest_numeric_enums %}
# TODO (numeric enums): This file was generated with the option to
#   request that the server respond with enums JSON-encoded as
#   numbers. The code below does not implement that functionality yet.

{% endif %}

class {{ service.name }}RestInterceptor:
    """Interceptor for {{ service.name }}.

    Interceptors are used to manipulate requests, request metadata, and responses
    in arbitrary ways.
    Example use cases include:
    * Logging
    * Verifying requests according to service or custom semantics
    * Stripping extraneous information from responses

    These use cases and more can be enabled by injecting an
    instance of a custom subclass when constructing the {{ service.name }}RestTransport.

    .. code-block:: python
        class MyCustom{{ service.name }}Interceptor({{ service.name }}RestInterceptor):
    {% for _, method in service.methods|dictsort if not method.client_streaming %}
            def pre_{{ method.name|snake_case }}(request, metadata):
                logging.log(f"Received request: {request}")
                return request, metadata

    {% if not method.void %}
            def post_{{ method.name|snake_case }}(response):
                logging.log(f"Received response: {response}")
    {% endif %}

{% endfor %}
        transport = {{ service.name }}RestTransport(interceptor=MyCustom{{ service.name }}Interceptor())
        client = {{ service.client_name }}(transport=transport)


    """
    {% for method in service.methods.values()|sort(attribute="name") if not method.client_streaming %}
    def pre_{{ method.name|snake_case }}(self, request: {{method.input.ident}}, metadata: Sequence[Tuple[str, str]]) -> Tuple[{{method.input.ident}}, Sequence[Tuple[str, str]]]:
        """Pre-rpc interceptor for {{ method.name|snake_case }}

        Override in a subclass to manipulate the request or metadata
        before they are sent to the {{ service.name }} server.
        """
        return request, metadata

    {% if not method.void %}
    {% if not method.server_streaming %}
    def post_{{ method.name|snake_case }}(self, response: {{method.output.ident}}) -> {{method.output.ident}}:
    {% else %}
    def post_{{ method.name|snake_case }}(self, response: rest_streaming.ResponseIterator) -> rest_streaming.ResponseIterator:
    {% endif %}
        """Post-rpc interceptor for {{ method.name|snake_case }}

        Override in a subclass to manipulate the response
        after it is returned by the {{ service.name }} server but before
        it is returned to user code.
        """
        return response
    {% endif %}
    {% endfor %}

    {% for name, signature in api.mixin_api_signatures.items() %}
    def pre_{{ name|snake_case }}(self, request: {{signature.request_type}}, metadata: Sequence[Tuple[str, str]]) -> {{signature.response_type}}:
        """Pre-rpc interceptor for {{ name|snake_case }}

        Override in a subclass to manipulate the request or metadata
        before they are sent to the {{ service.name }} server.
        """
        return request, metadata

    def post_{{ name|snake_case }}(self, response: {{signature.request_type}}) -> {{signature.response_type}}:
        """Post-rpc interceptor for {{ name|snake_case }}

        Override in a subclass to manipulate the response
        after it is returned by the {{ service.name }} server but before
        it is returned to user code.
        """
        return response
    {% endfor %}


@dataclasses.dataclass
class {{service.name}}RestStub:
    _session: AuthorizedSession
    _host: str
    _interceptor: {{ service.name }}RestInterceptor


class {{service.name}}RestTransport({{service.name}}Transport):
    """REST backend transport for {{ service.name }}.

    {{ service.meta.doc|rst(width=72, indent=4) }}

    This class defines the same methods as the primary client, so the
    primary client can load the underlying transport implementation
    and call it.

    It sends JSON representations of protocol buffers over HTTP/1.1

    {% if not opts.rest_numeric_enums %}
    NOTE: This REST transport functionality is currently in a beta
    state (preview). We welcome your feedback via an issue in this
    library's source repository. Thank you!
    {% endif %}
    """


    {# TODO(yon-mg): handle mtls stuff if that is relevant for rest transport #}
    def __init__(self, *,
            host: str{% if service.host %} = '{{ service.host }}'{% endif %},
            credentials: ga_credentials.Credentials=None,
            credentials_file: str=None,
            scopes: Sequence[str]=None,
            client_cert_source_for_mtls: Callable[[
                ], Tuple[bytes, bytes]]=None,
            quota_project_id: Optional[str]=None,
            client_info: gapic_v1.client_info.ClientInfo=DEFAULT_CLIENT_INFO,
            always_use_jwt_access: Optional[bool]=False,
            url_scheme: str='https',
            interceptor: Optional[{{ service.name }}RestInterceptor] = None,
            api_audience: Optional[str] = None,
            ) -> None:
        """Instantiate the transport.

       {% if not opts.rest_numeric_enums %}
       NOTE: This REST transport functionality is currently in a beta
       state (preview). We welcome your feedback via a GitHub issue in
       this library's repository. Thank you!
       {% endif %}

        Args:
            host ({% if service.host %}Optional[str]{% else %}str{% endif %}):
                {{ ' ' }}The hostname to connect to.
            credentials (Optional[google.auth.credentials.Credentials]): The
                authorization credentials to attach to requests. These
                credentials identify the application to the service; if none
                are specified, the client will attempt to ascertain the
                credentials from the environment.

            credentials_file (Optional[str]): A file with credentials that can
                be loaded with :func:`google.auth.load_credentials_from_file`.
                This argument is ignored if ``channel`` is provided.
            scopes (Optional(Sequence[str])): A list of scopes. This argument is
                ignored if ``channel`` is provided.
            client_cert_source_for_mtls (Callable[[], Tuple[bytes, bytes]]): Client
                certificate to configure mutual TLS HTTP channel. It is ignored
                if ``channel`` is provided.
            quota_project_id (Optional[str]): An optional project to use for billing
                and quota.
            client_info (google.api_core.gapic_v1.client_info.ClientInfo):
                The client info used to send a user-agent string along with
                API requests. If ``None``, then default info will be used.
                Generally, you only need to set this if you are developing
                your own client library.
            always_use_jwt_access (Optional[bool]): Whether self signed JWT should
                be used for service account credentials.
            url_scheme: the protocol scheme for the API endpoint.  Normally
                "https", but for testing or local servers,
                "http" can be specified.
        """
        # Run the base constructor
        # TODO(yon-mg): resolve other ctor params i.e. scopes, quota, etc.
        # TODO: When custom host (api_endpoint) is set, `scopes` must *also* be set on the
        # credentials object
        maybe_url_match = re.match("^(?P<scheme>http(?:s)?://)?(?P<host>.*)$", host)
        if maybe_url_match is None:
            raise ValueError(f"Unexpected hostname structure: {host}")  # pragma: NO COVER

        url_match_items = maybe_url_match.groupdict()

        host = f"{url_scheme}://{host}" if not url_match_items["scheme"] else host

        super().__init__(
            host=host,
            credentials=credentials,
            client_info=client_info,
            always_use_jwt_access=always_use_jwt_access,
            api_audience=api_audience
        )
        self._session = AuthorizedSession(
            self._credentials, default_host=self.DEFAULT_HOST)
        {% if service.has_lro %}
        self._operations_client: Optional[operations_v1.AbstractOperationsClient] = None
        {% endif %}
        if client_cert_source_for_mtls:
            self._session.configure_mtls_channel(client_cert_source_for_mtls)
        self._interceptor = interceptor or {{ service.name }}RestInterceptor()
        self._prep_wrapped_messages(client_info)

    {% if service.has_lro %}

    @property
    def operations_client(self) -> operations_v1.AbstractOperationsClient:
        """Create the client designed to process long-running operations.

        This property caches on the instance; repeated calls return the same
        client.
        """
        # Only create a new client if we do not already have one.
        if self._operations_client is None:
            http_options: Dict[str, List[Dict[str, str]]] = {
            {% for selector, rules in api.http_options.items() %}
            {% if selector.startswith('google.longrunning.Operations') %}
                '{{ selector }}': [
                    {% for rule in rules %}
                    {
                        'method': '{{ rule.method }}',
                        'uri': '{{ rule.uri }}',
                        {% if rule.body %}
                        'body': '{{ rule.body }}',
                        {% endif %}{# rule.body #}
                    },
                    {% endfor %}{# rules #}
                ],
            {% endif %}{# selector.startswith Operations #}
            {% endfor %}{# http_options #}
            }

            rest_transport = operations_v1.OperationsRestTransport(
                    host=self._host,
                    # use the credentials which are saved
                    credentials=self._credentials,
                    scopes=self._scopes,
                    http_options=http_options)

            self._operations_client = operations_v1.AbstractOperationsClient(transport=rest_transport)

        # Return the client from cache.
        return self._operations_client


    {% endif %}{# service.has_lro #}
    {% for method in service.methods.values()|sort(attribute="name") %}
    class _{{method.name}}({{service.name}}RestStub):
        def __hash__(self):
            return hash("{{method.name}}")

        {% if not method.client_streaming %}
        {% if method.input.required_fields %}
        __REQUIRED_FIELDS_DEFAULT_VALUES: Dict[str, str] =  {
        {% for req_field in method.input.required_fields if req_field.name in method.query_params %}
            "{{ req_field.name | camel_case }}" : {% if req_field.field_pb.type == 9 %}"{{req_field.field_pb.default_value }}"{% elif req_field.field_pb.type in [11, 14] %}{}{% else %}{{ req_field.type.python_type(req_field.field_pb.default_value or 0) }}{% endif %},{# default is str #}
        {% endfor %}
        }


        @classmethod
        def _get_unset_required_fields(cls, message_dict):
            return {k: v for k, v in cls.__REQUIRED_FIELDS_DEFAULT_VALUES.items() if k not in message_dict}
        {% endif %}{# required fields #}
        {% endif %}{# not method.client_streaming #}

        def __call__(self,
                request: {{method.input.ident}}, *,
                retry: OptionalRetry=gapic_v1.method.DEFAULT,
                timeout: float=None,
                metadata: Sequence[Tuple[str, str]]=(),
                ){% if not method.void %} -> {% if not method.server_streaming %}{{method.output.ident}}{% else %}rest_streaming.ResponseIterator{% endif %}{% endif %}:
    {% if method.http_options and not method.client_streaming %}
            r"""Call the {{- ' ' -}}
            {{ (method.name|snake_case).replace('_',' ')|wrap(
                    width=70, offset=45, indent=8) }}
            {{- ' ' -}} method over HTTP.

            Args:
                request (~.{{ method.input.ident }}):
                    The request object.{{ ' ' }}
                    {{- method.input.meta.doc|rst(width=72, indent=16) }}
                retry (google.api_core.retry.Retry): Designation of what errors, if any,
                    should be retried.
                timeout (float): The timeout for this request.
                metadata (Sequence[Tuple[str, str]]): Strings which should be
                    sent along with the request as metadata.
            {% if not method.void %}

            Returns:
                ~.{{ method.output.ident }}:
                    {{ method.output.meta.doc|rst(width=72, indent=16) }}
            {% endif %}
            """

            http_options: List[Dict[str, str]] = [
            {%- for rule in method.http_options %}{
                'method': '{{ rule.method }}',
                'uri': '{{ rule.uri }}',
                {% if rule.body %}
                'body': '{{ rule.body }}',
                {% endif %}{# rule.body #}
            },
            {% endfor %}{# rule in method.http_options #}
            ]
            request, metadata = self._interceptor.pre_{{ method.name|snake_case }}(request, metadata)
            {% if method.input.ident.is_external_type %}
            pb_request = request
            {% else %}
            pb_request = {{method.input.ident}}.pb(request)
            {% endif %}
            transcoded_request = path_template.transcode(http_options, pb_request)

            {% set body_spec = method.http_options[0].body %}
            {%- if body_spec %}
            # Jsonify the request body

            body = json_format.MessageToJson(
                transcoded_request['body'],
                including_default_value_fields=False,
                use_integers_for_enums={{ opts.rest_numeric_enums }}
            )
            {%- endif %}

            uri = transcoded_request['uri']
            method = transcoded_request['method']

            # Jsonify the query params
            query_params = json.loads(json_format.MessageToJson(
                transcoded_request['query_params'],
                including_default_value_fields=False,
                use_integers_for_enums={{ opts.rest_numeric_enums }},
            ))
            {% if method.input.required_fields %}
            query_params.update(self._get_unset_required_fields(query_params))
            {% endif %}{# required fields #}

            {% if opts.rest_numeric_enums %}
            query_params["$alt"] = "json;enum-encoding=int"
            {% endif %}

            # Send the request
            headers = dict(metadata)
            headers['Content-Type'] = 'application/json'
            response = getattr(self._session, method)(
                "{host}{uri}".format(host=self._host, uri=uri),
                timeout=timeout,
                headers=headers,
                params=rest_helpers.flatten_query_params(query_params),
                {% if body_spec %}
                data=body,
                {% endif %}
                )

            # In case of error, raise the appropriate core_exceptions.GoogleAPICallError exception
            # subclass.
            if response.status_code >= 400:
                raise core_exceptions.from_http_response(response)

            {% if not method.void %}
            # Return the response
            {% if method.lro %}
            resp = operations_pb2.Operation()
            json_format.Parse(response.content, resp, ignore_unknown_fields=True)
            {% elif method.server_streaming %}
            resp = rest_streaming.ResponseIterator(response, {{method.output.ident}})
            {% else %}
            resp = {{method.output.ident}}()
            {% if method.output.ident.is_external_type %}
            pb_resp = resp
            {% else %}
            pb_resp = {{method.output.ident}}.pb(resp)
            {% endif %}

            json_format.Parse(response.content, pb_resp, ignore_unknown_fields=True)
            {% endif %}{# method.lro #}
            resp = self._interceptor.post_{{ method.name|snake_case }}(resp)
            return resp

            {% endif %}{# method.void #}
     {% else %}{# method.http_options and not method.client_streaming #}
            {% if not method.http_options %}
            raise RuntimeError(
                "Cannot define a method without a valid 'google.api.http' annotation.")

            {% elif method.client_streaming %}
            raise NotImplementedError(
                "Client streaming over REST is not yet defined for python client")

            {% else %}
            raise NotImplementedError()

            {% endif %}{# method.http_options #}

    {%- endif %}{# unary method #}
    {% endfor %}
    {% for method in service.methods.values()|sort(attribute="name") %}

    @property
    def {{method.transport_safe_name|snake_case}}(self) -> Callable[
            [{{method.input.ident}}],
            {{method.output.ident}}]:
        # The return type is fine, but mypy isn't sophisticated enough to determine what's going on here.
        # In C++ this would require a dynamic_cast
        return self._{{method.name}}(self._session, self._host, self._interceptor) # type: ignore

    {% endfor %}

    {% include '%namespace/%name_%version/%sub/services/%service/transports/_rest_mixins.py.j2' %}

    @property
    def kind(self) -> str:
        return "rest"

    def close(self):
        self._session.close()


__all__=(
    '{{ service.name }}RestTransport',
)
{% endblock %}<|MERGE_RESOLUTION|>--- conflicted
+++ resolved
@@ -15,14 +15,7 @@
 from google.api_core import path_template
 from google.api_core import gapic_v1
 
-<<<<<<< HEAD
-{% if "rest" in opts.transport %}
 from google.protobuf import json_format
-{% endif %}
-
-=======
-from google.protobuf import json_format
->>>>>>> 1128408c
 {% if service.has_lro %}
 from google.api_core import operations_v1
 {% endif %}
