--- conflicted
+++ resolved
@@ -9,14 +9,10 @@
 {% endif %}
 import os
 import re
-<<<<<<< HEAD
 from typing import Dict, Callable, Mapping, MutableMapping, MutableSequence, Optional, {% if service.any_server_streaming %}Iterable, {% endif %}{% if service.any_client_streaming %}Iterator, {% endif %}Sequence, Tuple, Type, Union, cast
-=======
-from typing import Dict, Mapping, MutableMapping, MutableSequence, Optional, {% if service.any_server_streaming %}Iterable, {% endif %}{% if service.any_client_streaming %}Iterator, {% endif %}Sequence, Tuple, Type, Union, cast
 {% if api.all_method_settings.values()|map(attribute="auto_populated_fields", default=[])|list %}
 import uuid
 {% endif %}
->>>>>>> e403acc9
 import warnings
 
 {% set package_path = api.naming.module_namespace|join('.') + "." + api.naming.versioned_module_name %}
