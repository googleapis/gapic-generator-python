--- conflicted
+++ resolved
@@ -333,39 +333,21 @@
             request = {{ method.input.ident }}(request)
         {% endif %} {# different request package #}
 
-<<<<<<< HEAD
-        {#- Vanilla python protobuf wrapper types cannot _set_ repeated fields #}
-        {% if method.flattened_fields -%}
-        # If we have keyword arguments corresponding to fields on the
-        # request, apply these.
-        {% endif -%}
-        {%- for key, field in method.flattened_fields.items() if not(field.repeated) or method.input.ident.package != method.ident.package %}
-        if {{ field.name }} is not None:
-            request.{{ key }} = {{ field.name }}
-        {%- endfor %}
-        {# They can be _extended_, however -#}
-        {%- for key, field in method.flattened_fields.items() if field.repeated %}
-        if {{ field.name }}:
-            request.{{ key }}.extend({{ field.name }})
-        {%- endfor %}
-        {%- endif %}
-=======
             {#- Vanilla python protobuf wrapper types cannot _set_ repeated fields #}
             {% if method.flattened_fields -%}
             # If we have keyword arguments corresponding to fields on the
             # request, apply these.
             {% endif -%}
-            {%- for key, field in method.flattened_fields.items() if not(field.repeated and method.input.ident.package != method.ident.package) %}
+            {%- for key, field in method.flattened_fields.items() if not(field.repeated or method.input.ident.package != method.ident.package) %}
             if {{ field.name }} is not None:
                 request.{{ key }} = {{ field.name }}
             {%- endfor %}
             {# They can be _extended_, however -#}
-            {%- for key, field in method.flattened_fields.items() if (field.repeated and method.input.ident.package != method.ident.package) %}
+            {%- for key, field in method.flattened_fields.items() if field.repeated %}
             if {{ field.name }}:
                 request.{{ key }}.extend({{ field.name }})
             {%- endfor %}
             {%- endif %}
->>>>>>> 8b2a5ab0
 
         # Wrap the RPC method; this adds retry and timeout information,
         # and friendly error handling.
