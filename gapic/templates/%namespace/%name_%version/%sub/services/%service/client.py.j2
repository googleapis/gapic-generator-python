--- conflicted
+++ resolved
@@ -9,12 +9,8 @@
 {% endif %}
 import os
 import re
-<<<<<<< HEAD
 from typing import Dict, Callable, Mapping, MutableMapping, MutableSequence, Optional, {% if service.any_server_streaming %}Iterable, {% endif %}{% if service.any_client_streaming %}Iterator, {% endif %}Sequence, Tuple, Type, Union, cast
 {% if service.any_deprecated %}
-=======
-from typing import Dict, Mapping, MutableMapping, MutableSequence, Optional, {% if service.any_server_streaming %}Iterable, {% endif %}{% if service.any_client_streaming %}Iterator, {% endif %}Sequence, Tuple, Type, Union, cast
->>>>>>> 90ba3f77
 import warnings
 
 {% set package_path = api.naming.module_namespace|join('.') + "." + api.naming.versioned_module_name %}
@@ -547,7 +543,6 @@
             if api_key_value and hasattr(google.auth._default, "get_api_key_credentials"):
                 credentials = google.auth._default.get_api_key_credentials(api_key_value)
 
-<<<<<<< HEAD
             transport_init: Union[Type[{{ service.name  }}Transport], Callable[..., {{ service.name }}Transport]] = (
                 type(self).get_transport_class(transport)
                 if isinstance(transport, str) or transport is None
@@ -555,10 +550,6 @@
             )
             # initialize with the provided callable or the passed in class
             self._transport = transport_init(
-=======
-            Transport = type(self).get_transport_class(cast(str, transport))
-            self._transport = Transport(
->>>>>>> 90ba3f77
                 credentials=credentials,
                 credentials_file=self._client_options.credentials_file,
                 host=self._api_endpoint,
