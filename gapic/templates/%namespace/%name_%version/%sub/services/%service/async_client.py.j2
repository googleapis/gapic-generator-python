{% extends "_base.py.j2" %}

{% block content %}

from collections import OrderedDict
import functools
import re
from typing import Dict, {% if service.any_server_streaming %}AsyncIterable, Awaitable, {% endif %}{% if service.any_client_streaming %}AsyncIterator, {% endif %}Sequence, Tuple, Type, Union
import pkg_resources

import google.api_core.client_options as ClientOptions # type: ignore
from google.api_core import exceptions as core_exceptions  # type: ignore
from google.api_core import gapic_v1                   # type: ignore
from google.api_core import retry as retries           # type: ignore
from google.auth import credentials as ga_credentials   # type: ignore
from google.oauth2 import service_account              # type: ignore

{% filter sort_lines %}
{% for method in service.methods.values() %}
{% for ref_type in method.flat_ref_types %}
{{ ref_type.ident.python_import }}
{% endfor %}
{% endfor %}
{% if opts.add_iam_methods %}
from google.iam.v1 import iam_policy_pb2  # type: ignore
from google.iam.v1 import policy_pb2  # type: ignore
{% endif %}
{% endfilter %}
from .transports.base import {{ service.name }}Transport, DEFAULT_CLIENT_INFO
from .transports.grpc_asyncio import {{ service.grpc_asyncio_transport_name }}
from .client import {{ service.client_name }}


{# TODO(yon-mg): handle rest transport async client interaction #}
class {{ service.async_client_name }}:
    """{{ service.meta.doc|rst(width=72, indent=4) }}"""

    _client: {{ service.client_name }}

    DEFAULT_ENDPOINT = {{ service.client_name }}.DEFAULT_ENDPOINT
    DEFAULT_MTLS_ENDPOINT = {{ service.client_name }}.DEFAULT_MTLS_ENDPOINT

    {% for message in service.resource_messages|sort(attribute="resource_type") %}
    {{ message.resource_type|snake_case }}_path = staticmethod({{ service.client_name }}.{{ message.resource_type|snake_case }}_path)
    parse_{{ message.resource_type|snake_case}}_path = staticmethod({{ service.client_name }}.parse_{{ message.resource_type|snake_case }}_path)
    {% endfor %}
    {% for resource_msg in service.common_resources.values()|sort(attribute="type_name") %}
    common_{{ resource_msg.message_type.resource_type|snake_case }}_path = staticmethod({{ service.client_name }}.common_{{ resource_msg.message_type.resource_type|snake_case }}_path)
    parse_common_{{ resource_msg.message_type.resource_type|snake_case }}_path = staticmethod({{ service.client_name }}.parse_common_{{ resource_msg.message_type.resource_type|snake_case }}_path)
    {% endfor %}

    @classmethod
    def from_service_account_info(cls, info: dict, *args, **kwargs):
        """Creates an instance of this client using the provided credentials
            info.

        Args:
            info (dict): The service account private key info.
            args: Additional arguments to pass to the constructor.
            kwargs: Additional arguments to pass to the constructor.

        Returns:
            {{ service.async_client_name }}: The constructed client.
        """
        return {{ service.client_name }}.from_service_account_info.__func__({{ service.async_client_name }}, info, *args, **kwargs)  # type: ignore

    @classmethod
    def from_service_account_file(cls, filename: str, *args, **kwargs):
        """Creates an instance of this client using the provided credentials
            file.

        Args:
            filename (str): The path to the service account private key json
                file.
            args: Additional arguments to pass to the constructor.
            kwargs: Additional arguments to pass to the constructor.

        Returns:
            {{ service.async_client_name }}: The constructed client.
        """
        return {{ service.client_name }}.from_service_account_file.__func__({{ service.async_client_name }}, filename, *args, **kwargs)  # type: ignore

    from_service_account_json = from_service_account_file

    @property
    def transport(self) -> {{ service.name }}Transport:
        """Returns the transport used by the client instance.

        Returns:
            {{ service.name }}Transport: The transport used by the client instance.
        """
        return self._client.transport


    get_transport_class = functools.partial(type({{ service.client_name }}).get_transport_class, type({{ service.client_name }}))

    def __init__(self, *,
            credentials: ga_credentials.Credentials = None,
            transport: Union[str, {{ service.name }}Transport] = "grpc_asyncio",
            client_options: ClientOptions = None,
            client_info: gapic_v1.client_info.ClientInfo = DEFAULT_CLIENT_INFO,
            ) -> None:
        """Instantiates the {{ (service.client_name|snake_case).replace("_", " ") }}.

        Args:
            credentials (Optional[google.auth.credentials.Credentials]): The
                authorization credentials to attach to requests. These
                credentials identify the application to the service; if none
                are specified, the client will attempt to ascertain the
                credentials from the environment.
            transport (Union[str, ~.{{ service.name }}Transport]): The
                transport to use. If set to None, a transport is chosen
                automatically.
            client_options (ClientOptions): Custom options for the client. It
                won't take effect if a ``transport`` instance is provided.
                (1) The ``api_endpoint`` property can be used to override the
                default endpoint provided by the client. GOOGLE_API_USE_MTLS_ENDPOINT
                environment variable can also be used to override the endpoint:
                "always" (always use the default mTLS endpoint), "never" (always
                use the default regular endpoint) and "auto" (auto switch to the
                default mTLS endpoint if client certificate is present, this is
                the default value). However, the ``api_endpoint`` property takes
                precedence if provided.
                (2) If GOOGLE_API_USE_CLIENT_CERTIFICATE environment variable
                is "true", then the ``client_cert_source`` property can be used
                to provide client certificate for mutual TLS transport. If
                not provided, the default SSL client certificate will be used if
                present. If GOOGLE_API_USE_CLIENT_CERTIFICATE is "false" or not
                set, no client certificate will be used.

        Raises:
            google.auth.exceptions.MutualTlsChannelError: If mutual TLS transport
                creation failed for any reason.
        """
        {# NOTE(lidiz) Not using kwargs since we want the docstring and types. #}
        self._client = {{ service.client_name }}(
            credentials=credentials,
            transport=transport,
            client_options=client_options,
            client_info=client_info,

        )

    {% for method in service.methods.values() %}
    {%+ if not method.server_streaming %}async {% endif %}def {{ method.name|snake_case }}(self,
            {% if not method.client_streaming %}
            request: {{ method.input.ident }} = None,
            *,
            {% for field in method.flattened_fields.values() %}
            {{ field.name }}: {{ field.ident }} = None,
            {% endfor %}
            {% else %}
            requests: AsyncIterator[{{ method.input.ident }}] = None,
            *,
            {% endif %}
            retry: retries.Retry = gapic_v1.method.DEFAULT,
            timeout: float = None,
            metadata: Sequence[Tuple[str, str]] = (),
            {% if not method.server_streaming %}
            ) -> {{ method.client_output_async.ident }}:
            {% else %}
            ) -> Awaitable[AsyncIterable[{{ method.client_output_async.ident }}]]:
            {% endif %}
        r"""{{ method.meta.doc|rst(width=72, indent=8) }}

        Args:
            {% if not method.client_streaming %}
            request (:class:`{{ method.input.ident.sphinx }}`):
                The request object.{{ " " }}
                {{- method.input.meta.doc|wrap(width=72, offset=36, indent=16) }}
            {% for key, field in method.flattened_fields.items() %}
            {{ field.name }} (:class:`{{ field.ident.sphinx }}`):
                {{ field.meta.doc|rst(width=72, indent=16) }}
                This corresponds to the ``{{ key }}`` field
                on the ``request`` instance; if ``request`` is provided, this
                should not be set.
            {% endfor %}
            {% else %}
            requests (AsyncIterator[`{{ method.input.ident.sphinx }}`]):
                The request object AsyncIterator.{{ " " }}
                {{- method.input.meta.doc|wrap(width=72, offset=36, indent=16) }}
            {% endif %}
            retry (google.api_core.retry.Retry): Designation of what errors, if any,
                should be retried.
            timeout (float): The timeout for this request.
            metadata (Sequence[Tuple[str, str]]): Strings which should be
                sent along with the request as metadata.
        {% if not method.void %}

        Returns:
            {% if not method.server_streaming %}
            {{ method.client_output_async.ident.sphinx }}:
            {% else %}
            AsyncIterable[{{ method.client_output_async.ident.sphinx }}]:
            {% endif %}
                {{ method.client_output_async.meta.doc|rst(width=72, indent=16, source_format='rst') }}
        {% endif %}
        """
        {% if not method.client_streaming %}
        # Create or coerce a protobuf request object.
        {% if method.flattened_fields %}
        # Sanity check: If we got a request object, we should *not* have
        # gotten any keyword arguments that map to the request.
        has_flattened_params = any([{{ method.flattened_fields.values()|join(", ", attribute="name") }}])
        if request is not None and has_flattened_params:
            raise ValueError("If the `request` argument is set, then none of "
                             "the individual field arguments should be set.")

        {% endif %}
        {% if method.input.ident.package != method.ident.package %} {# request lives in a different package, so there is no proto wrapper #}
        # The request isn't a proto-plus wrapped type,
        # so it must be constructed via keyword expansion.
        if isinstance(request, dict):
            request = {{ method.input.ident }}(**request)
        {% if method.flattened_fields %}{# Cross-package req and flattened fields #}
        elif not request:
            request = {{ method.input.ident }}({% if method.input.ident.package != method.ident.package %}{% for f in method.flattened_fields.values() %}{{ f.name }}={{ f.name }}, {% endfor %}{% endif %})
        {% endif %}{# Cross-package req and flattened fields #}
        {% else %}
        request = {{ method.input.ident }}(request)
        {% endif %} {# different request package #}

        {# Vanilla python protobuf wrapper types cannot _set_ repeated fields #}
        {% if method.flattened_fields and method.input.ident.package == method.ident.package %}
        # If we have keyword arguments corresponding to fields on the
        # request, apply these.
        {% endif %}
        {% for key, field in method.flattened_fields.items() if not field.repeated and method.input.ident.package == method.ident.package %}
        if {{ field.name }} is not None:
            request.{{ key }} = {{ field.name }}
        {% endfor %}
        {# Map-y fields can be _updated_, however #}
        {% for key, field in method.flattened_fields.items() if field.map and method.input.ident.package == method.ident.package %}

        if {{ field.name }}:
            request.{{ key }}.update({{ field.name }})
        {% endfor %}
        {# And list-y fields can be _extended_ #}
        {% for key, field in method.flattened_fields.items() if field.repeated and not field.map and method.input.ident.package == method.ident.package %}
        if {{ field.name }}:
            request.{{ key }}.extend({{ field.name }})
        {% endfor %}
        {% endif %}

        # Wrap the RPC method; this adds retry and timeout information,
        # and friendly error handling.
        rpc = gapic_v1.method_async.wrap_method(
            self._client._transport.{{ method.name|snake_case }},
            {% if method.retry %}
            default_retry=retries.Retry(
                {% if method.retry.initial_backoff %}initial={{ method.retry.initial_backoff }},{% endif %}
                {% if method.retry.max_backoff %}maximum={{ method.retry.max_backoff }},{% endif %}
                {% if method.retry.backoff_multiplier %}multiplier={{ method.retry.backoff_multiplier }},{% endif %}
                predicate=retries.if_exception_type(
<<<<<<< HEAD
                    {% for ex in method.retry.retryable_exceptions|sort(attribute='__name__') %}
                    core_exceptions.{{ ex.__name__ }},
=======
                    {% for ex in method.retry.retryable_exceptions|sort(attribute="__name__") %}
                    exceptions.{{ ex.__name__ }},
>>>>>>> 29c201b0
                    {% endfor %}
                ),
                deadline={{ method.timeout }},
            ),
            {% endif %}
            default_timeout={{ method.timeout }},
            client_info=DEFAULT_CLIENT_INFO,
        )
        {% if method.field_headers %}

        # Certain fields should be provided within the metadata header;
        # add these here.
        metadata = tuple(metadata) + (
            gapic_v1.routing_header.to_grpc_metadata((
                {% for field_header in method.field_headers %}
                {% if not method.client_streaming %}
                ("{{ field_header }}", request.{{ field_header }}),
                {% endif %}
                {% endfor %}
            )),
        )
        {% endif %}

        # Send the request.
        {%+ if not method.void %}response = {% endif %}
        {% if not method.server_streaming %}await {% endif %}rpc(
            {% if not method.client_streaming %}
            request,
            {% else %}
            requests,
            {% endif %}
            retry=retry,
            timeout=timeout,
            metadata=metadata,
        )
        {% if method.lro %}

        # Wrap the response in an operation future.
        response = {{ method.client_output_async.ident.module_alias or method.client_output_async.ident.module }}.from_gapic(
            response,
            self._client._transport.operations_client,
            {{ method.lro.response_type.ident }},
            metadata_type={{ method.lro.metadata_type.ident }},
        )
        {% elif method.paged_result_field %}

        # This method is paged; wrap the response in a pager, which provides
        # an `__aiter__` convenience method.
        response = {{ method.client_output_async.ident }}(
            method=rpc,
            request=request,
            response=response,
            metadata=metadata,
        )
        {% endif %}
        {% if not method.void %}

        # Done; return the response.
        return response
        {% endif %}
        {{ "\n" }}
    {% endfor %}


    {% if opts.add_iam_methods %}
    async def set_iam_policy(
        self,
        request: iam_policy_pb2.SetIamPolicyRequest = None,
        *,
        retry: retries.Retry = gapic_v1.method.DEFAULT,
        timeout: float = None,
        metadata: Sequence[Tuple[str, str]] = (),
    ) -> policy_pb2.Policy:
        r"""Sets the IAM access control policy on the specified function.

        Replaces any existing policy.

        Args:
            request (:class:`~.policy_pb2.SetIamPolicyRequest`):
                The request object. Request message for `SetIamPolicy`
                method.
            retry (google.api_core.retry.Retry): Designation of what errors, if any,
                should be retried.
            timeout (float): The timeout for this request.
            metadata (Sequence[Tuple[str, str]]): Strings which should be
                sent along with the request as metadata.
        Returns:
            ~.policy_pb2.Policy:
                Defines an Identity and Access Management (IAM) policy.
                It is used to specify access control policies for Cloud
                Platform resources.
                A ``Policy`` is a collection of ``bindings``. A
                ``binding`` binds one or more ``members`` to a single
                ``role``. Members can be user accounts, service
                accounts, Google groups, and domains (such as G Suite).
                A ``role`` is a named list of permissions (defined by
                IAM or configured by users). A ``binding`` can
                optionally specify a ``condition``, which is a logic
                expression that further constrains the role binding
                based on attributes about the request and/or target
                resource.
                **JSON Example**
                ::
                    {
                      "bindings": [
                        {
                          "role": "roles/resourcemanager.organizationAdmin",
                          "members": [
                            "user:mike@example.com",
                            "group:admins@example.com",
                            "domain:google.com",
                            "serviceAccount:my-project-id@appspot.gserviceaccount.com"
                          ]
                        },
                        {
                          "role": "roles/resourcemanager.organizationViewer",
                          "members": ["user:eve@example.com"],
                          "condition": {
                            "title": "expirable access",
                            "description": "Does not grant access after Sep 2020",
                            "expression": "request.time <
                            timestamp('2020-10-01T00:00:00.000Z')",
                          }
                        }
                      ]
                    }
                **YAML Example**
                ::
                    bindings:
                    - members:
                      - user:mike@example.com
                      - group:admins@example.com
                      - domain:google.com
                      - serviceAccount:my-project-id@appspot.gserviceaccount.com
                      role: roles/resourcemanager.organizationAdmin
                    - members:
                      - user:eve@example.com
                      role: roles/resourcemanager.organizationViewer
                      condition:
                        title: expirable access
                        description: Does not grant access after Sep 2020
                        expression: request.time < timestamp('2020-10-01T00:00:00.000Z')
                For a description of IAM and its features, see the `IAM
                developer's
                guide <https://cloud.google.com/iam/docs>`__.
        """
        # Create or coerce a protobuf request object.

        # The request isn't a proto-plus wrapped type,
        # so it must be constructed via keyword expansion.
        if isinstance(request, dict):
            request = iam_policy_pb2.SetIamPolicyRequest(**request)

        # Wrap the RPC method; this adds retry and timeout information,
        # and friendly error handling.
        rpc = gapic_v1.method_async.wrap_method(
            self._client._transport.set_iam_policy,
            default_timeout=None,
            client_info=DEFAULT_CLIENT_INFO,
        )

        # Certain fields should be provided within the metadata header;
        # add these here.
        metadata = tuple(metadata) + (
            gapic_v1.routing_header.to_grpc_metadata((("resource", request.resource),)),
        )

        # Send the request.
        response = await rpc(request, retry=retry, timeout=timeout, metadata=metadata,)

        # Done; return the response.
        return response

    async def get_iam_policy(
        self,
        request: iam_policy_pb2.GetIamPolicyRequest = None,
        *,
        retry: retries.Retry = gapic_v1.method.DEFAULT,
        timeout: float = None,
        metadata: Sequence[Tuple[str, str]] = (),
    ) -> policy_pb2.Policy:
        r"""Gets the IAM access control policy for a function.

        Returns an empty policy if the function exists and does
        not have a policy set.

        Args:
            request (:class:`~.iam_policy_pb2.GetIamPolicyRequest`):
                The request object. Request message for `GetIamPolicy`
                method.
            retry (google.api_core.retry.Retry): Designation of what errors, if any,
                should be retried.
            timeout (float): The timeout for this request.
            metadata (Sequence[Tuple[str, str]]): Strings which should be
                sent along with the request as metadata.
        Returns:
            ~.policy_pb2.Policy:
                Defines an Identity and Access Management (IAM) policy.
                It is used to specify access control policies for Cloud
                Platform resources.
                A ``Policy`` is a collection of ``bindings``. A
                ``binding`` binds one or more ``members`` to a single
                ``role``. Members can be user accounts, service
                accounts, Google groups, and domains (such as G Suite).
                A ``role`` is a named list of permissions (defined by
                IAM or configured by users). A ``binding`` can
                optionally specify a ``condition``, which is a logic
                expression that further constrains the role binding
                based on attributes about the request and/or target
                resource.
                **JSON Example**
                ::
                    {
                      "bindings": [
                        {
                          "role": "roles/resourcemanager.organizationAdmin",
                          "members": [
                            "user:mike@example.com",
                            "group:admins@example.com",
                            "domain:google.com",
                            "serviceAccount:my-project-id@appspot.gserviceaccount.com"
                          ]
                        },
                        {
                          "role": "roles/resourcemanager.organizationViewer",
                          "members": ["user:eve@example.com"],
                          "condition": {
                            "title": "expirable access",
                            "description": "Does not grant access after Sep 2020",
                            "expression": "request.time <
                            timestamp('2020-10-01T00:00:00.000Z')",
                          }
                        }
                      ]
                    }
                **YAML Example**
                ::
                    bindings:
                    - members:
                      - user:mike@example.com
                      - group:admins@example.com
                      - domain:google.com
                      - serviceAccount:my-project-id@appspot.gserviceaccount.com
                      role: roles/resourcemanager.organizationAdmin
                    - members:
                      - user:eve@example.com
                      role: roles/resourcemanager.organizationViewer
                      condition:
                        title: expirable access
                        description: Does not grant access after Sep 2020
                        expression: request.time < timestamp('2020-10-01T00:00:00.000Z')
                For a description of IAM and its features, see the `IAM
                developer's
                guide <https://cloud.google.com/iam/docs>`__.
        """
        # Create or coerce a protobuf request object.

        # The request isn't a proto-plus wrapped type,
        # so it must be constructed via keyword expansion.
        if isinstance(request, dict):
            request = iam_policy_pb2.GetIamPolicyRequest(**request)

        # Wrap the RPC method; this adds retry and timeout information,
        # and friendly error handling.
        rpc = gapic_v1.method_async.wrap_method(
            self._client._transport.get_iam_policy,
            default_timeout=None,
            client_info=DEFAULT_CLIENT_INFO,
        )

        # Certain fields should be provided within the metadata header;
        # add these here.
        metadata = tuple(metadata) + (
            gapic_v1.routing_header.to_grpc_metadata((("resource", request.resource),)),
        )

        # Send the request.
        response = await rpc(request, retry=retry, timeout=timeout, metadata=metadata,)

        # Done; return the response.
        return response

    async def test_iam_permissions(
        self,
        request: iam_policy_pb2.TestIamPermissionsRequest = None,
        *,
        retry: retries.Retry = gapic_v1.method.DEFAULT,
        timeout: float = None,
        metadata: Sequence[Tuple[str, str]] = (),
    ) -> iam_policy_pb2.TestIamPermissionsResponse:
        r"""Tests the specified permissions against the IAM access control
            policy for a function.

        If the function does not exist, this will
        return an empty set of permissions, not a NOT_FOUND error.

        Args:
            request (:class:`~.iam_policy_pb2.TestIamPermissionsRequest`):
                The request object. Request message for
                `TestIamPermissions` method.
            retry (google.api_core.retry.Retry): Designation of what errors, if any,
                should be retried.
            timeout (float): The timeout for this request.
            metadata (Sequence[Tuple[str, str]]): Strings which should be
                sent along with the request as metadata.
        Returns:
            ~iam_policy_pb2.PolicyTestIamPermissionsResponse:
                Response message for ``TestIamPermissions`` method.
        """
        # Create or coerce a protobuf request object.

        # The request isn't a proto-plus wrapped type,
        # so it must be constructed via keyword expansion.
        if isinstance(request, dict):
            request = iam_policy_pb2.TestIamPermissionsRequest(**request)

        # Wrap the RPC method; this adds retry and timeout information,
        # and friendly error handling.
        rpc = gapic_v1.method_async.wrap_method(
            self._client._transport.test_iam_permissions,
            default_timeout=None,
            client_info=DEFAULT_CLIENT_INFO,
        )

        # Certain fields should be provided within the metadata header;
        # add these here.
        metadata = tuple(metadata) + (
            gapic_v1.routing_header.to_grpc_metadata((("resource", request.resource),)),
        )

        # Send the request.
        response = await rpc(request, retry=retry, timeout=timeout, metadata=metadata,)

        # Done; return the response.
        return response
    {% endif %}

try:
    DEFAULT_CLIENT_INFO = gapic_v1.client_info.ClientInfo(
        gapic_version=pkg_resources.get_distribution(
            "{{ api.naming.warehouse_package_name }}",
        ).version,
    )
except pkg_resources.DistributionNotFound:
    DEFAULT_CLIENT_INFO = gapic_v1.client_info.ClientInfo()


__all__ = (
    "{{ service.async_client_name }}",
)
{% endblock %}<|MERGE_RESOLUTION|>--- conflicted
+++ resolved
@@ -252,13 +252,8 @@
                 {% if method.retry.max_backoff %}maximum={{ method.retry.max_backoff }},{% endif %}
                 {% if method.retry.backoff_multiplier %}multiplier={{ method.retry.backoff_multiplier }},{% endif %}
                 predicate=retries.if_exception_type(
-<<<<<<< HEAD
-                    {% for ex in method.retry.retryable_exceptions|sort(attribute='__name__') %}
+                    {% for ex in method.retry.retryable_exceptions|sort(attribute="__name__") %}
                     core_exceptions.{{ ex.__name__ }},
-=======
-                    {% for ex in method.retry.retryable_exceptions|sort(attribute="__name__") %}
-                    exceptions.{{ ex.__name__ }},
->>>>>>> 29c201b0
                     {% endfor %}
                 ),
                 deadline={{ method.timeout }},
