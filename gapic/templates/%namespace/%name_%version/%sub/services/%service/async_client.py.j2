{% extends "_base.py.j2" %}

{% block content %}

from collections import OrderedDict
import functools
import re
from typing import Dict, Mapping, MutableMapping, MutableSequence, Optional, {% if service.any_server_streaming %}AsyncIterable, Awaitable, {% endif %}{% if service.any_client_streaming %}AsyncIterator, {% endif %}Sequence, Tuple, Type, Union
import pkg_resources
{% if service.any_deprecated %}
import warnings
{% endif %}

from google.api_core.client_options import ClientOptions
from google.api_core import exceptions as core_exceptions
from google.api_core import gapic_v1
from google.api_core import retry as retries
from google.auth import credentials as ga_credentials   # type: ignore
from google.oauth2 import service_account              # type: ignore

try:
    OptionalRetry = Union[retries.Retry, gapic_v1.method._MethodDefault]
except AttributeError:  # pragma: NO COVER
    OptionalRetry = Union[retries.Retry, object]  # type: ignore

{% filter sort_lines %}
{% for method in service.methods.values() %}
{% for ref_type in method.flat_ref_types %}
{{ ref_type.ident.python_import }}
{% endfor %}
{% endfor %}
{# TODO: Remove after https://github.com/googleapis/gapic-generator-python/pull/1240 is merged. #}
{% if opts.add_iam_methods or api.has_iam_mixin %}
from google.iam.v1 import iam_policy_pb2  # type: ignore
from google.iam.v1 import policy_pb2  # type: ignore
{% endif %}
{% if api.has_location_mixin %}
from google.cloud.location import locations_pb2 # type: ignore
{% endif %}
{% if api.has_operations_mixin %}
from google.longrunning import operations_pb2
{% endif %}
{% endfilter %}
from .transports.base import {{ service.name }}Transport, DEFAULT_CLIENT_INFO
from .transports.grpc_asyncio import {{ service.grpc_asyncio_transport_name }}
from .client import {{ service.client_name }}


{# TODO(yon-mg): handle rest transport async client interaction #}
class {{ service.async_client_name }}:
    """{{ service.meta.doc|rst(width=72, indent=4) }}"""

    _client: {{ service.client_name }}

    DEFAULT_ENDPOINT = {{ service.client_name }}.DEFAULT_ENDPOINT
    DEFAULT_MTLS_ENDPOINT = {{ service.client_name }}.DEFAULT_MTLS_ENDPOINT

    {% for message in service.resource_messages|sort(attribute="resource_type") %}
    {{ message.resource_type|snake_case }}_path = staticmethod({{ service.client_name }}.{{ message.resource_type|snake_case }}_path)
    parse_{{ message.resource_type|snake_case}}_path = staticmethod({{ service.client_name }}.parse_{{ message.resource_type|snake_case }}_path)
    {% endfor %}
    {% for resource_msg in service.common_resources.values()|sort(attribute="type_name") %}
    common_{{ resource_msg.message_type.resource_type|snake_case }}_path = staticmethod({{ service.client_name }}.common_{{ resource_msg.message_type.resource_type|snake_case }}_path)
    parse_common_{{ resource_msg.message_type.resource_type|snake_case }}_path = staticmethod({{ service.client_name }}.parse_common_{{ resource_msg.message_type.resource_type|snake_case }}_path)
    {% endfor %}

    @classmethod
    def from_service_account_info(cls, info: dict, *args, **kwargs):
        """Creates an instance of this client using the provided credentials
            info.

        Args:
            info (dict): The service account private key info.
            args: Additional arguments to pass to the constructor.
            kwargs: Additional arguments to pass to the constructor.

        Returns:
            {{ service.async_client_name }}: The constructed client.
        """
        return {{ service.client_name }}.from_service_account_info.__func__({{ service.async_client_name }}, info, *args, **kwargs)  # type: ignore

    @classmethod
    def from_service_account_file(cls, filename: str, *args, **kwargs):
        """Creates an instance of this client using the provided credentials
            file.

        Args:
            filename (str): The path to the service account private key json
                file.
            args: Additional arguments to pass to the constructor.
            kwargs: Additional arguments to pass to the constructor.

        Returns:
            {{ service.async_client_name }}: The constructed client.
        """
        return {{ service.client_name }}.from_service_account_file.__func__({{ service.async_client_name }}, filename, *args, **kwargs)  # type: ignore

    from_service_account_json = from_service_account_file

    @classmethod
    def get_mtls_endpoint_and_cert_source(cls, client_options: Optional[ClientOptions] = None):
        """Return the API endpoint and client cert source for mutual TLS.

        The client cert source is determined in the following order:
        (1) if `GOOGLE_API_USE_CLIENT_CERTIFICATE` environment variable is not "true", the
        client cert source is None.
        (2) if `client_options.client_cert_source` is provided, use the provided one; if the
        default client cert source exists, use the default one; otherwise the client cert
        source is None.

        The API endpoint is determined in the following order:
        (1) if `client_options.api_endpoint` if provided, use the provided one.
        (2) if `GOOGLE_API_USE_CLIENT_CERTIFICATE` environment variable is "always", use the
        default mTLS endpoint; if the environment variabel is "never", use the default API
        endpoint; otherwise if client cert source exists, use the default mTLS endpoint, otherwise
        use the default API endpoint.

        More details can be found at https://google.aip.dev/auth/4114.

        Args:
            client_options (google.api_core.client_options.ClientOptions): Custom options for the
                client. Only the `api_endpoint` and `client_cert_source` properties may be used
                in this method.

        Returns:
            Tuple[str, Callable[[], Tuple[bytes, bytes]]]: returns the API endpoint and the
                client cert source to use.

        Raises:
            google.auth.exceptions.MutualTLSChannelError: If any errors happen.
        """
        return {{ service.client_name }}.get_mtls_endpoint_and_cert_source(client_options)  # type: ignore

    @property
    def transport(self) -> {{ service.name }}Transport:
        """Returns the transport used by the client instance.

        Returns:
            {{ service.name }}Transport: The transport used by the client instance.
        """
        return self._client.transport


    get_transport_class = functools.partial(type({{ service.client_name }}).get_transport_class, type({{ service.client_name }}))

    def __init__(self, *,
            credentials: Optional[ga_credentials.Credentials] = None,
            transport: Union[str, {{ service.name }}Transport] = "grpc_asyncio",
            client_options: Optional[ClientOptions] = None,
            client_info: gapic_v1.client_info.ClientInfo = DEFAULT_CLIENT_INFO,
            ) -> None:
        """Instantiates the {{ (service.client_name|snake_case).replace("_", " ") }}.

        Args:
            credentials (Optional[google.auth.credentials.Credentials]): The
                authorization credentials to attach to requests. These
                credentials identify the application to the service; if none
                are specified, the client will attempt to ascertain the
                credentials from the environment.
            transport (Union[str, ~.{{ service.name }}Transport]): The
                transport to use. If set to None, a transport is chosen
                automatically.
            client_options (ClientOptions): Custom options for the client. It
                won't take effect if a ``transport`` instance is provided.
                (1) The ``api_endpoint`` property can be used to override the
                default endpoint provided by the client. GOOGLE_API_USE_MTLS_ENDPOINT
                environment variable can also be used to override the endpoint:
                "always" (always use the default mTLS endpoint), "never" (always
                use the default regular endpoint) and "auto" (auto switch to the
                default mTLS endpoint if client certificate is present, this is
                the default value). However, the ``api_endpoint`` property takes
                precedence if provided.
                (2) If GOOGLE_API_USE_CLIENT_CERTIFICATE environment variable
                is "true", then the ``client_cert_source`` property can be used
                to provide client certificate for mutual TLS transport. If
                not provided, the default SSL client certificate will be used if
                present. If GOOGLE_API_USE_CLIENT_CERTIFICATE is "false" or not
                set, no client certificate will be used.

        Raises:
            google.auth.exceptions.MutualTlsChannelError: If mutual TLS transport
                creation failed for any reason.
        """
        {# NOTE(lidiz) Not using kwargs since we want the docstring and types. #}
        self._client = {{ service.client_name }}(
            credentials=credentials,
            transport=transport,
            client_options=client_options,
            client_info=client_info,

        )

    {% for method in service.methods.values() %}
      {% with method_name = method.safe_name|snake_case + "_unary" if method.operation_service else method.safe_name|snake_case %}
    {%+ if not method.server_streaming %}async {% endif %}def {{ method_name }}(self,
      {% endwith %}
            {% if not method.client_streaming %}
            request: Optional[Union[{{ method.input.ident }}, dict]] = None,
            *,
            {% for field in method.flattened_fields.values() %}
            {{ field.name }}: Optional[{{ field.ident }}] = None,
            {% endfor %}
            {% else %}
            requests: Optional[AsyncIterator[{{ method.input.ident }}]] = None,
            *,
            {% endif %}
            retry: OptionalRetry = gapic_v1.method.DEFAULT,
<<<<<<< HEAD
            timeout: Union[float, object] = gapic_v1.method.DEFAULT,
=======
            timeout: Optional[float] = None,
>>>>>>> 69a49c6b
            metadata: Sequence[Tuple[str, str]] = (),
            {% if not method.server_streaming %}
            ) -> {{ method.client_output_async.ident }}:
            {% else %}
            ) -> Awaitable[AsyncIterable[{{ method.client_output_async.ident }}]]:
            {% endif %}
        r"""{{ method.meta.doc|rst(width=72, indent=8)|trim }}

        {% with snippet = snippet_index.get_snippet(service.name, method.name, sync=False) %}
        {% if snippet is not none %}
        .. code-block:: python

{{ snippet.full_snippet|indent(width=12, first=True) }}
        {% endif %}
        {% endwith %}

        Args:
            {% if not method.client_streaming %}
            request (Optional[Union[{{ method.input.ident.sphinx }}, dict]]):
                The request object.{{ " " }}
                {{- method.input.meta.doc|wrap(width=72, offset=36, indent=16) }}
            {% for key, field in method.flattened_fields.items() %}
            {{ field.name }} (:class:`{{ field.ident.sphinx }}`):
                {{ field.meta.doc|rst(width=72, indent=16) }}
                This corresponds to the ``{{ key }}`` field
                on the ``request`` instance; if ``request`` is provided, this
                should not be set.
            {% endfor %}
            {% else %}
            requests (AsyncIterator[`{{ method.input.ident.sphinx }}`]):
                The request object AsyncIterator.{{ " " }}
                {{- method.input.meta.doc|wrap(width=72, offset=36, indent=16) }}
            {% endif %}
            retry (google.api_core.retry.Retry): Designation of what errors, if any,
                should be retried.
            timeout (float): The timeout for this request.
            metadata (Sequence[Tuple[str, str]]): Strings which should be
                sent along with the request as metadata.
        {% if not method.void %}

        Returns:
            {% if not method.server_streaming %}
            {{ method.client_output_async.ident.sphinx }}:
            {% else %}
            AsyncIterable[{{ method.client_output_async.ident.sphinx }}]:
            {% endif %}
                {{ method.client_output_async.meta.doc|rst(width=72, indent=16, source_format='rst') }}
        {% endif %}
        """
        {% if method.is_deprecated %}
        warnings.warn("{{ service.async_client_name }}.{{ method.name|snake_case }} is deprecated",
            DeprecationWarning)

        {% endif %}
        {% if not method.client_streaming %}
        # Create or coerce a protobuf request object.
        {% if method.flattened_fields %}
        # Quick check: If we got a request object, we should *not* have
        # gotten any keyword arguments that map to the request.
        has_flattened_params = any([{{ method.flattened_fields.values()|join(", ", attribute="name") }}])
        if request is not None and has_flattened_params:
            raise ValueError("If the `request` argument is set, then none of "
                             "the individual field arguments should be set.")

        {% endif %}
        {% if method.input.ident.package != method.ident.package %} {# request lives in a different package, so there is no proto wrapper #}
        # The request isn't a proto-plus wrapped type,
        # so it must be constructed via keyword expansion.
        if isinstance(request, dict):
            request = {{ method.input.ident }}(**request)
        {% if method.flattened_fields %}{# Cross-package req and flattened fields #}
        elif not request:
            request = {{ method.input.ident }}({% if method.input.ident.package != method.ident.package %}{% for f in method.flattened_fields.values() %}{{ f.name }}={{ f.name }}, {% endfor %}{% endif %})
        {% endif %}{# Cross-package req and flattened fields #}
        {% else %}
        request = {{ method.input.ident }}(request)
        {% endif %} {# different request package #}

        {# Vanilla python protobuf wrapper types cannot _set_ repeated fields #}
        {% if method.flattened_fields and method.input.ident.package == method.ident.package %}
        # If we have keyword arguments corresponding to fields on the
        # request, apply these.
        {% endif %}
        {% for key, field in method.flattened_fields.items() if not field.repeated and method.input.ident.package == method.ident.package %}
        if {{ field.name }} is not None:
            request.{{ key }} = {{ field.name }}
        {% endfor %}
        {# Map-y fields can be _updated_, however #}
        {% for key, field in method.flattened_fields.items() if field.map and method.input.ident.package == method.ident.package %}

        if {{ field.name }}:
            request.{{ key }}.update({{ field.name }})
        {% endfor %}
        {# And list-y fields can be _extended_ #}
        {% for key, field in method.flattened_fields.items() if field.repeated and not field.map and method.input.ident.package == method.ident.package %}
        if {{ field.name }}:
            request.{{ key }}.extend({{ field.name }})
        {% endfor %}
        {% endif %}

        # Wrap the RPC method; this adds retry and timeout information,
        # and friendly error handling.
        rpc = gapic_v1.method_async.wrap_method(
            self._client._transport.{{ method.transport_safe_name|snake_case }},
            {% if method.retry %}
            default_retry=retries.Retry(
                {% if method.retry.initial_backoff %}initial={{ method.retry.initial_backoff }},{% endif %}
                {% if method.retry.max_backoff %}maximum={{ method.retry.max_backoff }},{% endif %}
                {% if method.retry.backoff_multiplier %}multiplier={{ method.retry.backoff_multiplier }},{% endif %}
                predicate=retries.if_exception_type(
                    {% for ex in method.retry.retryable_exceptions|sort(attribute="__name__") %}
                    core_exceptions.{{ ex.__name__ }},
                    {% endfor %}
                ),
                deadline={{ method.timeout }},
            ),
            {% endif %}
            default_timeout={{ method.timeout }},
            client_info=DEFAULT_CLIENT_INFO,
        )
        {% if method.field_headers %}

        # Certain fields should be provided within the metadata header;
        # add these here.
        metadata = tuple(metadata) + (
            gapic_v1.routing_header.to_grpc_metadata((
                {% for field_header in method.field_headers %}
                {% if not method.client_streaming %}
                ("{{ field_header.raw }}", request.{{ field_header.disambiguated }}),
                {% endif %}
                {% endfor %}
            )),
        )
        {% endif %}

        # Send the request.
        {%+ if not method.void %}response = {% endif %}
        {% if not method.server_streaming %}await {% endif %}rpc(
            {% if not method.client_streaming %}
            request,
            {% else %}
            requests,
            {% endif %}
            retry=retry,
            timeout=timeout,
            metadata=metadata,
        )
        {% if method.lro %}

        # Wrap the response in an operation future.
        response = {{ method.client_output_async.ident.module_alias or method.client_output_async.ident.module }}.from_gapic(
            response,
            self._client._transport.operations_client,
            {{ method.lro.response_type.ident }},
            metadata_type={{ method.lro.metadata_type.ident }},
        )
        {% elif method.paged_result_field %}

        # This method is paged; wrap the response in a pager, which provides
        # an `__aiter__` convenience method.
        response = {{ method.client_output_async.ident }}(
            method=rpc,
            request=request,
            response=response,
            metadata=metadata,
        )
        {% endif %}
        {% if not method.void %}

        # Done; return the response.
        return response
        {% endif %}
        {{ "\n" }}
    {% endfor %}

    {% include '%namespace/%name_%version/%sub/services/%service/_async_mixins.py.j2' %}

    {# TODO: Remove after https://github.com/googleapis/gapic-generator-python/pull/1240 is merged. #}
    {% if opts.add_iam_methods %}
    async def set_iam_policy(
        self,
        request: Optional[iam_policy_pb2.SetIamPolicyRequest] = None,
        *,
        retry: OptionalRetry = gapic_v1.method.DEFAULT,
<<<<<<< HEAD
        timeout: Union[float, object] = gapic_v1.method.DEFAULT,
=======
        timeout: Optional[float] = None,
>>>>>>> 69a49c6b
        metadata: Sequence[Tuple[str, str]] = (),
    ) -> policy_pb2.Policy:
        r"""Sets the IAM access control policy on the specified function.

        Replaces any existing policy.

        Args:
            request (:class:`~.policy_pb2.SetIamPolicyRequest`):
                The request object. Request message for `SetIamPolicy`
                method.
            retry (google.api_core.retry.Retry): Designation of what errors, if any,
                should be retried.
            timeout (float): The timeout for this request.
            metadata (Sequence[Tuple[str, str]]): Strings which should be
                sent along with the request as metadata.
        Returns:
            ~.policy_pb2.Policy:
                Defines an Identity and Access Management (IAM) policy.
                It is used to specify access control policies for Cloud
                Platform resources.
                A ``Policy`` is a collection of ``bindings``. A
                ``binding`` binds one or more ``members`` to a single
                ``role``. Members can be user accounts, service
                accounts, Google groups, and domains (such as G Suite).
                A ``role`` is a named list of permissions (defined by
                IAM or configured by users). A ``binding`` can
                optionally specify a ``condition``, which is a logic
                expression that further constrains the role binding
                based on attributes about the request and/or target
                resource.

                **JSON Example**

                ::
                    {
                      "bindings": [
                        {
                          "role": "roles/resourcemanager.organizationAdmin",
                          "members": [
                            "user:mike@example.com",
                            "group:admins@example.com",
                            "domain:google.com",
                            "serviceAccount:my-project-id@appspot.gserviceaccount.com"
                          ]
                        },
                        {
                          "role": "roles/resourcemanager.organizationViewer",
                          "members": ["user:eve@example.com"],
                          "condition": {
                            "title": "expirable access",
                            "description": "Does not grant access after Sep 2020",
                            "expression": "request.time <
                            timestamp('2020-10-01T00:00:00.000Z')",
                          }
                        }
                      ]
                    }

                **YAML Example**

                ::

                    bindings:
                    - members:
                      - user:mike@example.com
                      - group:admins@example.com
                      - domain:google.com
                      - serviceAccount:my-project-id@appspot.gserviceaccount.com
                      role: roles/resourcemanager.organizationAdmin
                    - members:
                      - user:eve@example.com
                      role: roles/resourcemanager.organizationViewer
                      condition:
                        title: expirable access
                        description: Does not grant access after Sep 2020
                        expression: request.time < timestamp('2020-10-01T00:00:00.000Z')

                For a description of IAM and its features, see the `IAM
                developer's
                guide <https://cloud.google.com/iam/docs>`__.
        """
        # Create or coerce a protobuf request object.

        # The request isn't a proto-plus wrapped type,
        # so it must be constructed via keyword expansion.
        if isinstance(request, dict):
            request = iam_policy_pb2.SetIamPolicyRequest(**request)

        # Wrap the RPC method; this adds retry and timeout information,
        # and friendly error handling.
        rpc = gapic_v1.method_async.wrap_method(
            self._client._transport.set_iam_policy,
            default_timeout=None,
            client_info=DEFAULT_CLIENT_INFO,
        )

        # Certain fields should be provided within the metadata header;
        # add these here.
        metadata = tuple(metadata) + (
            gapic_v1.routing_header.to_grpc_metadata((("resource", request.resource),)),
        )

        # Send the request.
        response = await rpc(request, retry=retry, timeout=timeout, metadata=metadata,)

        # Done; return the response.
        return response

    async def get_iam_policy(
        self,
        request: Optional[iam_policy_pb2.GetIamPolicyRequest] = None,
        *,
        retry: OptionalRetry = gapic_v1.method.DEFAULT,
<<<<<<< HEAD
        timeout: Union[float, object] = gapic_v1.method.DEFAULT,
=======
        timeout: Optional[float] = None,
>>>>>>> 69a49c6b
        metadata: Sequence[Tuple[str, str]] = (),
    ) -> policy_pb2.Policy:
        r"""Gets the IAM access control policy for a function.

        Returns an empty policy if the function exists and does
        not have a policy set.

        Args:
            request (:class:`~.iam_policy_pb2.GetIamPolicyRequest`):
                The request object. Request message for `GetIamPolicy`
                method.
            retry (google.api_core.retry.Retry): Designation of what errors, if any,
                should be retried.
            timeout (float): The timeout for this request.
            metadata (Sequence[Tuple[str, str]]): Strings which should be
                sent along with the request as metadata.
        Returns:
            ~.policy_pb2.Policy:
                Defines an Identity and Access Management (IAM) policy.
                It is used to specify access control policies for Cloud
                Platform resources.
                A ``Policy`` is a collection of ``bindings``. A
                ``binding`` binds one or more ``members`` to a single
                ``role``. Members can be user accounts, service
                accounts, Google groups, and domains (such as G Suite).
                A ``role`` is a named list of permissions (defined by
                IAM or configured by users). A ``binding`` can
                optionally specify a ``condition``, which is a logic
                expression that further constrains the role binding
                based on attributes about the request and/or target
                resource.

                **JSON Example**

                ::

                    {
                      "bindings": [
                        {
                          "role": "roles/resourcemanager.organizationAdmin",
                          "members": [
                            "user:mike@example.com",
                            "group:admins@example.com",
                            "domain:google.com",
                            "serviceAccount:my-project-id@appspot.gserviceaccount.com"
                          ]
                        },
                        {
                          "role": "roles/resourcemanager.organizationViewer",
                          "members": ["user:eve@example.com"],
                          "condition": {
                            "title": "expirable access",
                            "description": "Does not grant access after Sep 2020",
                            "expression": "request.time <
                            timestamp('2020-10-01T00:00:00.000Z')",
                          }
                        }
                      ]
                    }

                **YAML Example**

                ::

                    bindings:
                    - members:
                      - user:mike@example.com
                      - group:admins@example.com
                      - domain:google.com
                      - serviceAccount:my-project-id@appspot.gserviceaccount.com
                      role: roles/resourcemanager.organizationAdmin
                    - members:
                      - user:eve@example.com
                      role: roles/resourcemanager.organizationViewer
                      condition:
                        title: expirable access
                        description: Does not grant access after Sep 2020
                        expression: request.time < timestamp('2020-10-01T00:00:00.000Z')

                For a description of IAM and its features, see the `IAM
                developer's
                guide <https://cloud.google.com/iam/docs>`__.
        """
        # Create or coerce a protobuf request object.

        # The request isn't a proto-plus wrapped type,
        # so it must be constructed via keyword expansion.
        if isinstance(request, dict):
            request = iam_policy_pb2.GetIamPolicyRequest(**request)

        # Wrap the RPC method; this adds retry and timeout information,
        # and friendly error handling.
        rpc = gapic_v1.method_async.wrap_method(
            self._client._transport.get_iam_policy,
            default_timeout=None,
            client_info=DEFAULT_CLIENT_INFO,
        )

        # Certain fields should be provided within the metadata header;
        # add these here.
        metadata = tuple(metadata) + (
            gapic_v1.routing_header.to_grpc_metadata((("resource", request.resource),)),
        )

        # Send the request.
        response = await rpc(request, retry=retry, timeout=timeout, metadata=metadata,)

        # Done; return the response.
        return response

    async def test_iam_permissions(
        self,
        request: Optional[iam_policy_pb2.TestIamPermissionsRequest] = None,
        *,
        retry: OptionalRetry = gapic_v1.method.DEFAULT,
<<<<<<< HEAD
        timeout: Union[float, object] = gapic_v1.method.DEFAULT,
=======
        timeout: Optional[float] = None,
>>>>>>> 69a49c6b
        metadata: Sequence[Tuple[str, str]] = (),
    ) -> iam_policy_pb2.TestIamPermissionsResponse:
        r"""Tests the specified permissions against the IAM access control
            policy for a function.

        If the function does not exist, this will
        return an empty set of permissions, not a NOT_FOUND error.

        Args:
            request (:class:`~.iam_policy_pb2.TestIamPermissionsRequest`):
                The request object. Request message for
                `TestIamPermissions` method.
            retry (google.api_core.retry.Retry): Designation of what errors, if any,
                should be retried.
            timeout (float): The timeout for this request.
            metadata (Sequence[Tuple[str, str]]): Strings which should be
                sent along with the request as metadata.
        Returns:
            ~iam_policy_pb2.PolicyTestIamPermissionsResponse:
                Response message for ``TestIamPermissions`` method.
        """
        # Create or coerce a protobuf request object.

        # The request isn't a proto-plus wrapped type,
        # so it must be constructed via keyword expansion.
        if isinstance(request, dict):
            request = iam_policy_pb2.TestIamPermissionsRequest(**request)

        # Wrap the RPC method; this adds retry and timeout information,
        # and friendly error handling.
        rpc = gapic_v1.method_async.wrap_method(
            self._client._transport.test_iam_permissions,
            default_timeout=None,
            client_info=DEFAULT_CLIENT_INFO,
        )

        # Certain fields should be provided within the metadata header;
        # add these here.
        metadata = tuple(metadata) + (
            gapic_v1.routing_header.to_grpc_metadata((("resource", request.resource),)),
        )

        # Send the request.
        response = await rpc(request, retry=retry, timeout=timeout, metadata=metadata,)

        # Done; return the response.
        return response
    {% endif %}

    async def __aenter__(self):
        return self

    async def __aexit__(self, exc_type, exc, tb):
        await self.transport.close()

try:
    DEFAULT_CLIENT_INFO = gapic_v1.client_info.ClientInfo(
        gapic_version=pkg_resources.get_distribution(
            "{{ api.naming.warehouse_package_name }}",
        ).version,
    )
except pkg_resources.DistributionNotFound:
    DEFAULT_CLIENT_INFO = gapic_v1.client_info.ClientInfo()


__all__ = (
    "{{ service.async_client_name }}",
)
{% endblock %}<|MERGE_RESOLUTION|>--- conflicted
+++ resolved
@@ -205,11 +205,7 @@
             *,
             {% endif %}
             retry: OptionalRetry = gapic_v1.method.DEFAULT,
-<<<<<<< HEAD
             timeout: Union[float, object] = gapic_v1.method.DEFAULT,
-=======
-            timeout: Optional[float] = None,
->>>>>>> 69a49c6b
             metadata: Sequence[Tuple[str, str]] = (),
             {% if not method.server_streaming %}
             ) -> {{ method.client_output_async.ident }}:
@@ -394,11 +390,7 @@
         request: Optional[iam_policy_pb2.SetIamPolicyRequest] = None,
         *,
         retry: OptionalRetry = gapic_v1.method.DEFAULT,
-<<<<<<< HEAD
         timeout: Union[float, object] = gapic_v1.method.DEFAULT,
-=======
-        timeout: Optional[float] = None,
->>>>>>> 69a49c6b
         metadata: Sequence[Tuple[str, str]] = (),
     ) -> policy_pb2.Policy:
         r"""Sets the IAM access control policy on the specified function.
@@ -512,11 +504,7 @@
         request: Optional[iam_policy_pb2.GetIamPolicyRequest] = None,
         *,
         retry: OptionalRetry = gapic_v1.method.DEFAULT,
-<<<<<<< HEAD
         timeout: Union[float, object] = gapic_v1.method.DEFAULT,
-=======
-        timeout: Optional[float] = None,
->>>>>>> 69a49c6b
         metadata: Sequence[Tuple[str, str]] = (),
     ) -> policy_pb2.Policy:
         r"""Gets the IAM access control policy for a function.
@@ -632,11 +620,7 @@
         request: Optional[iam_policy_pb2.TestIamPermissionsRequest] = None,
         *,
         retry: OptionalRetry = gapic_v1.method.DEFAULT,
-<<<<<<< HEAD
         timeout: Union[float, object] = gapic_v1.method.DEFAULT,
-=======
-        timeout: Optional[float] = None,
->>>>>>> 69a49c6b
         metadata: Sequence[Tuple[str, str]] = (),
     ) -> iam_policy_pb2.TestIamPermissionsResponse:
         r"""Tests the specified permissions against the IAM access control
