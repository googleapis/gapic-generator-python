--- conflicted
+++ resolved
@@ -358,29 +358,7 @@
 
         # Wrap the RPC method; this adds retry and timeout information,
         # and friendly error handling.
-<<<<<<< HEAD
         rpc = self._client._transport._wrapped_methods[self._client._transport.{{ method.transport_safe_name|snake_case }}]
-=======
-        rpc = gapic_v1.method_async.wrap_method(
-            self._client._transport.{{ method.transport_safe_name|snake_case }},
-            {% if method.retry %}
-            default_retry=retries.AsyncRetry(
-                {% if method.retry.initial_backoff %}initial={{ method.retry.initial_backoff }},{% endif %}
-                {% if method.retry.max_backoff %}maximum={{ method.retry.max_backoff }},{% endif %}
-                {% if method.retry.backoff_multiplier %}multiplier={{ method.retry.backoff_multiplier }},{% endif %}
-                predicate=retries.if_exception_type(
-                    {% for ex in method.retry.retryable_exceptions|sort(attribute="__name__") %}
-                    core_exceptions.{{ ex.__name__ }},
-                    {% endfor %}
-                ),
-                deadline={{ method.timeout }},
-            ),
-            {% endif %}
-            default_timeout={{ method.timeout }},
-            client_info=DEFAULT_CLIENT_INFO,
-        )
-        {% if method.field_headers %}
->>>>>>> 07ebd2f7
 
         # Certain fields should be provided within the metadata header;
         # add these here.
