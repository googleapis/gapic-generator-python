--- conflicted
+++ resolved
@@ -6,14 +6,10 @@
 from collections import OrderedDict
 import functools
 import re
-<<<<<<< HEAD
 from typing import Dict, Callable, Mapping, MutableMapping, MutableSequence, Optional, {% if service.any_server_streaming %}AsyncIterable, Awaitable, {% endif %}{% if service.any_client_streaming %}AsyncIterator, {% endif %}Sequence, Tuple, Type, Union
-=======
-from typing import Dict, Mapping, MutableMapping, MutableSequence, Optional, {% if service.any_server_streaming %}AsyncIterable, Awaitable, {% endif %}{% if service.any_client_streaming %}AsyncIterator, {% endif %}Sequence, Tuple, Type, Union
 {% if api.all_method_settings.values()|map(attribute="auto_populated_fields", default=[])|list %}
 import uuid
 {% endif %}
->>>>>>> e403acc9
 {% if service.any_deprecated %}
 import warnings
 {% endif %}
