{#
 # Copyright (C) 2022  Google LLC
 #
 # Licensed under the Apache License, Version 2.0 (the "License");
 # you may not use this file except in compliance with the License.
 # You may obtain a copy of the License at
 #
 #     http://www.apache.org/licenses/LICENSE-2.0
 #
 # Unless required by applicable law or agreed to in writing, software
 # distributed under the License is distributed on an "AS IS" BASIS,
 # WITHOUT WARRANTIES OR CONDITIONS OF ANY KIND, either express or implied.
 # See the License for the specific language governing permissions and
 # limitations under the License.
#}

{% macro client_method(method, name, snippet_index, api, service, full_extended_lro=False) %}
    def {{ name }}(self,
            {% if not method.client_streaming %}
            request: Optional[Union[{{ method.input.ident }}, dict]] = None,
            *,
            {% for field in method.flattened_fields.values() %}
            {{ field.name }}: Optional[{{ field.ident }}] = None,
            {% endfor %}
            {% else %}
            requests: Optional[Iterator[{{ method.input.ident }}]] = None,
            *,
            {% endif %}
            retry: OptionalRetry = gapic_v1.method.DEFAULT,
<<<<<<< HEAD
            timeout: Union[float, object] = gapic_v1.method.DEFAULT,
=======
            timeout: Optional[float] = None,
>>>>>>> 69a49c6b
            metadata: Sequence[Tuple[str, str]] = (),
            {% if method.extended_lro and not full_extended_lro %}{# This is a hack to preserve backwards compatibility with the "unary" surfaces #}
            ) -> {{ method.extended_lro.operation_type.ident }}:
            {% elif not method.server_streaming %}
            ) -> {{ method.client_output.ident }}:
            {% else %}
            ) -> Iterable[{{ method.client_output.ident }}]:
            {% endif %}
        r"""{{ method.meta.doc|rst(width=72, indent=8)|trim }}

        {% with snippet = snippet_index.get_snippet(service.name, method.name, sync=True) %}
        {% if snippet is not none %}
        .. code-block:: python

{{ snippet.full_snippet|indent(width=12, first=True) }}
        {% endif %}
        {% endwith %}

        Args:
            {% if not method.client_streaming %}
            request (Union[{{ method.input.ident.sphinx }}, dict]):
                The request object.{{ " " }}
                {{- method.input.meta.doc|wrap(width=72, offset=36, indent=16) }}
            {% for key, field in method.flattened_fields.items() %}
            {{ field.name }} ({{ field.ident.sphinx }}):
                {{ field.meta.doc|rst(width=72, indent=16) }}
                This corresponds to the ``{{ key }}`` field
                on the ``request`` instance; if ``request`` is provided, this
                should not be set.
            {% endfor %}
            {% else %}
            requests (Iterator[{{ method.input.ident.sphinx }}]):
                The request object iterator.{{ " " }}
                {{- method.input.meta.doc|wrap(width=72, offset=36, indent=16) }}
            {% endif %}
            retry (google.api_core.retry.Retry): Designation of what errors, if any,
                should be retried.
            timeout (float): The timeout for this request.
            metadata (Sequence[Tuple[str, str]]): Strings which should be
                sent along with the request as metadata.
        {% if not method.void %}

        Returns:
            {% if not method.server_streaming %}
            {{ method.client_output.ident.sphinx }}:
            {% else %}
            Iterable[{{ method.client_output.ident.sphinx }}]:
            {% endif %}
                {{ method.client_output.meta.doc|rst(width=72, indent=16, source_format="rst") }}
        {% endif %}
        """
        {% if method.is_deprecated %}
        warnings.warn("{{ service.client_name }}.{{ method.name|snake_case }} is deprecated",
            DeprecationWarning)

        {% endif %}
        {% if not method.client_streaming %}
        # Create or coerce a protobuf request object.
        {% if method.flattened_fields %}
        # Quick check: If we got a request object, we should *not* have
        # gotten any keyword arguments that map to the request.
        has_flattened_params = any([{{ method.flattened_fields.values()|join(", ", attribute="name") }}])
        if request is not None and has_flattened_params:
            raise ValueError('If the `request` argument is set, then none of '
                             'the individual field arguments should be set.')

        {% endif %}
        {% if method.input.ident.package != method.ident.package %}{# request lives in a different package, so there is no proto wrapper #}
        if isinstance(request, dict):
            # The request isn't a proto-plus wrapped type,
            # so it must be constructed via keyword expansion.
            request = {{ method.input.ident }}(**request)
        elif not request:
            # Null request, just make one.
            request = {{ method.input.ident }}()
        {% else %}
        # Minor optimization to avoid making a copy if the user passes
        # in a {{ method.input.ident }}.
        # There's no risk of modifying the input as we've already verified
        # there are no flattened fields.
        if not isinstance(request, {{ method.input.ident }}):
            request = {{ method.input.ident }}(request)
        {% endif %}{# different request package #}

            {#- Vanilla python protobuf wrapper types cannot _set_ repeated fields #}
            {% if method.flattened_fields and method.input.ident.package == method.ident.package %}
            # If we have keyword arguments corresponding to fields on the
            # request, apply these.
            {% endif %}
            {% for key, field in method.flattened_fields.items() if not field.repeated or method.input.ident.package == method.ident.package %}
            if {{ field.name }} is not None:
                {# Repeated values is a special case, because values can be lists. #}
                {# In order to not confuse the marshalling logic, extend these fields instead of assigning #}
                {% if field.ident.ident|string() == "struct_pb2.Value" and field.repeated %}
                request.{{ key }}.extend({{ field.name }})
                {% else %}
                request.{{ key }} = {{ field.name }}
                {% endif %}{# struct_pb2.Value #}
            {% endfor %}
            {# Map-y fields can be _updated_, however #}
            {% for key, field in method.flattened_fields.items() if field.repeated and method.input.ident.package != method.ident.package %}
            {% if field.map %} {# map implies repeated, but repeated does NOT imply map#}
            if {{ field.name }}:
                request.{{ key }}.update({{ field.name }})
            {% else %}
            {# And list-y fields can be _extended_ #}
            if {{ field.name }}:
                request.{{ key }}.extend({{ field.name }})
            {% endif %} {# field.map #}
            {% endfor %} {# method.flattened_fields.items() #}
            {% endif %} {# method.client_streaming #}

        # Wrap the RPC method; this adds retry and timeout information,
        # and friendly error handling.
        rpc = self._transport._wrapped_methods[self._transport.{{ method.transport_safe_name|snake_case}}]

        {% if method.explicit_routing %}
        header_params = {}
        {% if not method.client_streaming %}
        {% for routing_param in method.routing_rule.routing_parameters %}
        {% if routing_param.path_template %} {# Need to match. #}

        routing_param_regex = {{ routing_param.to_regex() }}
        regex_match = routing_param_regex.match(request.{{ routing_param.field }})
        if regex_match and regex_match.group("{{ routing_param.key }}"):
            header_params["{{ routing_param.key }}"] = regex_match.group("{{ routing_param.key }}")

        {% else %}

        if request.{{ routing_param.field }}:
            header_params["{{ routing_param.key }}"] = request.{{ routing_param.field }}

        {% endif %}
        {% endfor %} {# method.routing_rule.routing_parameters #}
        {% endif %} {# if not method.client_streaming #}

        if header_params:
            metadata = tuple(metadata) + (
                gapic_v1.routing_header.to_grpc_metadata(header_params),
            )

        {% elif method.field_headers %} {# implicit routing #}
        # Certain fields should be provided within the metadata header;
        # add these here.
        metadata = tuple(metadata) + (
            gapic_v1.routing_header.to_grpc_metadata((
                {% for field_header in method.field_headers %}
                {% if not method.client_streaming %}
                ("{{ field_header.raw }}", request.{{ field_header.disambiguated }}),
                {% endif %}
                {% endfor %}
            )),
        )
        {% endif %} {# method.explicit_routing #}

        # Send the request.
        {%+ if not method.void %}response = {% endif %}rpc(
            {% if not method.client_streaming %}
            request,
            {% else %}
            requests,
            {% endif %}
            retry=retry,
            timeout=timeout,
            metadata=metadata,
        )
        {% if method.lro %}

        # Wrap the response in an operation future.
        response = {{ method.client_output.ident.module_alias or method.client_output.ident.module }}.from_gapic(
            response,
            self._transport.operations_client,
            {{ method.lro.response_type.ident }},
            metadata_type={{ method.lro.metadata_type.ident }},
        )
        {% elif method.paged_result_field %}

        # This method is paged; wrap the response in a pager, which provides
        # an `__iter__` convenience method.
        response = {{ method.client_output.ident }}(
            method=rpc,
            request=request,
            response=response,
            metadata=metadata,
        )
        {% elif method.extended_lro and full_extended_lro %}
{{ extended_operation_service_setup(api, method) }}
        {% endif %}
        {% if not method.void %}

        # Done; return the response.
        return response
        {% endif %}
        {{ "\n" }}

{% endmacro %}

{% macro extended_operation_service_setup(api, method) %}
{% with op_service = api.get_custom_operation_service(method) %}

        operation_service = self._transport._{{ op_service.client_name|snake_case }}
        operation_request = {{ op_service.operation_polling_method.input.ident }}()
{% for field in method.input.extended_operation_request_fields %}
        operation_request.{{ field.operation_request_field }} = request.{{ field.name }}
{% endfor %}
{% for field in op_service.operation_polling_method.input.extended_operation_response_fields %}
        operation_request.{{ field.name }} = response.{{ field.operation_response_field }}
{% endfor %}

        get_operation = functools.partial(operation_service.{{ op_service.operation_polling_method.name|snake_case }}, operation_request)
        # Cancel is not part of extended operations yet.
        cancel_operation = lambda: None

        {% if method.output.differently_named_extended_operation_fields %}
        # Note: this class is an implementation detail to provide a uniform
        # set of names for certain fields in the extended operation proto message.
        # See google.api_core.extended_operation.ExtendedOperation for details
        # on these properties and the  expected interface.
        class _CustomOperation(extended_operation.ExtendedOperation):
            {% for default_name, field in method.output.differently_named_extended_operation_fields.items() %}
            @property
            def {{ default_name }}(self):
                return self._extended_operation.{{ field.name }}

            {% endfor %}
        {% endif %}

        response = {{ "_CustomOperation" if method.output.differently_named_extended_operation_fields else "extended_operation.ExtendedOperation" }}.make(get_operation, cancel_operation, response)

{% endwith %}
{% endmacro %}

{% macro define_extended_operation_subclass(extended_operation) %}
{% endmacro %}<|MERGE_RESOLUTION|>--- conflicted
+++ resolved
@@ -27,11 +27,7 @@
             *,
             {% endif %}
             retry: OptionalRetry = gapic_v1.method.DEFAULT,
-<<<<<<< HEAD
             timeout: Union[float, object] = gapic_v1.method.DEFAULT,
-=======
-            timeout: Optional[float] = None,
->>>>>>> 69a49c6b
             metadata: Sequence[Tuple[str, str]] = (),
             {% if method.extended_lro and not full_extended_lro %}{# This is a hack to preserve backwards compatibility with the "unary" surfaces #}
             ) -> {{ method.extended_lro.operation_type.ident }}:
