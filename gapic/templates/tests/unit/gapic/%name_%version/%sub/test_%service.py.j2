--- conflicted
+++ resolved
@@ -1228,22 +1228,14 @@
 
 {% endfor %} {# method in methods for grpc #}
 
-<<<<<<< HEAD
-{% for method in service.methods.values() if 'rest' in opts.transport and
-    method.http_options %}{% with method_name = method.name|snake_case + "_unary" if method.operation_service else method.name|snake_case %}
-{# TODO(kbandes): remove this if condition when client streaming is supported in rest. #}
-{% if not method.client_streaming %}
-def test_{{ method_name }}_rest(transport: str = 'rest', request_type={{ method.input.ident }}):
-=======
 {% for method in service.methods.values() if 'rest' in opts.transport %}{% with method_name = method.name|snake_case + "_unary" if method.operation_service else method.name|snake_case %}{% if method.http_options %}
 {# TODO(kbandes): remove this if condition when streaming are supported. #}
-{% if not (method.server_streaming or method.client_streaming) %}
+{% if not method.client_streaming %}
 @pytest.mark.parametrize("request_type", [
   {{ method.input.ident }},
   dict,
 ])
 def test_{{ method_name }}_rest(request_type, transport: str = 'rest'):
->>>>>>> 249f0693
     client = {{ service.client_name }}(
         credentials=ga_credentials.AnonymousCredentials(),
         transport="rest",
@@ -1357,15 +1349,11 @@
         req.return_value = response_value
 
         {% if method.client_streaming %}
-<<<<<<< HEAD
-        response = client.{{ method.name|snake_case }}(iter(requests))
+        response = client.{{ method_name }}(iter(requests))
         {% elif method.server_streaming %}
         with mock.patch.object(response_value, 'iter_content') as iter_content:
             iter_content.return_value = iter(json_return_value)
             response = client.{{ method_name }}(request)
-=======
-        response = client.{{ method_name }}(iter(requests))
->>>>>>> 249f0693
         {% else %}
         response = client.{{ method_name }}(request)
         {% endif %}
@@ -1502,15 +1490,11 @@
             req.return_value = response_value
 
             {% if method.client_streaming %}
-<<<<<<< HEAD
-            response = client.{{ method.name|snake_case }}(iter(requests))
+            response = client.{{ method_name }}(iter(requests))
             {% elif method.server_streaming %}
             with mock.patch.object(response_value, 'iter_content') as iter_content:
                 iter_content.return_value = iter(json_return_value)
                 response = client.{{ method_name }}(request)
-=======
-            response = client.{{ method_name }}(iter(requests))
->>>>>>> 249f0693
             {% else %}
             response = client.{{ method_name }}(request)
             {% endif %}
@@ -1662,85 +1646,6 @@
     with mock.patch.object(Session, 'request') as req:
         # TODO(kbandes): remove this mock unless there's a good reason for it.
         #with mock.patch.object(path_template, 'transcode') as transcode:
-<<<<<<< HEAD
-            # Set the response as a series of pages
-            {% if method.paged_result_field.map%}
-            response = (
-                {{ method.output.ident }}(
-                    {{ method.paged_result_field.name }}={
-                        'a':{{ method.paged_result_field.type.fields.get('value').ident }}(),
-                        'b':{{ method.paged_result_field.type.fields.get('value').ident }}(),
-                        'c':{{ method.paged_result_field.type.fields.get('value').ident }}(),
-                    },
-                    next_page_token='abc',
-                ),
-                {{ method.output.ident }}(
-                    {{ method.paged_result_field.name }}={},
-                    next_page_token='def',
-                ),
-                {{ method.output.ident }}(
-                    {{ method.paged_result_field.name }}={
-                        'g':{{ method.paged_result_field.type.fields.get('value').ident }}(),
-                    },
-                    next_page_token='ghi',
-                ),
-                {{ method.output.ident }}(
-                    {{ method.paged_result_field.name }}={
-                        'h':{{ method.paged_result_field.type.fields.get('value').ident }}(),
-                        'i':{{ method.paged_result_field.type.fields.get('value').ident }}(),
-                    },
-                ),
-            )
-            {% else %}
-            response = (
-                {{ method.output.ident }}(
-                    {{ method.paged_result_field.name }}=[
-                        {{ method.paged_result_field.type.ident }}(),
-                        {{ method.paged_result_field.type.ident }}(),
-                        {{ method.paged_result_field.type.ident }}(),
-                    ],
-                    next_page_token='abc',
-                ),
-                {{ method.output.ident }}(
-                    {{ method.paged_result_field.name }}=[],
-                    next_page_token='def',
-                ),
-                {{ method.output.ident }}(
-                    {{ method.paged_result_field.name }}=[
-                        {{ method.paged_result_field.type.ident }}(),
-                    ],
-                    next_page_token='ghi',
-                ),
-                {{ method.output.ident }}(
-                    {{ method.paged_result_field.name }}=[
-                        {{ method.paged_result_field.type.ident }}(),
-                        {{ method.paged_result_field.type.ident }}(),
-                    ],
-                ),
-            )
-            {% endif %}
-            # Two responses for two calls
-            response = response + response
-
-            # Wrap the values into proper Response objs
-            response = tuple({{ method.output.ident }}.to_json(x) for x in response)
-            return_values = tuple(Response() for i in response)
-            for return_val, response_val in zip(return_values, response):
-                {% if method.server_streaming %}
-                response_val = "[{}]".format({{ method.output.ident }}.to_json(response_val))
-                {% endif %}
-                return_val._content = response_val.encode('UTF-8')
-                return_val.status_code = 200
-            req.side_effect = return_values
-
-            sample_request = {{ method.http_options[0].sample_request(method) }}
-            {% for field in method.body_fields.values() %}
-            {% if not field.oneof or field.proto3_optional %}
-            {# ignore oneof fields that might conflict with sample_request #}
-            sample_request["{{ field.name }}"] = {{ field.mock_value }}
-            {% endif %}
-            {% endfor %}
-=======
         # Set the response as a series of pages
         {% if method.paged_result_field.map%}
         response = (
@@ -1799,12 +1704,14 @@
         {% endif %}
         # Two responses for two calls
         response = response + response
->>>>>>> 249f0693
 
         # Wrap the values into proper Response objs
         response = tuple({{ method.output.ident }}.to_json(x) for x in response)
         return_values = tuple(Response() for i in response)
         for return_val, response_val in zip(return_values, response):
+            {% if method.server_streaming %}
+            response_val = "[{}]".format({{ method.output.ident }}.to_json(response_val))
+            {% endif %}
             return_val._content = response_val.encode('UTF-8')
             return_val.status_code = 200
         req.side_effect = return_values
@@ -1817,7 +1724,6 @@
         {% endif %}
         {% endfor %}
 
-
         pager = client.{{ method_name }}(request=sample_request)
 
         {% if method.paged_result_field.map %}
@@ -1825,11 +1731,6 @@
         assert pager.get('h') is None
         {% endif %}
 
-<<<<<<< HEAD
-{% endif %} {# paged methods #}
-
-{% endif %}{# not client streaming #}{% endwith %}{# method_name #}
-=======
         results = list(pager)
         assert len(results) == 6
         {% if method.paged_result_field.map %}
@@ -1899,7 +1800,6 @@
 
 {% endif %}{# not method.http_options #}
 {% endwith %}{# method_name #}
->>>>>>> 249f0693
 
 {% endfor -%} {#- method in methods for rest #}
 
