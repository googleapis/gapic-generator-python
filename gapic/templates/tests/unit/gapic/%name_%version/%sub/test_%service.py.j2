{# TODO(https://github.com/googleapis/gapic-generator-python/issues/2121): Remove the following variable (and the condition later in this file) for async rest transport once support for it is GA. #}
{% set rest_async_io_enabled = api.all_library_settings[api.naming.proto_package].python_settings.experimental_features.rest_async_io_enabled %}
{% extends "_base.py.j2" %}

{% block content %}
{% import "tests/unit/gapic/%name_%version/%sub/test_macros.j2" as test_macros %}
{% import "%namespace/%name_%version/%sub/services/%service/_shared_macros.j2" as shared_macros %}

import os
{% if api.all_method_settings.values()|map(attribute="auto_populated_fields", default=[])|list %}
import re
{% endif %}
# try/except added for compatibility with python < 3.8
try:
    from unittest import mock
    from unittest.mock import AsyncMock  # pragma: NO COVER
except ImportError:  # pragma: NO COVER
    import mock

import grpc
from grpc.experimental import aio
{% if "rest" in opts.transport %}
from collections.abc import Iterable
from google.protobuf import json_format
import json
{% endif %}
import math
import pytest
from google.api_core import api_core_version
from proto.marshal.rules.dates import DurationRule, TimestampRule
from proto.marshal.rules import wrappers
{% if 'rest' in opts.transport %}
{% if rest_async_io_enabled %}
try:
    import aiohttp  # type: ignore
    HAS_AIOHTTP_INSTALLED = True
{# NOTE: `pragma: NO COVER` is needed since the coverage for presubmits isn't combined. #}
except ImportError: # pragma: NO COVER
    HAS_AIOHTTP_INSTALLED = False
{% endif %}{# if rest_async_io_enabled #}
from requests import Response
from requests import Request, PreparedRequest
from requests.sessions import Session
from google.protobuf import json_format
{% endif %}

try:
    from google.auth.aio import credentials as ga_credentials_async
    {# TODO(https://github.com/googleapis/gapic-generator-python/issues/2121): Remove this condition when async rest is GA. #}
    {% if rest_async_io_enabled %}
    from google.auth.aio.transport.sessions import AsyncAuthorizedSession
    {% endif %}
    HAS_GOOGLE_AUTH_AIO = True
{# NOTE: `pragma: NO COVER` is needed since the coverage for presubmits isn't combined. #}
except ImportError: # pragma: NO COVER
    HAS_GOOGLE_AUTH_AIO = False

{# Import the service itself as well as every proto module that it imports. #}
{% filter sort_lines %}
import google.auth
from google.auth import credentials as ga_credentials


from google.auth.exceptions import MutualTLSChannelError
from google.oauth2 import service_account
from {{ (api.naming.module_namespace + (api.naming.versioned_module_name,) + service.meta.address.subpackage)|join(".") }}.services.{{ service.name|snake_case }} import {{ service.client_name }}
{% if 'grpc' in opts.transport %}
from {{ (api.naming.module_namespace + (api.naming.versioned_module_name,) + service.meta.address.subpackage)|join(".") }}.services.{{ service.name|snake_case }} import {{ service.async_client_name }}
{% endif %}
from {{ (api.naming.module_namespace + (api.naming.versioned_module_name,) + service.meta.address.subpackage)|join(".") }}.services.{{ service.name|snake_case }} import transports

from google.api_core import client_options
from google.api_core import exceptions as core_exceptions
from google.api_core import grpc_helpers
from google.api_core import grpc_helpers_async
from google.api_core import path_template
from google.api_core import retry as retries
{% if service.has_lro or service.has_extended_lro %}
from google.api_core import future
{% endif %}
{% if service.has_lro %}
from google.api_core import operation
from google.api_core import operations_v1
{% endif %}{# lro #}
{% if api.has_location_mixin %}
from google.cloud.location import locations_pb2
{% endif %}
{% if api.has_operations_mixin or service.has_lro %}
from google.longrunning import operations_pb2 # type: ignore
{% endif %}
from google.api_core import gapic_v1
{% for method in service.methods.values() %}
{% for ref_type in method.ref_types
   if not (ref_type.ident.python_import.package == ('google', 'api_core') and ref_type.ident.python_import.module == 'operation') %}
{{ ref_type.ident.python_import }}
{% endfor %}
{% endfor %}
{# TODO: Remove after https://github.com/googleapis/gapic-generator-python/pull/1240 is merged. #}
{% if opts.add_iam_methods or api.has_iam_mixin %}
from google.iam.v1 import iam_policy_pb2  # type: ignore
from google.iam.v1 import options_pb2  # type: ignore
from google.iam.v1 import policy_pb2  # type: ignore
{% endif %}
{% endfilter %}
{{ shared_macros.add_google_api_core_version_header_import(service.version) }}

def client_cert_source_callback():
    return b"cert bytes", b"key bytes"

# TODO: use async auth anon credentials by default once the minimum version of google-auth is upgraded.
# See related issue: https://github.com/googleapis/gapic-generator-python/issues/2107.
def async_anonymous_credentials():
    if HAS_GOOGLE_AUTH_AIO:
        return ga_credentials_async.AnonymousCredentials()
    return ga_credentials.AnonymousCredentials()

{#TODO(https://github.com/googleapis/gapic-generator-python/issues/1894): Remove this function as part of cleanup when DEFAULT_ENDPOINT is no longer used.#}
# If default endpoint is localhost, then default mtls endpoint will be the same.
# This method modifies the default endpoint so the client can produce a different
# mtls endpoint for endpoint testing purposes.
def modify_default_endpoint(client):
    return "foo.googleapis.com" if ("localhost" in client.DEFAULT_ENDPOINT) else client.DEFAULT_ENDPOINT

# If default endpoint template is localhost, then default mtls endpoint will be the same.
# This method modifies the default endpoint template so the client can produce a different
# mtls endpoint for endpoint testing purposes.
def modify_default_endpoint_template(client):
    return "test.{UNIVERSE_DOMAIN}" if ("localhost" in client._DEFAULT_ENDPOINT_TEMPLATE) else client._DEFAULT_ENDPOINT_TEMPLATE


def test__get_default_mtls_endpoint():
    api_endpoint = "example.googleapis.com"
    api_mtls_endpoint = "example.mtls.googleapis.com"
    sandbox_endpoint = "example.sandbox.googleapis.com"
    sandbox_mtls_endpoint = "example.mtls.sandbox.googleapis.com"
    non_googleapi = "api.example.com"

    assert {{ service.client_name }}._get_default_mtls_endpoint(None) is None
    assert {{ service.client_name }}._get_default_mtls_endpoint(api_endpoint) == api_mtls_endpoint
    assert {{ service.client_name }}._get_default_mtls_endpoint(api_mtls_endpoint) == api_mtls_endpoint
    assert {{ service.client_name }}._get_default_mtls_endpoint(sandbox_endpoint) == sandbox_mtls_endpoint
    assert {{ service.client_name }}._get_default_mtls_endpoint(sandbox_mtls_endpoint) == sandbox_mtls_endpoint
    assert {{ service.client_name }}._get_default_mtls_endpoint(non_googleapi) == non_googleapi

def test__read_environment_variables():
    assert {{ service.client_name }}._read_environment_variables() == (False, "auto", None)
    
    with mock.patch.dict(os.environ, {"GOOGLE_API_USE_CLIENT_CERTIFICATE": "true"}):
        assert {{ service.client_name }}._read_environment_variables() == (True, "auto", None)
    
    with mock.patch.dict(os.environ, {"GOOGLE_API_USE_CLIENT_CERTIFICATE": "false"}):
        assert {{ service.client_name }}._read_environment_variables() == (False, "auto", None)
    
    with mock.patch.dict(os.environ, {"GOOGLE_API_USE_CLIENT_CERTIFICATE": "Unsupported"}):
        with pytest.raises(ValueError) as excinfo:
            {{ service.client_name }}._read_environment_variables()
    assert str(excinfo.value) == "Environment variable `GOOGLE_API_USE_CLIENT_CERTIFICATE` must be either `true` or `false`"

    with mock.patch.dict(os.environ, {"GOOGLE_API_USE_MTLS_ENDPOINT": "never"}):
        assert {{ service.client_name }}._read_environment_variables() == (False, "never", None)
    
    with mock.patch.dict(os.environ, {"GOOGLE_API_USE_MTLS_ENDPOINT": "always"}):
        assert {{ service.client_name }}._read_environment_variables() == (False, "always", None)
    
    with mock.patch.dict(os.environ, {"GOOGLE_API_USE_MTLS_ENDPOINT": "auto"}):
        assert {{ service.client_name }}._read_environment_variables() == (False, "auto", None)

    with mock.patch.dict(os.environ, {"GOOGLE_API_USE_MTLS_ENDPOINT": "Unsupported"}):
        with pytest.raises(MutualTLSChannelError) as excinfo:
            {{ service.client_name }}._read_environment_variables()
    assert str(excinfo.value) == "Environment variable `GOOGLE_API_USE_MTLS_ENDPOINT` must be `never`, `auto` or `always`"

    with mock.patch.dict(os.environ, {"GOOGLE_CLOUD_UNIVERSE_DOMAIN": "foo.com"}):
        assert {{ service.client_name }}._read_environment_variables() == (False, "auto", "foo.com")

def test__get_client_cert_source():
    mock_provided_cert_source = mock.Mock()
    mock_default_cert_source = mock.Mock()
    
    assert {{ service.client_name }}._get_client_cert_source(None, False) is None
    assert {{ service.client_name }}._get_client_cert_source(mock_provided_cert_source, False) is None
    assert {{ service.client_name }}._get_client_cert_source(mock_provided_cert_source, True) == mock_provided_cert_source

    with mock.patch('google.auth.transport.mtls.has_default_client_cert_source', return_value=True):
        with mock.patch('google.auth.transport.mtls.default_client_cert_source', return_value=mock_default_cert_source):
            assert {{ service.client_name }}._get_client_cert_source(None, True) is mock_default_cert_source
            assert {{ service.client_name }}._get_client_cert_source(mock_provided_cert_source, "true") is mock_provided_cert_source

@mock.patch.object({{ service.client_name }}, "_DEFAULT_ENDPOINT_TEMPLATE", modify_default_endpoint_template({{ service.client_name }}))
{% if 'grpc' in opts.transport %}
@mock.patch.object({{ service.async_client_name }}, "_DEFAULT_ENDPOINT_TEMPLATE", modify_default_endpoint_template({{ service.async_client_name }}))
{% endif %}
def test__get_api_endpoint():
    api_override = "foo.com"
    mock_client_cert_source = mock.Mock()
    default_universe = {{ service.client_name }}._DEFAULT_UNIVERSE
    default_endpoint = {{ service.client_name }}._DEFAULT_ENDPOINT_TEMPLATE.format(UNIVERSE_DOMAIN=default_universe)
    mock_universe = "bar.com"
    mock_endpoint = {{ service.client_name }}._DEFAULT_ENDPOINT_TEMPLATE.format(UNIVERSE_DOMAIN=mock_universe)

    assert {{ service.client_name }}._get_api_endpoint(api_override, mock_client_cert_source, default_universe, "always") == api_override
    assert {{ service.client_name }}._get_api_endpoint(None, mock_client_cert_source, default_universe, "auto") == {{ service.client_name }}.DEFAULT_MTLS_ENDPOINT
    assert {{ service.client_name }}._get_api_endpoint(None, None, default_universe, "auto") == default_endpoint
    assert {{ service.client_name }}._get_api_endpoint(None, None, default_universe, "always") == {{ service.client_name }}.DEFAULT_MTLS_ENDPOINT
    assert {{ service.client_name }}._get_api_endpoint(None, mock_client_cert_source, default_universe, "always") == {{ service.client_name }}.DEFAULT_MTLS_ENDPOINT
    assert {{ service.client_name }}._get_api_endpoint(None, None, mock_universe, "never") == mock_endpoint
    assert {{ service.client_name }}._get_api_endpoint(None, None, default_universe, "never") == default_endpoint

    with pytest.raises(MutualTLSChannelError) as excinfo:
        {{ service.client_name }}._get_api_endpoint(None, mock_client_cert_source, mock_universe, "auto")
    assert str(excinfo.value) == "mTLS is not supported in any universe other than googleapis.com."

{% if service.version %}
{% for method in service.methods.values() %}{% with method_name = method.name|snake_case %}
{% for mode in ["", "async"] %}
{% if mode == "async" %}
async def test_{{ method_name }}_api_version_header_async(transport_name="grpc"):
    client = {{ service.async_client_name }}(credentials=async_anonymous_credentials(), transport=transport_name)
{% else %}
@pytest.mark.parametrize("transport_name", [
    {% if 'grpc' in opts.transport %}
    ("grpc"),
    {% endif %}
    {% if 'rest' in opts.transport %}
    ("rest"),
    {% endif %}
])
def test_{{ method_name }}_api_version_header(transport_name):
    client = {{ service.client_name }}(credentials=ga_credentials.AnonymousCredentials(), transport=transport_name)
{% endif %}
    # TODO: Make this test unconditional once the minimum supported version of
    # google-api-core becomes 2.19.0 or higher.
    api_core_major, api_core_minor = [int(part) for part in api_core_version.__version__.split(".")[0:2]]
    if api_core_major > 2 or (api_core_major == 2 and api_core_minor >= 19):
        # Mock the actual call within the gRPC stub, and fake the request.
        with mock.patch.object(
                type(client.transport.{{ method.transport_safe_name|snake_case }}),
                '__call__'
            ) as call:
            {% if mode == "async" %}
                await client.{{ method_name }}()
            {% else %}
                client.{{ method_name }}()
            {% endif %}

        # Establish that the api version header was sent.
        _, _, kw = call.mock_calls[0]
        assert kw['metadata'][0] == (version_header.API_VERSION_METADATA_KEY, "{{ service.version }}")
    else:
        pytest.skip("google-api-core>=2.19.0 is required for `google.api_core.version_header`")
{% endfor %}{# mode #}
{% endwith %}
{% endfor %}
{% endif %}{# service.version #}

def test__get_universe_domain():
    client_universe_domain = "foo.com"
    universe_domain_env = "bar.com"

    assert {{ service.client_name }}._get_universe_domain(client_universe_domain, universe_domain_env) == client_universe_domain
    assert {{ service.client_name }}._get_universe_domain(None, universe_domain_env) == universe_domain_env
    assert {{ service.client_name }}._get_universe_domain(None, None) == {{ service.client_name }}._DEFAULT_UNIVERSE

    with pytest.raises(ValueError) as excinfo:
        {{ service.client_name }}._get_universe_domain("", None)
    assert str(excinfo.value) == "Universe Domain cannot be an empty string."

@pytest.mark.parametrize("client_class,transport_class,transport_name", [
    {% if 'grpc' in opts.transport %}
    ({{ service.client_name }}, transports.{{ service.grpc_transport_name }}, "grpc"),
    {% endif %}
    {% if 'rest' in opts.transport %}
    ({{ service.client_name }}, transports.{{ service.rest_transport_name }}, "rest"),
    {% endif %}
])
def test__validate_universe_domain(client_class, transport_class, transport_name):
    client = client_class(
        transport=transport_class(
            credentials=ga_credentials.AnonymousCredentials()
        )
    )
    assert client._validate_universe_domain() == True
    
    # Test the case when universe is already validated.
    assert client._validate_universe_domain() == True
    
    if transport_name == "grpc":
        # Test the case where credentials are provided by the
        # `local_channel_credentials`. The default universes in both match.
        channel = grpc.secure_channel('http://localhost/', grpc.local_channel_credentials())
        client = client_class(transport=transport_class(channel=channel))
        assert client._validate_universe_domain() == True

        # Test the case where credentials do not exist: e.g. a transport is provided
        # with no credentials. Validation should still succeed because there is no
        # mismatch with non-existent credentials.
        channel = grpc.secure_channel('http://localhost/', grpc.local_channel_credentials())
        transport=transport_class(channel=channel)
        transport._credentials = None
        client = client_class(transport=transport)
        assert client._validate_universe_domain() == True

    # TODO: This is needed to cater for older versions of google-auth
    # Make this test unconditional once the minimum supported version of
    # google-auth becomes 2.23.0 or higher.
    google_auth_major, google_auth_minor = [int(part) for part in google.auth.__version__.split(".")[0:2]]
    if google_auth_major > 2 or (google_auth_major == 2 and google_auth_minor >= 23):
        credentials = ga_credentials.AnonymousCredentials()
        credentials._universe_domain = "foo.com"
        # Test the case when there is a universe mismatch from the credentials.
        client = client_class(
            transport=transport_class(credentials=credentials)
        )
        with pytest.raises(ValueError) as excinfo:
            client._validate_universe_domain()
        assert str(excinfo.value) == "The configured universe domain (googleapis.com) does not match the universe domain found in the credentials (foo.com). If you haven't configured the universe domain explicitly, `googleapis.com` is the default."

        # Test the case when there is a universe mismatch from the client.
        #
        # TODO: Make this test unconditional once the minimum supported version of
        # google-api-core becomes 2.15.0 or higher.
        api_core_major, api_core_minor = [int(part) for part in api_core_version.__version__.split(".")[0:2]]
        if api_core_major > 2 or (api_core_major == 2 and api_core_minor >= 15):
            client = client_class(client_options={"universe_domain": "bar.com"}, transport=transport_class(credentials=ga_credentials.AnonymousCredentials(),))
            with pytest.raises(ValueError) as excinfo:
                client._validate_universe_domain()
            assert str(excinfo.value) == "The configured universe domain (bar.com) does not match the universe domain found in the credentials (googleapis.com). If you haven't configured the universe domain explicitly, `googleapis.com` is the default."

    # Test that ValueError is raised if universe_domain is provided via client options and credentials is None 
    with pytest.raises(ValueError):
        client._compare_universes("foo.bar", None)


@pytest.mark.parametrize("client_class,transport_name", [
    {% if 'grpc' in opts.transport %}
    ({{ service.client_name }}, "grpc"),
    ({{ service.async_client_name }}, "grpc_asyncio"),
    {% endif %}
    {% if 'rest' in opts.transport %}
    ({{ service.client_name }}, "rest"),
    {% endif %}
])
def test_{{ service.client_name|snake_case }}_from_service_account_info(client_class, transport_name):
    creds = ga_credentials.AnonymousCredentials()
    with mock.patch.object(service_account.Credentials, 'from_service_account_info') as factory:
        factory.return_value = creds
        info = {"valid": True}
        client = client_class.from_service_account_info(info, transport=transport_name)
        assert client.transport._credentials == creds
        assert isinstance(client, client_class)

        {% if service.host %}
        assert client.transport._host == (
            '{{ service.host }}{% if ":" not in service.host %}:443{% endif %}'
            {% if 'rest' in opts.transport %}
            if transport_name in ['grpc', 'grpc_asyncio']
            else
            'https://{{ service.host }}'
            {% endif %}
        )
        {% endif %}


@pytest.mark.parametrize("transport_class,transport_name", [
    {% if 'grpc' in opts.transport %}
    (transports.{{ service.grpc_transport_name }}, "grpc"),
    (transports.{{ service.grpc_asyncio_transport_name }}, "grpc_asyncio"),
    {% endif %}
    {% if 'rest' in opts.transport %}
    (transports.{{ service.rest_transport_name }}, "rest"),
    {% endif %}
])
def test_{{ service.client_name|snake_case }}_service_account_always_use_jwt(transport_class, transport_name):
    with mock.patch.object(service_account.Credentials, 'with_always_use_jwt_access', create=True) as use_jwt:
        creds = service_account.Credentials(None, None, None)
        transport = transport_class(credentials=creds, always_use_jwt_access=True)
        use_jwt.assert_called_once_with(True)

    with mock.patch.object(service_account.Credentials, 'with_always_use_jwt_access', create=True) as use_jwt:
        creds = service_account.Credentials(None, None, None)
        transport = transport_class(credentials=creds, always_use_jwt_access=False)
        use_jwt.assert_not_called()


@pytest.mark.parametrize("client_class,transport_name", [
    {% if 'grpc' in opts.transport %}
    ({{ service.client_name }}, "grpc"),
    ({{ service.async_client_name }}, "grpc_asyncio"),
    {% endif %}
    {% if 'rest' in opts.transport %}
    ({{ service.client_name }}, "rest"),
    {% endif %}
])
def test_{{ service.client_name|snake_case }}_from_service_account_file(client_class, transport_name):
    creds = ga_credentials.AnonymousCredentials()
    with mock.patch.object(service_account.Credentials, 'from_service_account_file') as factory:
        factory.return_value = creds
        client = client_class.from_service_account_file("dummy/file/path.json", transport=transport_name)
        assert client.transport._credentials == creds
        assert isinstance(client, client_class)

        client = client_class.from_service_account_json("dummy/file/path.json", transport=transport_name)
        assert client.transport._credentials == creds
        assert isinstance(client, client_class)

        {% if service.host %}
        assert client.transport._host == (
            '{{ service.host }}{% if ":" not in service.host %}:443{% endif %}'
            {% if 'rest' in opts.transport %}
            if transport_name in ['grpc', 'grpc_asyncio']
            else
            'https://{{ service.host }}'
            {% endif %}
        )
        {% endif %}


def test_{{ service.client_name|snake_case }}_get_transport_class():
    transport = {{ service.client_name }}.get_transport_class()
    available_transports = [
        {% for transport_name in opts.transport %}
        transports.{{ service.name }}{{ transport_name.capitalize() }}Transport,
        {% endfor %}
    ]
    assert transport in available_transports

    transport = {{ service.client_name }}.get_transport_class("{{ opts.transport[0] }}")
    assert transport == transports.{{ service.name }}{{ opts.transport[0].capitalize() }}Transport


@pytest.mark.parametrize("client_class,transport_class,transport_name", [
    {% if 'grpc' in opts.transport %}
    ({{ service.client_name }}, transports.{{ service.grpc_transport_name }}, "grpc"),
    ({{ service.async_client_name }}, transports.{{ service.grpc_asyncio_transport_name }}, "grpc_asyncio"),
    {% endif %}
    {% if 'rest' in opts.transport %}
    ({{ service.client_name }}, transports.{{ service.rest_transport_name }}, "rest"),
    {% endif %}
])
@mock.patch.object({{ service.client_name }}, "_DEFAULT_ENDPOINT_TEMPLATE", modify_default_endpoint_template({{ service.client_name }}))
{% if 'grpc' in opts.transport %}
@mock.patch.object({{ service.async_client_name }}, "_DEFAULT_ENDPOINT_TEMPLATE", modify_default_endpoint_template({{ service.async_client_name }}))
{% endif %}
def test_{{ service.client_name|snake_case }}_client_options(client_class, transport_class, transport_name):
    # Check that if channel is provided we won't create a new one.
    with mock.patch.object({{ service.client_name }}, 'get_transport_class') as gtc:
        transport = transport_class(
            credentials=ga_credentials.AnonymousCredentials()
        )
        client = client_class(transport=transport)
        gtc.assert_not_called()

    # Check that if channel is provided via str we will create a new one.
    with mock.patch.object({{ service.client_name }}, 'get_transport_class') as gtc:
        client = client_class(transport=transport_name)
        gtc.assert_called()

    # Check the case api_endpoint is provided.
    options = client_options.ClientOptions(api_endpoint="squid.clam.whelk")
    with mock.patch.object(transport_class, '__init__') as patched:
        patched.return_value = None
        client = client_class(transport=transport_name, client_options=options)
        patched.assert_called_once_with(
            credentials=None,
            credentials_file=None,
            host="squid.clam.whelk",
            scopes=None,
            client_cert_source_for_mtls=None,
            quota_project_id=None,
            client_info=transports.base.DEFAULT_CLIENT_INFO,
            always_use_jwt_access=True,
            api_audience=None,
        )

    # Check the case api_endpoint is not provided and GOOGLE_API_USE_MTLS_ENDPOINT is
    # "never".
    with mock.patch.dict(os.environ, {"GOOGLE_API_USE_MTLS_ENDPOINT": "never"}):
        with mock.patch.object(transport_class, '__init__') as patched:
            patched.return_value = None
            client = client_class(transport=transport_name)
            patched.assert_called_once_with(
                credentials=None,
                credentials_file=None,
                host=client._DEFAULT_ENDPOINT_TEMPLATE.format(UNIVERSE_DOMAIN=client._DEFAULT_UNIVERSE),
                scopes=None,
                client_cert_source_for_mtls=None,
                quota_project_id=None,
                client_info=transports.base.DEFAULT_CLIENT_INFO,
                always_use_jwt_access=True,
                api_audience=None,
            )

    # Check the case api_endpoint is not provided and GOOGLE_API_USE_MTLS_ENDPOINT is
    # "always".
    with mock.patch.dict(os.environ, {"GOOGLE_API_USE_MTLS_ENDPOINT": "always"}):
        with mock.patch.object(transport_class, '__init__') as patched:
            patched.return_value = None
            client = client_class(transport=transport_name)
            patched.assert_called_once_with(
                credentials=None,
                credentials_file=None,
                host=client.DEFAULT_MTLS_ENDPOINT,
                scopes=None,
                client_cert_source_for_mtls=None,
                quota_project_id=None,
                client_info=transports.base.DEFAULT_CLIENT_INFO,
                always_use_jwt_access=True,
                api_audience=None,
            )

    # Check the case api_endpoint is not provided and GOOGLE_API_USE_MTLS_ENDPOINT has
    # unsupported value.
    with mock.patch.dict(os.environ, {"GOOGLE_API_USE_MTLS_ENDPOINT": "Unsupported"}):
        with pytest.raises(MutualTLSChannelError) as excinfo:
            client = client_class(transport=transport_name)
    assert str(excinfo.value) == "Environment variable `GOOGLE_API_USE_MTLS_ENDPOINT` must be `never`, `auto` or `always`"

    # Check the case GOOGLE_API_USE_CLIENT_CERTIFICATE has unsupported value.
    with mock.patch.dict(os.environ, {"GOOGLE_API_USE_CLIENT_CERTIFICATE": "Unsupported"}):
        with pytest.raises(ValueError) as excinfo:
            client = client_class(transport=transport_name)
    assert str(excinfo.value) == "Environment variable `GOOGLE_API_USE_CLIENT_CERTIFICATE` must be either `true` or `false`"

    # Check the case quota_project_id is provided
    options = client_options.ClientOptions(quota_project_id="octopus")
    with mock.patch.object(transport_class, '__init__') as patched:
        patched.return_value = None
        client = client_class(client_options=options, transport=transport_name)
        patched.assert_called_once_with(
            credentials=None,
            credentials_file=None,
            host=client._DEFAULT_ENDPOINT_TEMPLATE.format(UNIVERSE_DOMAIN=client._DEFAULT_UNIVERSE),
            scopes=None,
            client_cert_source_for_mtls=None,
            quota_project_id="octopus",
            client_info=transports.base.DEFAULT_CLIENT_INFO,
            always_use_jwt_access=True,
            api_audience=None,
        )
    # Check the case api_endpoint is provided
    options = client_options.ClientOptions(api_audience="https://language.googleapis.com")
    with mock.patch.object(transport_class, '__init__') as patched:
        patched.return_value = None
        client = client_class(client_options=options, transport=transport_name)
        patched.assert_called_once_with(
            credentials=None,
            credentials_file=None,
            host=client._DEFAULT_ENDPOINT_TEMPLATE.format(UNIVERSE_DOMAIN=client._DEFAULT_UNIVERSE),
            scopes=None,
            client_cert_source_for_mtls=None,
            quota_project_id=None,
            client_info=transports.base.DEFAULT_CLIENT_INFO,
            always_use_jwt_access=True,
            api_audience="https://language.googleapis.com"
        )

@pytest.mark.parametrize("client_class,transport_class,transport_name,use_client_cert_env", [
    {% if 'grpc' in opts.transport %}
    ({{ service.client_name }}, transports.{{ service.grpc_transport_name }}, "grpc", "true"),
    ({{ service.async_client_name }}, transports.{{ service.grpc_asyncio_transport_name }}, "grpc_asyncio", "true"),
    ({{ service.client_name }}, transports.{{ service.grpc_transport_name }}, "grpc", "false"),
    ({{ service.async_client_name }}, transports.{{ service.grpc_asyncio_transport_name }}, "grpc_asyncio", "false"),
    {% endif %}
    {% if 'rest' in opts.transport %}
    ({{ service.client_name }}, transports.{{ service.rest_transport_name }}, "rest", "true"),
    ({{ service.client_name }}, transports.{{ service.rest_transport_name }}, "rest", "false"),
    {% endif %}
])
@mock.patch.object({{ service.client_name }}, "_DEFAULT_ENDPOINT_TEMPLATE", modify_default_endpoint_template({{ service.client_name }}))
{% if 'grpc' in opts.transport %}
@mock.patch.object({{ service.async_client_name }}, "_DEFAULT_ENDPOINT_TEMPLATE", modify_default_endpoint_template({{ service.async_client_name }}))
{% endif %}
@mock.patch.dict(os.environ, {"GOOGLE_API_USE_MTLS_ENDPOINT": "auto"})
def test_{{ service.client_name|snake_case }}_mtls_env_auto(client_class, transport_class, transport_name, use_client_cert_env):
    # This tests the endpoint autoswitch behavior. Endpoint is autoswitched to the default
    # mtls endpoint, if GOOGLE_API_USE_CLIENT_CERTIFICATE is "true" and client cert exists.

    # Check the case client_cert_source is provided. Whether client cert is used depends on
    # GOOGLE_API_USE_CLIENT_CERTIFICATE value.
    with mock.patch.dict(os.environ, {"GOOGLE_API_USE_CLIENT_CERTIFICATE": use_client_cert_env}):
        options = client_options.ClientOptions(client_cert_source=client_cert_source_callback)
        with mock.patch.object(transport_class, '__init__') as patched:
            patched.return_value = None
            client = client_class(client_options=options, transport=transport_name)

            if use_client_cert_env == "false":
                expected_client_cert_source = None
                expected_host = client._DEFAULT_ENDPOINT_TEMPLATE.format(UNIVERSE_DOMAIN=client._DEFAULT_UNIVERSE)
            else:
                expected_client_cert_source = client_cert_source_callback
                expected_host = client.DEFAULT_MTLS_ENDPOINT

            patched.assert_called_once_with(
                credentials=None,
                credentials_file=None,
                host=expected_host,
                scopes=None,
                client_cert_source_for_mtls=expected_client_cert_source,
                quota_project_id=None,
                client_info=transports.base.DEFAULT_CLIENT_INFO,
                always_use_jwt_access=True,
                api_audience=None,
            )

    # Check the case ADC client cert is provided. Whether client cert is used depends on
    # GOOGLE_API_USE_CLIENT_CERTIFICATE value.
    with mock.patch.dict(os.environ, {"GOOGLE_API_USE_CLIENT_CERTIFICATE": use_client_cert_env}):
        with mock.patch.object(transport_class, '__init__') as patched:
            with mock.patch('google.auth.transport.mtls.has_default_client_cert_source', return_value=True):
                with mock.patch('google.auth.transport.mtls.default_client_cert_source', return_value=client_cert_source_callback):
                    if use_client_cert_env == "false":
                        expected_host = client._DEFAULT_ENDPOINT_TEMPLATE.format(UNIVERSE_DOMAIN=client._DEFAULT_UNIVERSE)
                        expected_client_cert_source = None
                    else:
                        expected_host = client.DEFAULT_MTLS_ENDPOINT
                        expected_client_cert_source = client_cert_source_callback

                    patched.return_value = None
                    client = client_class(transport=transport_name)
                    patched.assert_called_once_with(
                        credentials=None,
                        credentials_file=None,
                        host=expected_host,
                        scopes=None,
                        client_cert_source_for_mtls=expected_client_cert_source,
                        quota_project_id=None,
                        client_info=transports.base.DEFAULT_CLIENT_INFO,
                        always_use_jwt_access=True,
                        api_audience=None,
                    )

    # Check the case client_cert_source and ADC client cert are not provided.
    with mock.patch.dict(os.environ, {"GOOGLE_API_USE_CLIENT_CERTIFICATE": use_client_cert_env}):
        with mock.patch.object(transport_class, '__init__') as patched:
            with mock.patch("google.auth.transport.mtls.has_default_client_cert_source", return_value=False):
                patched.return_value = None
                client = client_class(transport=transport_name)
                patched.assert_called_once_with(
                    credentials=None,
                    credentials_file=None,
                    host=client._DEFAULT_ENDPOINT_TEMPLATE.format(UNIVERSE_DOMAIN=client._DEFAULT_UNIVERSE),
                    scopes=None,
                    client_cert_source_for_mtls=None,
                    quota_project_id=None,
                    client_info=transports.base.DEFAULT_CLIENT_INFO,
                    always_use_jwt_access=True,
                    api_audience=None,
                )


@pytest.mark.parametrize("client_class", [
    {% if 'grpc' in opts.transport %}
    {{ service.client_name }}, {{ service.async_client_name }}
    {% elif 'rest' in opts.transport %}
    {{ service.client_name }}
    {% endif %}
])
@mock.patch.object({{ service.client_name }}, "DEFAULT_ENDPOINT", modify_default_endpoint({{ service.client_name }}))
{% if 'grpc' in opts.transport %}
@mock.patch.object({{ service.async_client_name }}, "DEFAULT_ENDPOINT", modify_default_endpoint({{ service.async_client_name }}))
{% endif %}
def test_{{ service.client_name|snake_case }}_get_mtls_endpoint_and_cert_source(client_class):
    mock_client_cert_source = mock.Mock()

    # Test the case GOOGLE_API_USE_CLIENT_CERTIFICATE is "true".
    with mock.patch.dict(os.environ, {"GOOGLE_API_USE_CLIENT_CERTIFICATE": "true"}):
        mock_api_endpoint = "foo"
        options = client_options.ClientOptions(client_cert_source=mock_client_cert_source, api_endpoint=mock_api_endpoint)
        api_endpoint, cert_source = client_class.get_mtls_endpoint_and_cert_source(options)
        assert api_endpoint == mock_api_endpoint
        assert cert_source == mock_client_cert_source

    # Test the case GOOGLE_API_USE_CLIENT_CERTIFICATE is "false".
    with mock.patch.dict(os.environ, {"GOOGLE_API_USE_CLIENT_CERTIFICATE": "false"}):
        mock_client_cert_source = mock.Mock()
        mock_api_endpoint = "foo"
        options = client_options.ClientOptions(client_cert_source=mock_client_cert_source, api_endpoint=mock_api_endpoint)
        api_endpoint, cert_source = client_class.get_mtls_endpoint_and_cert_source(options)
        assert api_endpoint == mock_api_endpoint
        assert cert_source is None

    # Test the case GOOGLE_API_USE_MTLS_ENDPOINT is "never".
    with mock.patch.dict(os.environ, {"GOOGLE_API_USE_MTLS_ENDPOINT": "never"}):
        api_endpoint, cert_source = client_class.get_mtls_endpoint_and_cert_source()
        assert api_endpoint == client_class.DEFAULT_ENDPOINT
        assert cert_source is None

    # Test the case GOOGLE_API_USE_MTLS_ENDPOINT is "always".
    with mock.patch.dict(os.environ, {"GOOGLE_API_USE_MTLS_ENDPOINT": "always"}):
        api_endpoint, cert_source = client_class.get_mtls_endpoint_and_cert_source()
        assert api_endpoint == client_class.DEFAULT_MTLS_ENDPOINT
        assert cert_source is None

    # Test the case GOOGLE_API_USE_MTLS_ENDPOINT is "auto" and default cert doesn't exist.
    with mock.patch.dict(os.environ, {"GOOGLE_API_USE_CLIENT_CERTIFICATE": "true"}):
        with mock.patch('google.auth.transport.mtls.has_default_client_cert_source', return_value=False):
            api_endpoint, cert_source = client_class.get_mtls_endpoint_and_cert_source()
            assert api_endpoint == client_class.DEFAULT_ENDPOINT
            assert cert_source is None

    # Test the case GOOGLE_API_USE_MTLS_ENDPOINT is "auto" and default cert exists.
    with mock.patch.dict(os.environ, {"GOOGLE_API_USE_CLIENT_CERTIFICATE": "true"}):
        with mock.patch('google.auth.transport.mtls.has_default_client_cert_source', return_value=True):
            with mock.patch('google.auth.transport.mtls.default_client_cert_source', return_value=mock_client_cert_source):
                api_endpoint, cert_source = client_class.get_mtls_endpoint_and_cert_source()
                assert api_endpoint == client_class.DEFAULT_MTLS_ENDPOINT
                assert cert_source == mock_client_cert_source

    # Check the case api_endpoint is not provided and GOOGLE_API_USE_MTLS_ENDPOINT has
    # unsupported value.
    with mock.patch.dict(os.environ, {"GOOGLE_API_USE_MTLS_ENDPOINT": "Unsupported"}):
        with pytest.raises(MutualTLSChannelError) as excinfo:
            client_class.get_mtls_endpoint_and_cert_source()
        
        assert str(excinfo.value) == "Environment variable `GOOGLE_API_USE_MTLS_ENDPOINT` must be `never`, `auto` or `always`"

    # Check the case GOOGLE_API_USE_CLIENT_CERTIFICATE has unsupported value.
    with mock.patch.dict(os.environ, {"GOOGLE_API_USE_CLIENT_CERTIFICATE": "Unsupported"}):
        with pytest.raises(ValueError) as excinfo:
            client_class.get_mtls_endpoint_and_cert_source()

        assert str(excinfo.value) == "Environment variable `GOOGLE_API_USE_CLIENT_CERTIFICATE` must be either `true` or `false`"

@pytest.mark.parametrize("client_class", [
    {% if 'grpc' in opts.transport %}
    {{ service.client_name }}, {{ service.async_client_name }}
    {% elif 'rest' in opts.transport %}
    {{ service.client_name }}
    {% endif %}
])
@mock.patch.object({{ service.client_name }}, "_DEFAULT_ENDPOINT_TEMPLATE", modify_default_endpoint_template({{ service.client_name }}))
{% if 'grpc' in opts.transport %}
@mock.patch.object({{ service.async_client_name }}, "_DEFAULT_ENDPOINT_TEMPLATE", modify_default_endpoint_template({{ service.async_client_name }}))
{% endif %}
def test_{{ service.client_name|snake_case }}_client_api_endpoint(client_class):
    {# TODO(clean-up): remove redundant tests that are already covered by the smaller functions tests #}
    mock_client_cert_source = client_cert_source_callback
    api_override = "foo.com"
    default_universe = {{ service.client_name }}._DEFAULT_UNIVERSE
    default_endpoint = {{ service.client_name }}._DEFAULT_ENDPOINT_TEMPLATE.format(UNIVERSE_DOMAIN=default_universe)
    mock_universe = "bar.com"
    mock_endpoint = {{ service.client_name }}._DEFAULT_ENDPOINT_TEMPLATE.format(UNIVERSE_DOMAIN=mock_universe)

    # If ClientOptions.api_endpoint is set and GOOGLE_API_USE_CLIENT_CERTIFICATE="true",
    # use ClientOptions.api_endpoint as the api endpoint regardless.
    with mock.patch.dict(os.environ, {"GOOGLE_API_USE_CLIENT_CERTIFICATE": "true"}):
        with mock.patch("google.auth.transport.requests.AuthorizedSession.configure_mtls_channel"):
            options = client_options.ClientOptions(client_cert_source=mock_client_cert_source, api_endpoint=api_override)
            client = client_class(client_options=options, credentials=ga_credentials.AnonymousCredentials())
            assert client.api_endpoint == api_override

    # If ClientOptions.api_endpoint is not set and GOOGLE_API_USE_MTLS_ENDPOINT="never",
    # use the _DEFAULT_ENDPOINT_TEMPLATE populated with GDU as the api endpoint.
    with mock.patch.dict(os.environ, {"GOOGLE_API_USE_MTLS_ENDPOINT": "never"}):
        client = client_class(credentials=ga_credentials.AnonymousCredentials())
        assert client.api_endpoint == default_endpoint

    # If ClientOptions.api_endpoint is not set and GOOGLE_API_USE_MTLS_ENDPOINT="always",
    # use the DEFAULT_MTLS_ENDPOINT as the api endpoint.
    with mock.patch.dict(os.environ, {"GOOGLE_API_USE_MTLS_ENDPOINT": "always"}):
        client = client_class(credentials=ga_credentials.AnonymousCredentials())
        assert client.api_endpoint == client_class.DEFAULT_MTLS_ENDPOINT

    # If ClientOptions.api_endpoint is not set, GOOGLE_API_USE_MTLS_ENDPOINT="auto" (default),
    # GOOGLE_API_USE_CLIENT_CERTIFICATE="false" (default), default cert source doesn't exist,
    # and ClientOptions.universe_domain="bar.com",
    # use the _DEFAULT_ENDPOINT_TEMPLATE populated with universe domain as the api endpoint.
    options = client_options.ClientOptions()
    universe_exists = hasattr(options, "universe_domain")
    if universe_exists:
        options = client_options.ClientOptions(universe_domain=mock_universe)
        client = client_class(client_options=options, credentials=ga_credentials.AnonymousCredentials())
    else:
        client = client_class(client_options=options, credentials=ga_credentials.AnonymousCredentials())
    assert client.api_endpoint == (mock_endpoint if universe_exists else default_endpoint)
    assert client.universe_domain == (mock_universe if universe_exists else default_universe)

    # If ClientOptions does not have a universe domain attribute and GOOGLE_API_USE_MTLS_ENDPOINT="never",
    # use the _DEFAULT_ENDPOINT_TEMPLATE populated with GDU as the api endpoint.
    options = client_options.ClientOptions()
    if hasattr(options, "universe_domain"):
        delattr(options, "universe_domain")
    with mock.patch.dict(os.environ, {"GOOGLE_API_USE_MTLS_ENDPOINT": "never"}):
        client = client_class(client_options=options, credentials=ga_credentials.AnonymousCredentials())
        assert client.api_endpoint == default_endpoint
        

@pytest.mark.parametrize("client_class,transport_class,transport_name", [
    {% if 'grpc' in opts.transport %}
    ({{ service.client_name }}, transports.{{ service.grpc_transport_name }}, "grpc"),
    ({{ service.async_client_name }}, transports.{{ service.grpc_asyncio_transport_name }}, "grpc_asyncio"),
    {% endif %}
    {% if 'rest' in opts.transport %}
    ({{ service.client_name }}, transports.{{ service.rest_transport_name }}, "rest"),
    {% endif %}
])
def test_{{ service.client_name|snake_case }}_client_options_scopes(client_class, transport_class, transport_name):
    # Check the case scopes are provided.
    options = client_options.ClientOptions(
        scopes=["1", "2"],
    )
    with mock.patch.object(transport_class, '__init__') as patched:
        patched.return_value = None
        client = client_class(client_options=options, transport=transport_name)
        patched.assert_called_once_with(
            credentials=None,
            credentials_file=None,
            host=client._DEFAULT_ENDPOINT_TEMPLATE.format(UNIVERSE_DOMAIN=client._DEFAULT_UNIVERSE),
            scopes=["1", "2"],
            client_cert_source_for_mtls=None,
            quota_project_id=None,
            client_info=transports.base.DEFAULT_CLIENT_INFO,
            always_use_jwt_access=True,
            api_audience=None,
        )

@pytest.mark.parametrize("client_class,transport_class,transport_name,grpc_helpers", [
    {% if 'grpc' in opts.transport %}
    ({{ service.client_name }}, transports.{{ service.grpc_transport_name }}, "grpc", grpc_helpers),
    ({{ service.async_client_name }}, transports.{{ service.grpc_asyncio_transport_name }}, "grpc_asyncio", grpc_helpers_async),
    {% endif %}
    {% if 'rest' in opts.transport %}
    ({{ service.client_name }}, transports.{{ service.rest_transport_name }}, "rest", None),
    {% endif %}
])
def test_{{ service.client_name|snake_case }}_client_options_credentials_file(client_class, transport_class, transport_name, grpc_helpers):
    # Check the case credentials file is provided.
    options = client_options.ClientOptions(
        credentials_file="credentials.json"
    )

    with mock.patch.object(transport_class, '__init__') as patched:
        patched.return_value = None
        client = client_class(client_options=options, transport=transport_name)
        patched.assert_called_once_with(
            credentials=None,
            credentials_file="credentials.json",
            host=client._DEFAULT_ENDPOINT_TEMPLATE.format(UNIVERSE_DOMAIN=client._DEFAULT_UNIVERSE),
            scopes=None,
            client_cert_source_for_mtls=None,
            quota_project_id=None,
            client_info=transports.base.DEFAULT_CLIENT_INFO,
            always_use_jwt_access=True,
            api_audience=None,
        )
{% if 'grpc' in opts.transport %}
{# TODO(dovs): genericize this function#}

def test_{{ service.client_name|snake_case }}_client_options_from_dict():
    with mock.patch('{{ (api.naming.module_namespace + (api.naming.versioned_module_name,) + service.meta.address.subpackage)|join(".") }}.services.{{ service.name|snake_case }}.transports.{{ service.name }}GrpcTransport.__init__') as grpc_transport:
        grpc_transport.return_value = None
        client = {{ service.client_name }}(
            client_options={'api_endpoint': 'squid.clam.whelk'}
        )
        grpc_transport.assert_called_once_with(
            credentials=None,
            credentials_file=None,
            host="squid.clam.whelk",
            scopes=None,
            client_cert_source_for_mtls=None,
            quota_project_id=None,
            client_info=transports.base.DEFAULT_CLIENT_INFO,
            always_use_jwt_access=True,
            api_audience=None,
        )


@pytest.mark.parametrize("client_class,transport_class,transport_name,grpc_helpers", [
    ({{ service.client_name }}, transports.{{ service.grpc_transport_name }}, "grpc", grpc_helpers),
    ({{ service.async_client_name }}, transports.{{ service.grpc_asyncio_transport_name }}, "grpc_asyncio", grpc_helpers_async),
])
def test_{{ service.client_name|snake_case }}_create_channel_credentials_file(client_class, transport_class, transport_name, grpc_helpers):
    # Check the case credentials file is provided.
    options = client_options.ClientOptions(
        credentials_file="credentials.json"
    )

    with mock.patch.object(transport_class, '__init__') as patched:
        patched.return_value = None
        client = client_class(client_options=options, transport=transport_name)
        patched.assert_called_once_with(
            credentials=None,
            credentials_file="credentials.json",
            host=client._DEFAULT_ENDPOINT_TEMPLATE.format(UNIVERSE_DOMAIN=client._DEFAULT_UNIVERSE),
            scopes=None,
            client_cert_source_for_mtls=None,
            quota_project_id=None,
            client_info=transports.base.DEFAULT_CLIENT_INFO,
            always_use_jwt_access=True,
            api_audience=None,
        )

    # test that the credentials from file are saved and used as the credentials.
    with mock.patch.object(
        google.auth, "load_credentials_from_file", autospec=True
    ) as load_creds, mock.patch.object(
        google.auth, "default", autospec=True
    ) as adc, mock.patch.object(
        grpc_helpers, "create_channel"
    ) as create_channel:
        creds = ga_credentials.AnonymousCredentials()
        file_creds = ga_credentials.AnonymousCredentials()
        load_creds.return_value = (file_creds, None)
        adc.return_value = (creds, None)
        client = client_class(client_options=options, transport=transport_name)
        {% with host = (service.host|default('localhost', true)) %}
        create_channel.assert_called_with(
            "{{ host }}{% if ":" not in service.host %}:443{% endif %}",
            credentials=file_creds,
            credentials_file=None,
            quota_project_id=None,
            default_scopes=(
                {% for scope in service.oauth_scopes %}
                '{{ scope }}',
                {% endfor %}),
            scopes=None,
            default_host="{{ host }}",
            ssl_credentials=None,
            options=[
                ("grpc.max_send_message_length", -1),
                ("grpc.max_receive_message_length", -1),
            ],
        )
        {% endwith %}
{% endif %}


{% for method in service.methods.values() if 'grpc' in opts.transport %}{# method_name #}
{% if method.extended_lro %}
{{ test_macros.grpc_required_tests(method, service, api, full_extended_lro=True) }}

{% endif %}
{{ test_macros.grpc_required_tests(method, service, api) }}
{% endfor %} {# method in methods for grpc #}

{% for method in service.methods.values() if 'rest' in opts.transport %}
{% if method.extended_lro %}
{{ test_macros.rest_required_tests(method, service, numeric_enums=opts.rest_numeric_enums, full_extended_lro=True) }}

{% endif %}
{{ test_macros.rest_required_tests(method, service, numeric_enums=opts.rest_numeric_enums) }}

{% endfor -%} {#- method in methods for rest #}

{% for method in service.methods.values() if 'rest' in opts.transport and
    not method.http_options %}{% with method_name = (method.name + ("_unary" if method.operation_service else "")) | snake_case %}
def test_{{ method_name }}_rest_error():
    client = {{ service.client_name }}(
        credentials=ga_credentials.AnonymousCredentials(),
        transport='rest'
    )
    # Since a `google.api.http` annotation is required for using a rest transport
    # method, this should error.
    with pytest.raises(NotImplementedError) as not_implemented_error:
        client.{{ method_name }}({})
    assert (
        "Method {{ method.name }} is not available over REST transport"
        in str(not_implemented_error.value)
    )


{% endwith %}{# method_name #}
{% endfor %}{# for methods without http_options #}

def test_credentials_transport_error():
    # It is an error to provide credentials and a transport instance.
    transport = transports.{{ service.name }}{{ opts.transport[0].capitalize() }}Transport(
        credentials=ga_credentials.AnonymousCredentials(),
    )
    with pytest.raises(ValueError):
        client = {{ service.client_name }}(
            credentials=ga_credentials.AnonymousCredentials(),
            transport=transport,
        )

    # It is an error to provide a credentials file and a transport instance.
    transport = transports.{{ service.name }}{{ opts.transport[0].capitalize() }}Transport(
        credentials=ga_credentials.AnonymousCredentials(),
    )
    with pytest.raises(ValueError):
        client = {{ service.client_name }}(
            client_options={"credentials_file": "credentials.json"},
            transport=transport,
        )

    # It is an error to provide an api_key and a transport instance.
    transport = transports.{{ service.name }}{{ opts.transport[0].capitalize() }}Transport(
        credentials=ga_credentials.AnonymousCredentials(),
    )
    options = client_options.ClientOptions()
    options.api_key = "api_key"
    with pytest.raises(ValueError):
        client = {{ service.client_name }}(
            client_options=options,
            transport=transport,
        )

    # It is an error to provide an api_key and a credential.
    options = client_options.ClientOptions()
    options.api_key = "api_key"
    with pytest.raises(ValueError):
        client = {{ service.client_name }}(
            client_options=options,
            credentials=ga_credentials.AnonymousCredentials()
        )

    # It is an error to provide scopes and a transport instance.
    transport = transports.{{ service.name }}{{ opts.transport[0].capitalize() }}Transport(
        credentials=ga_credentials.AnonymousCredentials(),
    )
    with pytest.raises(ValueError):
        client = {{ service.client_name }}(
            client_options={"scopes": ["1", "2"]},
            transport=transport,
        )


def test_transport_instance():
    # A client may be instantiated with a custom transport instance.
    transport = transports.{{ service.name }}{{ opts.transport[0].capitalize() }}Transport(
        credentials=ga_credentials.AnonymousCredentials(),
    )
    client = {{ service.client_name }}(transport=transport)
    assert client.transport is transport

{% if 'grpc' in opts.transport %}
{# TODO(dovs): parametrize this over async/sync grpc#}
def test_transport_get_channel():
    # A client may be instantiated with a custom transport instance.
    transport = transports.{{ service.name }}GrpcTransport(
        credentials=ga_credentials.AnonymousCredentials(),
    )
    channel = transport.grpc_channel
    assert channel

    transport = transports.{{ service.grpc_asyncio_transport_name }}(
        credentials=ga_credentials.AnonymousCredentials(),
    )
    channel = transport.grpc_channel
    assert channel
{% endif %}

@pytest.mark.parametrize("transport_class", [
    {% if 'grpc' in opts.transport %}
    transports.{{ service.grpc_transport_name }},
    transports.{{ service.grpc_asyncio_transport_name }},
    {% endif %}
    {% if 'rest' in opts.transport %}
    transports.{{ service.rest_transport_name }},
    {% endif %}
])
def test_transport_adc(transport_class):
    # Test default credentials are used if not provided.
    with mock.patch.object(google.auth, 'default') as adc:
        adc.return_value = (ga_credentials.AnonymousCredentials(), None)
        transport_class()
        adc.assert_called_once()

{% set configs = [] %}
{% for transport in opts.transport %}
    {% do configs.append({'service':service, 'api':api, 'transport':transport, 'is_async':false}) %}
{# TODO(https://github.com/googleapis/gapic-generator-python/issues/2121): Remove this condition when async rest is GA. #}
{% if 'grpc' in transport or rest_async_io_enabled %}
    {% do configs.append({'service':service, 'api':api, 'transport':transport, 'is_async':true}) %}
{% endif %}
{% endfor %}
{% for conf in configs %}
{{ test_macros.transport_kind_test(**conf) }}
<<<<<<< HEAD
{{ test_macros.run_transport_tests_for_config(**conf) }}
=======

{{ test_macros.empty_call_test(**conf) }}
>>>>>>> 1a49b4bf
{% endfor %}
{# TODO(https://github.com/googleapis/gapic-generator-python/issues/2121): Remove the below macro when async rest is GA. #}
{% if rest_async_io_enabled %}
{{ test_macros.async_rest_unsupported_params_test(service) }}
{% endif %}
{% if 'grpc' in opts.transport %}
def test_transport_grpc_default():
    # A client should use the gRPC transport by default.
    client = {{ service.client_name }}(
        credentials=ga_credentials.AnonymousCredentials(),
    )
    assert isinstance(
        client.transport,
        transports.{{ service.name }}GrpcTransport,
    )
{% endif %}

def test_{{ service.name|snake_case }}_base_transport_error():
    # Passing both a credentials object and credentials_file should raise an error
    with pytest.raises(core_exceptions.DuplicateCredentialArgs):
        transport = transports.{{ service.name }}Transport(
            credentials=ga_credentials.AnonymousCredentials(),
            credentials_file="credentials.json"
        )


def test_{{ service.name|snake_case }}_base_transport():
    # Instantiate the base transport.
    with mock.patch('{{ (api.naming.module_namespace + (api.naming.versioned_module_name,) + service.meta.address.subpackage)|join(".") }}.services.{{ service.name|snake_case }}.transports.{{ service.name }}Transport.__init__') as Transport:
        Transport.return_value = None
        transport = transports.{{ service.name }}Transport(
            credentials=ga_credentials.AnonymousCredentials(),
        )

    # Every method on the transport should just blindly
    # raise NotImplementedError.
    methods = (
        {% for method in service.methods.values() %}
        '{{ method.transport_safe_name|snake_case }}',
        {% endfor %}
        {# TODO: Remove after https://github.com/googleapis/gapic-generator-python/pull/1240 is merged. #}
        {% if opts.add_iam_methods %}
        'set_iam_policy',
        'get_iam_policy',
        'test_iam_permissions',
        {% endif %}
        {% if not opts.add_iam_methods and api.has_iam_mixin %}
        {% if "SetIamPolicy" in api.mixin_api_methods %}
        'set_iam_policy',
        {% endif %}
        {% if "GetIamPolicy" in api.mixin_api_methods %}
        'get_iam_policy',
        {% endif %}
        {% if "TestIamPermissions" in api.mixin_api_methods %}
        'test_iam_permissions',
        {% endif %}
        {% endif %}
        {% if api.has_location_mixin %}
        {% if "GetLocation" in api.mixin_api_methods %}
        'get_location',
        {% endif %}
        {% if "ListLocations" in api.mixin_api_methods %}
        'list_locations',
        {% endif %}
        {% endif %}
        {% if api.has_operations_mixin %}
        {% if "GetOperation" in api.mixin_api_methods %}
        'get_operation',
        {% endif %}
        {% if "WaitOperation" in api.mixin_api_methods %}
        'wait_operation',
        {% endif %}
        {% if "CancelOperation" in api.mixin_api_methods %}
        'cancel_operation',
        {% endif %}
        {% if "DeleteOperation" in api.mixin_api_methods %}
        'delete_operation',
        {% endif %}
        {% if "ListOperations" in api.mixin_api_methods %}
        'list_operations',
        {% endif %}
        {% endif %}
    )
    for method in methods:
        with pytest.raises(NotImplementedError):
            getattr(transport, method)(request=object())

    with pytest.raises(NotImplementedError):
        transport.close()

    {% if service.has_lro %}
    # Additionally, the LRO client (a property) should
    # also raise NotImplementedError
    with pytest.raises(NotImplementedError):
        transport.operations_client
    {% endif %}

    # Catch all for all remaining methods and properties
    remainder = [
        'kind',
    ]
    for r in remainder:
        with pytest.raises(NotImplementedError):
            getattr(transport, r)()


def test_{{ service.name|snake_case }}_base_transport_with_credentials_file():
    # Instantiate the base transport with a credentials file
    with mock.patch.object(google.auth, 'load_credentials_from_file', autospec=True) as load_creds, mock.patch('{{ (api.naming.module_namespace + (api.naming.versioned_module_name,) + service.meta.address.subpackage)|join(".") }}.services.{{ service.name|snake_case }}.transports.{{ service.name }}Transport._prep_wrapped_messages') as Transport:
        Transport.return_value = None
        load_creds.return_value = (ga_credentials.AnonymousCredentials(), None)
        transport = transports.{{ service.name }}Transport(
            credentials_file="credentials.json",
            quota_project_id="octopus",
        )
        load_creds.assert_called_once_with("credentials.json",
            scopes=None,
            default_scopes=(
            {% for scope in service.oauth_scopes %}
            '{{ scope }}',
            {% endfor %}),
            quota_project_id="octopus",
        )


def test_{{ service.name|snake_case }}_base_transport_with_adc():
    # Test the default credentials are used if credentials and credentials_file are None.
    with mock.patch.object(google.auth, 'default', autospec=True) as adc, mock.patch('{{ (api.naming.module_namespace + (api.naming.versioned_module_name,) + service.meta.address.subpackage)|join(".") }}.services.{{ service.name|snake_case }}.transports.{{ service.name }}Transport._prep_wrapped_messages') as Transport:
        Transport.return_value = None
        adc.return_value = (ga_credentials.AnonymousCredentials(), None)
        transport = transports.{{ service.name }}Transport()
        adc.assert_called_once()


def test_{{ service.name|snake_case }}_auth_adc():
    # If no credentials are provided, we should use ADC credentials.
    with mock.patch.object(google.auth, 'default', autospec=True) as adc:
        adc.return_value = (ga_credentials.AnonymousCredentials(), None)
        {{ service.client_name }}()
        adc.assert_called_once_with(
            scopes=None,
            default_scopes=(
            {% for scope in service.oauth_scopes %}
            '{{ scope }}',
            {% endfor %}),
            quota_project_id=None,
        )


{% if 'grpc' in opts.transport %}
@pytest.mark.parametrize(
    "transport_class",
    [
        transports.{{ service.name }}GrpcTransport,
        transports.{{ service.name }}GrpcAsyncIOTransport,
    ],
)
def test_{{ service.name|snake_case }}_transport_auth_adc(transport_class):
    # If credentials and host are not provided, the transport class should use
    # ADC credentials.
    with mock.patch.object(google.auth, 'default', autospec=True) as adc:
        adc.return_value = (ga_credentials.AnonymousCredentials(), None)
        transport_class(quota_project_id="octopus", scopes=["1", "2"])
        adc.assert_called_once_with(
            scopes=["1", "2"],
            default_scopes=(
                {%- for scope in service.oauth_scopes %}
                '{{ scope }}',
                {%- endfor %}),
            quota_project_id="octopus",
        )


{% if 'grpc' in opts.transport and 'rest' in opts.transport %}
@pytest.mark.parametrize(
    "transport_class",
    [
        transports.{{ service.name }}GrpcTransport,
        transports.{{ service.name }}GrpcAsyncIOTransport,
        transports.{{ service.name }}RestTransport,
    ],
)
{% elif 'grpc' in opts.transport %}
@pytest.mark.parametrize(
    "transport_class",
    [
        transports.{{ service.name }}GrpcTransport,
        transports.{{ service.name }}GrpcAsyncIOTransport,
    ],
)
{% elif 'rest' in opts.transport %}
@pytest.mark.parametrize(
    "transport_class",
    [
        transports.{{ service.name }}RestTransport,
    ],
)
{% endif %}
def test_{{ service.name|snake_case }}_transport_auth_gdch_credentials(transport_class):
    host = 'https://language.com'
    api_audience_tests = [None, 'https://language2.com']
    api_audience_expect = [host, 'https://language2.com']
    for t, e in zip(api_audience_tests, api_audience_expect):
        with mock.patch.object(google.auth, 'default', autospec=True) as adc:
            gdch_mock = mock.MagicMock()
            type(gdch_mock).with_gdch_audience = mock.PropertyMock(return_value=gdch_mock)
            adc.return_value = (gdch_mock, None)
            transport_class(host=host, api_audience=t)
            gdch_mock.with_gdch_audience.assert_called_once_with(
                e
            )


@pytest.mark.parametrize(
    "transport_class,grpc_helpers",
    [
        (transports.{{ service.name }}GrpcTransport, grpc_helpers),
        (transports.{{ service.name }}GrpcAsyncIOTransport, grpc_helpers_async)
    ],
)
def test_{{ service.name|snake_case }}_transport_create_channel(transport_class, grpc_helpers):
    # If credentials and host are not provided, the transport class should use
    # ADC credentials.
    with mock.patch.object(google.auth, "default", autospec=True) as adc, mock.patch.object(
        grpc_helpers, "create_channel", autospec=True
    ) as create_channel:
        creds = ga_credentials.AnonymousCredentials()
        adc.return_value = (creds, None)
        transport_class(
            quota_project_id="octopus",
            scopes=["1", "2"]
        )

        {% with host = (service.host|default('localhost', true)) %}
        create_channel.assert_called_with(
            "{{ host }}{% if ":" not in service.host %}:443{% endif %}",
            credentials=creds,
            credentials_file=None,
            quota_project_id="octopus",
            default_scopes=(
                {% for scope in service.oauth_scopes %}
                '{{ scope }}',
                {% endfor %}),
            scopes=["1", "2"],
            default_host="{{ host }}",
            ssl_credentials=None,
            options=[
                ("grpc.max_send_message_length", -1),
                ("grpc.max_receive_message_length", -1),
            ],
        )
        {% endwith %}

{% endif %}

{% if 'grpc' in opts.transport %}
@pytest.mark.parametrize("transport_class", [transports.{{ service.grpc_transport_name }}, transports.{{ service.grpc_asyncio_transport_name }}])
def test_{{ service.name|snake_case }}_grpc_transport_client_cert_source_for_mtls(
    transport_class
):
    cred = ga_credentials.AnonymousCredentials()

    # Check ssl_channel_credentials is used if provided.
    with mock.patch.object(transport_class, "create_channel") as mock_create_channel:
        mock_ssl_channel_creds = mock.Mock()
        transport_class(
            host="squid.clam.whelk",
            credentials=cred,
            ssl_channel_credentials=mock_ssl_channel_creds
        )
        mock_create_channel.assert_called_once_with(
            "squid.clam.whelk:443",
            credentials=cred,
            credentials_file=None,
            scopes=None,
            ssl_credentials=mock_ssl_channel_creds,
            quota_project_id=None,
            options=[
                ("grpc.max_send_message_length", -1),
                ("grpc.max_receive_message_length", -1),
            ],
        )

    # Check if ssl_channel_credentials is not provided, then client_cert_source_for_mtls
    # is used.
    with mock.patch.object(transport_class, "create_channel", return_value=mock.Mock()):
        with mock.patch("grpc.ssl_channel_credentials") as mock_ssl_cred:
            transport_class(
                credentials=cred,
                client_cert_source_for_mtls=client_cert_source_callback
            )
            expected_cert, expected_key = client_cert_source_callback()
            mock_ssl_cred.assert_called_once_with(
                certificate_chain=expected_cert,
                private_key=expected_key
            )
{% endif %}

{% if 'rest' in opts.transport %}
def test_{{ service.name|snake_case }}_http_transport_client_cert_source_for_mtls():
    cred = ga_credentials.AnonymousCredentials()
    with mock.patch("google.auth.transport.requests.AuthorizedSession.configure_mtls_channel") as mock_configure_mtls_channel:
        transports.{{ service.rest_transport_name }} (
            credentials=cred,
            client_cert_source_for_mtls=client_cert_source_callback
        )
        mock_configure_mtls_channel.assert_called_once_with(client_cert_source_callback)


{% if service.has_lro -%}
def test_{{ service.name|snake_case }}_rest_lro_client():
    client = {{ service.client_name }}(
        credentials=ga_credentials.AnonymousCredentials(),
        transport='rest',
    )
    transport = client.transport

    # Ensure that we have a api-core operations client.
    assert isinstance(
        transport.operations_client,
        operations_v1.AbstractOperationsClient,
    )

    # Ensure that subsequent calls to the property send the exact same object.
    assert transport.operations_client is transport.operations_client
{%- endif %}


{% endif %} {# rest #}

@pytest.mark.parametrize("transport_name", [
    {% if 'grpc' in opts.transport %}
    "grpc",
    "grpc_asyncio",
    {% endif %}
    {% if 'rest' in opts.transport %}
    "rest",
    {% endif %}
])
def test_{{ service.name|snake_case }}_host_no_port(transport_name):
    {% with host = (service.host|default('localhost', true)).split(':')[0] %}
    client = {{ service.client_name }}(
        credentials=ga_credentials.AnonymousCredentials(),
        client_options=client_options.ClientOptions(api_endpoint='{{ host }}'),
         transport=transport_name,
    )
    assert client.transport._host == (
        '{{ host }}:443'
        {% if 'rest' in opts.transport %}
        if transport_name in ['grpc', 'grpc_asyncio']
        else 'https://{{ host }}'
        {% endif %}
    )
    {% endwith %}

@pytest.mark.parametrize("transport_name", [
    {% if 'grpc' in opts.transport %}
    "grpc",
    "grpc_asyncio",
    {% endif %}
    {% if 'rest' in opts.transport %}
    "rest",
    {% endif %}
])
def test_{{ service.name|snake_case }}_host_with_port(transport_name):
    {% with host = (service.host|default('localhost', true)).split(':')[0] %}
    client = {{ service.client_name }}(
        credentials=ga_credentials.AnonymousCredentials(),
        client_options=client_options.ClientOptions(api_endpoint='{{ host }}:8000'),
        transport=transport_name,
    )
    assert client.transport._host == (
        '{{ host }}:8000'
        {% if 'rest' in opts.transport %}
        if transport_name in ['grpc', 'grpc_asyncio']
        else 'https://{{ host }}:8000'
        {% endif %}
    )
    {% endwith %}

{% if 'rest' in opts.transport %}
@pytest.mark.parametrize("transport_name", [
    "rest",
])
def test_{{ service.name|snake_case }}_client_transport_session_collision(transport_name):
    creds1 = ga_credentials.AnonymousCredentials()
    creds2 = ga_credentials.AnonymousCredentials()
    client1 = {{ service.client_name }}(
        credentials=creds1,
        transport=transport_name,
    )
    client2 = {{ service.client_name }}(
        credentials=creds2,
        transport=transport_name,
    )
    {% for method in service.methods.values() %}
    session1 = client1.transport.{{ method.transport_safe_name|snake_case }}._session
    session2 = client2.transport.{{ method.transport_safe_name|snake_case }}._session
    assert session1 != session2
    {% endfor %}
{% endif -%}

{% if 'grpc' in opts.transport %}
def test_{{ service.name|snake_case }}_grpc_transport_channel():
    channel = grpc.secure_channel('http://localhost/', grpc.local_channel_credentials())

    # Check that channel is used if provided.
    transport = transports.{{ service.name }}GrpcTransport(
        host="squid.clam.whelk",
        channel=channel,
    )
    assert transport.grpc_channel == channel
    assert transport._host == "squid.clam.whelk:443"
    assert transport._ssl_channel_credentials == None


def test_{{ service.name|snake_case }}_grpc_asyncio_transport_channel():
    channel = aio.secure_channel('http://localhost/', grpc.local_channel_credentials())

    # Check that channel is used if provided.
    transport = transports.{{ service.name }}GrpcAsyncIOTransport(
        host="squid.clam.whelk",
        channel=channel,
    )
    assert transport.grpc_channel == channel
    assert transport._host == "squid.clam.whelk:443"
    assert transport._ssl_channel_credentials == None


# Remove this test when deprecated arguments (api_mtls_endpoint, client_cert_source) are
# removed from grpc/grpc_asyncio transport constructor.
@pytest.mark.parametrize("transport_class", [transports.{{ service.grpc_transport_name }}, transports.{{ service.grpc_asyncio_transport_name }}])
def test_{{ service.name|snake_case }}_transport_channel_mtls_with_client_cert_source(
    transport_class
):
    with mock.patch("grpc.ssl_channel_credentials", autospec=True) as grpc_ssl_channel_cred:
        with mock.patch.object(transport_class, "create_channel") as grpc_create_channel:
            mock_ssl_cred = mock.Mock()
            grpc_ssl_channel_cred.return_value = mock_ssl_cred

            mock_grpc_channel = mock.Mock()
            grpc_create_channel.return_value = mock_grpc_channel

            cred = ga_credentials.AnonymousCredentials()
            with pytest.warns(DeprecationWarning):
                with mock.patch.object(google.auth, 'default') as adc:
                    adc.return_value = (cred, None)
                    transport = transport_class(
                        host="squid.clam.whelk",
                        api_mtls_endpoint="mtls.squid.clam.whelk",
                        client_cert_source=client_cert_source_callback,
                    )
                    adc.assert_called_once()

            grpc_ssl_channel_cred.assert_called_once_with(
                certificate_chain=b"cert bytes", private_key=b"key bytes"
            )
            grpc_create_channel.assert_called_once_with(
                "mtls.squid.clam.whelk:443",
                credentials=cred,
                credentials_file=None,
                scopes=None,
                ssl_credentials=mock_ssl_cred,
                quota_project_id=None,
                options=[
                    ("grpc.max_send_message_length", -1),
                    ("grpc.max_receive_message_length", -1),
                ],
            )
            assert transport.grpc_channel == mock_grpc_channel
            assert transport._ssl_channel_credentials == mock_ssl_cred


# Remove this test when deprecated arguments (api_mtls_endpoint, client_cert_source) are
# removed from grpc/grpc_asyncio transport constructor.
@pytest.mark.parametrize("transport_class", [transports.{{ service.grpc_transport_name }}, transports.{{ service.grpc_asyncio_transport_name }}])
def test_{{ service.name|snake_case }}_transport_channel_mtls_with_adc(
    transport_class
):
    mock_ssl_cred = mock.Mock()
    with mock.patch.multiple(
        "google.auth.transport.grpc.SslCredentials",
        __init__=mock.Mock(return_value=None),
        ssl_credentials=mock.PropertyMock(return_value=mock_ssl_cred),
    ):
        with mock.patch.object(transport_class, "create_channel") as grpc_create_channel:
            mock_grpc_channel = mock.Mock()
            grpc_create_channel.return_value = mock_grpc_channel
            mock_cred = mock.Mock()

            with pytest.warns(DeprecationWarning):
                transport = transport_class(
                    host="squid.clam.whelk",
                    credentials=mock_cred,
                    api_mtls_endpoint="mtls.squid.clam.whelk",
                    client_cert_source=None,
                )

            grpc_create_channel.assert_called_once_with(
                "mtls.squid.clam.whelk:443",
                credentials=mock_cred,
                credentials_file=None,
                scopes=None,
                ssl_credentials=mock_ssl_cred,
                quota_project_id=None,
                options=[
                    ("grpc.max_send_message_length", -1),
                    ("grpc.max_receive_message_length", -1),
                ],
            )
            assert transport.grpc_channel == mock_grpc_channel


{% if service.has_lro %}
def test_{{ service.name|snake_case }}_grpc_lro_client():
    client = {{ service.client_name }}(
        credentials=ga_credentials.AnonymousCredentials(),
        transport='grpc',
    )
    transport = client.transport

    # Ensure that we have a api-core operations client.
    assert isinstance(
        transport.operations_client,
        operations_v1.OperationsClient,
    )

    # Ensure that subsequent calls to the property send the exact same object.
    assert transport.operations_client is transport.operations_client


def test_{{ service.name|snake_case }}_grpc_lro_async_client():
    client = {{ service.async_client_name }}(
        credentials=ga_credentials.AnonymousCredentials(),
        transport='grpc_asyncio',
    )
    transport = client.transport

    # Ensure that we have a api-core operations client.
    assert isinstance(
        transport.operations_client,
        operations_v1.OperationsAsyncClient,
    )

    # Ensure that subsequent calls to the property send the exact same object.
    assert transport.operations_client is transport.operations_client

{% endif %}
{% endif %} {# if grpc in opts #}

{% with molluscs = cycler("squid", "clam", "whelk", "octopus", "oyster", "nudibranch", "cuttlefish", "mussel", "winkle", "nautilus", "scallop", "abalone") %}
{% for message in service.resource_messages|sort(attribute="resource_type") %}
def test_{{ message.resource_type|snake_case }}_path():
    {% for arg in message.resource_path_args %}
    {{ arg }} = "{{ molluscs.next() }}"
    {% endfor %}
    expected = "{{ message.resource_path_formatted }}".format({% for arg in message.resource_path_args %}{{ arg }}={{ arg }}, {% endfor %})
    actual = {{ service.client_name }}.{{ message.resource_type|snake_case }}_path({{message.resource_path_args|join(", ") }})
    assert expected == actual


def test_parse_{{ message.resource_type|snake_case }}_path():
    expected = {
    {% for arg in message.resource_path_args %}
        "{{ arg }}": "{{ molluscs.next() }}",
    {% endfor %}
    }
    path = {{ service.client_name }}.{{ message.resource_type|snake_case }}_path(**expected)

    # Check that the path construction is reversible.
    actual = {{ service.client_name }}.parse_{{ message.resource_type|snake_case }}_path(path)
    assert expected == actual

{% endfor %}
{% for resource_msg in service.common_resources.values()|sort(attribute="type_name") %}
def test_common_{{ resource_msg.message_type.resource_type|snake_case }}_path():
    {% for arg in resource_msg.message_type.resource_path_args %}
    {{ arg }} = "{{ molluscs.next() }}"
    {% endfor %}
    expected = "{{ resource_msg.message_type.resource_path_formatted }}".format({% for arg in resource_msg.message_type.resource_path_args %}{{ arg }}={{ arg }}, {% endfor %})
    actual = {{ service.client_name }}.common_{{ resource_msg.message_type.resource_type|snake_case }}_path({{ resource_msg.message_type.resource_path_args|join(", ") }})
    assert expected == actual


def test_parse_common_{{ resource_msg.message_type.resource_type|snake_case }}_path():
    expected = {
    {% for arg in resource_msg.message_type.resource_path_args %}
        "{{ arg }}": "{{ molluscs.next() }}",
    {% endfor %}
    }
    path = {{ service.client_name }}.common_{{ resource_msg.message_type.resource_type|snake_case }}_path(**expected)

    # Check that the path construction is reversible.
    actual = {{ service.client_name }}.parse_common_{{ resource_msg.message_type.resource_type|snake_case }}_path(path)
    assert expected == actual

{% endfor %} {# common resources#}
{% endwith %} {# cycler #}


def test_client_with_default_client_info():
    client_info = gapic_v1.client_info.ClientInfo()

    with mock.patch.object(transports.{{ service.name }}Transport, '_prep_wrapped_messages') as prep:
        client = {{ service.client_name }}(
            credentials=ga_credentials.AnonymousCredentials(),
            client_info=client_info,
        )
        prep.assert_called_once_with(client_info)

    with mock.patch.object(transports.{{ service.name }}Transport, '_prep_wrapped_messages') as prep:
        transport_class = {{ service.client_name }}.get_transport_class()
        transport = transport_class(
            credentials=ga_credentials.AnonymousCredentials(),
            client_info=client_info,
        )
        prep.assert_called_once_with(client_info)

{% include 'tests/unit/gapic/%name_%version/%sub/_test_mixins.py.j2' %}

{% for conf in configs %}
{{ test_macros.transport_close_test(**conf) }}
{% endfor %}

def test_client_ctx():
    transports = [
        {% if 'rest' in opts.transport %}
        'rest',
        {% endif %}
        {% if 'grpc' in opts.transport %}
        'grpc',
        {% endif %}
    ]
    for transport in transports:
        client = {{ service.client_name }}(
            credentials=ga_credentials.AnonymousCredentials(),
            transport=transport
        )
        # Test client calls underlying transport.
        with mock.patch.object(type(client.transport), "close") as close:
            close.assert_not_called()
            with client:
                pass
            close.assert_called()

@pytest.mark.parametrize("client_class,transport_class", [
    {% if 'grpc' in opts.transport %}
    ({{ service.client_name }}, transports.{{ service.grpc_transport_name }}),
    ({{ service.async_client_name }}, transports.{{ service.grpc_asyncio_transport_name }}),
    {% elif 'rest' in opts.transport %}
    ({{ service.client_name }}, transports.{{ service.rest_transport_name }}),
    {% endif %}
])
def test_api_key_credentials(client_class, transport_class):
    with mock.patch.object(
        google.auth._default, "get_api_key_credentials", create=True
    ) as get_api_key_credentials:
        mock_cred = mock.Mock()
        get_api_key_credentials.return_value = mock_cred
        options = client_options.ClientOptions()
        options.api_key = "api_key"
        with mock.patch.object(transport_class, "__init__") as patched:
            patched.return_value = None
            client = client_class(client_options=options)
            patched.assert_called_once_with(
                credentials=mock_cred,
                credentials_file=None,
                host=client._DEFAULT_ENDPOINT_TEMPLATE.format(UNIVERSE_DOMAIN=client._DEFAULT_UNIVERSE),
                scopes=None,
                client_cert_source_for_mtls=None,
                quota_project_id=None,
                client_info=transports.base.DEFAULT_CLIENT_INFO,
                always_use_jwt_access=True,
                api_audience=None,
            )

{% endblock %}<|MERGE_RESOLUTION|>--- conflicted
+++ resolved
@@ -1066,12 +1066,8 @@
 {% endfor %}
 {% for conf in configs %}
 {{ test_macros.transport_kind_test(**conf) }}
-<<<<<<< HEAD
 {{ test_macros.run_transport_tests_for_config(**conf) }}
-=======
-
 {{ test_macros.empty_call_test(**conf) }}
->>>>>>> 1a49b4bf
 {% endfor %}
 {# TODO(https://github.com/googleapis/gapic-generator-python/issues/2121): Remove the below macro when async rest is GA. #}
 {% if rest_async_io_enabled %}
