--- conflicted
+++ resolved
@@ -1053,13 +1053,10 @@
 {% endfor %}
 {% for conf in configs %}
 {{ test_macros.transport_kind_test(**conf) }}
-<<<<<<< HEAD
+
 {{ test_macros.empty_call_test(**conf) }}
+
 {{ test_macros.routing_parameter_test(**conf) }}
-=======
-
-{{ test_macros.empty_call_test(**conf) }}
->>>>>>> 4c5de879
 {% endfor %}
 
 {% if 'grpc' in opts.transport %}
