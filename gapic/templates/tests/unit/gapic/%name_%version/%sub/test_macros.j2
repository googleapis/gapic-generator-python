{% macro grpc_required_tests(method, service, api, full_extended_lro=False) %}
{% with method_name = method.safe_name|snake_case + "_unary" if method.extended_lro and not full_extended_lro else method.safe_name|snake_case, method_output = method.extended_lro.operation_type if method.extended_lro and not full_extended_lro else method.output %}
@pytest.mark.parametrize("request_type", [
  {{ method.input.ident }},
  dict,
])
def test_{{ method_name }}(request_type, transport: str = 'grpc'):
    {% with auto_populated_field_sample_value = "explicit value for autopopulate-able field" %}
    client = {{ service.client_name }}(
        credentials=ga_credentials.AnonymousCredentials(),
        transport=transport,
    )

    # Everything is optional in proto3 as far as the runtime is concerned,
    # and we are mocking out the actual API, so just send an empty request.
    request = request_type()
    {# Set UUID4 fields so that they are not automatically populated. #}
    {% with method_settings = api.all_method_settings.get(method.meta.address.proto) %}
    {% if method_settings is not none %}
    {% for auto_populated_field in method_settings.auto_populated_fields %}
    if isinstance(request, dict):
        request['{{ auto_populated_field }}'] = "{{ auto_populated_field_sample_value }}"
    else:
        request.{{ auto_populated_field }} = "{{ auto_populated_field_sample_value }}"
    {% endfor %}
    {% endif %}{# if method_settings is not none #}
    {% endwith %}{# method_settings #}
    {% if method.client_streaming %}
    requests = [request]
    {% endif %}

    # Mock the actual call within the gRPC stub, and fake the request.
    with mock.patch.object(
            type(client.transport.{{ method.transport_safe_name|snake_case }}),
            '__call__') as call:
        # Designate an appropriate return value for the call.
        {% if method.void %}
        call.return_value = None
        {% elif method.lro %}
        call.return_value = operations_pb2.Operation(name='operations/spam')
        {% elif method.server_streaming %}
        call.return_value = iter([{{ method.output.ident }}()])
        {% else %}
        call.return_value = {{ method.output.ident }}(
          {% for field in method.output.fields.values() | rejectattr('message')%}
          {% if not field.oneof or field.proto3_optional %}
            {{ field.name }}={{ field.mock_value }},
            {% endif %}{% endfor %}
            {# This is a hack to only pick one field #}
            {% for oneof_fields in method.output.oneof_fields().values() %}
            {# Take the first non-message oneof field. In the corner case when all the fields of a oneof are messages, the oneof will not be populated #}
            {# Use an outer if-statement here because `first` raises an error if called on an empty sequence #}
            {% if (oneof_fields | rejectattr('message') | list) %}
            {% with field = (oneof_fields | rejectattr('message') | first) %}
            {{ field.name }}={{ field.mock_value }},
            {% endwith %}
            {% endif %}
            {% endfor %}
        )
        {% endif %}
        {% if method.client_streaming %}
        response = client.{{ method.safe_name|snake_case }}(iter(requests))
        {% else %}
        response = client.{{ method_name }}(request)
        {% endif %}

        # Establish that the underlying gRPC stub method was called.
        assert len(call.mock_calls) == 1
        _, args, _ = call.mock_calls[0]
        {% if method.client_streaming %}
        assert next(args[0]) == request
        {% else %}
        request = {{ method.input.ident }}()
        {% with method_settings = api.all_method_settings.get(method.meta.address.proto) %}
        {% if method_settings is not none %}
        {% for auto_populated_field in method_settings.auto_populated_fields %}
        request.{{ auto_populated_field }} = "{{ auto_populated_field_sample_value }}"
        {% endfor %}
        {% endif %}{# if method_settings is not none #}
        {% endwith %}{# method_settings #}
        assert args[0] == request
        {% endif %}

    # Establish that the response is the type that we expect.
    {% if method.void %}
    assert response is None
    {% elif method.lro or (method.extended_lro and full_extended_lro) %}
    assert isinstance(response, future.Future)
    {% elif method.extended_lro and not full_extended_lro %}
    assert isinstance(response, {{ method.extended_lro.operation_type.ident }})
    {% elif method.server_streaming %}
    for message in response:
        assert isinstance(message, {{ method.output.ident }})
    {% else %}
    {% if "next_page_token" in method.output.fields.values()|map(attribute='name', default="") and not method.paged_result_field %}
    {# Cheeser assertion to force code coverage for bad paginated methods #}
    assert response.raw_page is response
    {% endif %}
    assert isinstance(response, {{ method.client_output.ident }})
    {% for field in method_output.fields.values() | rejectattr('message') %}
    {% if not field.oneof or field.proto3_optional %}
    {% if field.field_pb.type in [1, 2] %}{# Use approx eq for floats #}
    {% if field.repeated %}
    for index in range(len(response.{{ field.name }})):
        assert math.isclose(
            response.{{ field.name }}[index],
            {{ field.mock_value }}[index],
            rel_tol=1e-6,
        )
    {% else %}{# field.repeated #}
    assert math.isclose(response.{{ field.name }}, {{ field.mock_value }}, rel_tol=1e-6)
    {% endif %}{# field.repeated #}
    {% elif field.field_pb.type == 8 %}{# Use 'is' for bools #}
    assert response.{{ field.name }} is {{ field.mock_value }}
    {% else %}
    assert response.{{ field.name }} == {{ field.mock_value }}
    {% endif %}
    {% endif %}{# end oneof/optional #}
    {% endfor %}
    {% endif %}
    {% endwith %}{# auto_populated_field_sample_value #}


{% if not method.client_streaming %}
def test_{{ method_name }}_non_empty_request_with_auto_populated_field():
    # This test is a coverage failsafe to make sure that UUID4 fields are
    # automatically populated, according to AIP-4235, with non-empty requests.
    client = {{ service.client_name }}(
        credentials=ga_credentials.AnonymousCredentials(),
        transport='grpc',
    )

    # Populate all string fields in the request which are not UUID4
    # since we want to check that UUID4 are populated automatically
    # if they meet the requirements of AIP 4235.
    request = {{ method.input.ident }}(
    {% for field in method.input.fields.values() if field.ident|string() == "str" and not field.uuid4 %}
        {{ field.name }}={{ field.mock_value }},
    {% endfor %}
    )

    # Mock the actual call within the gRPC stub, and fake the request.
    with mock.patch.object(
            type(client.transport.{{ method.transport_safe_name|snake_case }}),
            '__call__') as call:
        call.return_value.name = "foo" # operation_request.operation in compute client(s) expect a string.
        client.{{ method_name }}(request=request)
        call.assert_called()
        _, args, _ = call.mock_calls[0]
{% with method_settings = api.all_method_settings.get(method.meta.address.proto) %}
{% if method_settings is not none %}
{% for auto_populated_field in method_settings.auto_populated_fields %}
        # Ensure that the uuid4 field is set according to AIP 4235
        assert re.match(r"{{ get_uuid4_re() }}", args[0].{{ auto_populated_field }})
        # clear UUID field so that the check below succeeds
        args[0].{{ auto_populated_field }} = None
{% endfor %}
{% endif %}{# if method_settings is not none #}
{% endwith %}{# method_settings #}
        assert args[0] == {{ method.input.ident }}(
        {% for field in method.input.fields.values() if field.ident|string() == "str" and not field.uuid4 %}
            {{ field.name }}={{ field.mock_value }},
        {% endfor %}
        )
{% endif %}

def test_{{ method_name }}_use_cached_wrapped_rpc():
    # Clients should use _prep_wrapped_messages to create cached wrapped rpcs,
    # instead of constructing them on each call
    with mock.patch("google.api_core.gapic_v1.method.wrap_method") as wrapper_fn:
        client = {{ service.client_name }}(
            credentials=ga_credentials.AnonymousCredentials(),
            transport="grpc",
        )

        # Should wrap all calls on client creation
        assert wrapper_fn.call_count > 0
        wrapper_fn.reset_mock()

        # Ensure method has been cached
        assert client._transport.{{method.transport_safe_name|snake_case}} in client._transport._wrapped_methods

        # Replace cached wrapped function with mock
        mock_rpc = mock.Mock()
        mock_rpc.return_value.name = "foo" # operation_request.operation in compute client(s) expect a string.
        client._transport._wrapped_methods[client._transport.{{method.transport_safe_name|snake_case}}] = mock_rpc
        {% if method.client_streaming %}
        request = [{}]
        client.{{ method.safe_name|snake_case }}(request)
        {% else %}
        request = {}
        client.{{ method_name }}(request)
        {% endif %}

        # Establish that the underlying gRPC stub method was called.
        assert mock_rpc.call_count == 1

        {% if method.lro or method.extended_lro %}
        # Operation methods call wrapper_fn to build a cached
        # client._transport.operations_client instance on first rpc call.
        # Subsequent calls should use the cached wrapper
        wrapper_fn.reset_mock()
        {% endif %}

        {% if method.client_streaming %}
        client.{{ method.safe_name|snake_case }}(request)
        {% else %}
        client.{{ method_name }}(request)
        {% endif %}


        # Establish that a new wrapper was not created for this call
        assert wrapper_fn.call_count == 0
        assert mock_rpc.call_count == 2

{% if not full_extended_lro %}
@pytest.mark.asyncio
async def test_{{ method_name }}_async_use_cached_wrapped_rpc(transport: str = "grpc_asyncio"):
    # Clients should use _prep_wrapped_messages to create cached wrapped rpcs,
    # instead of constructing them on each call
    with mock.patch("google.api_core.gapic_v1.method_async.wrap_method") as wrapper_fn:
        client = {{ service.async_client_name }}(
            credentials=async_anonymous_credentials(),
            transport=transport,
        )

        # Should wrap all calls on client creation
        assert wrapper_fn.call_count > 0
        wrapper_fn.reset_mock()

        # Ensure method has been cached
        assert client._client._transport.{{method.transport_safe_name|snake_case}} in client._client._transport._wrapped_methods

        # Replace cached wrapped function with mock
        mock_rpc = mock.AsyncMock()
        mock_rpc.return_value = mock.Mock()
        client._client._transport._wrapped_methods[client._client._transport.{{method.transport_safe_name|snake_case}}] = mock_rpc

        {% if method.client_streaming %}
        request = [{}]
        await client.{{ method.name|snake_case }}(request)
        {% else %}
        request = {}
        await client.{{ method_name }}(request)
        {% endif %}

        # Establish that the underlying gRPC stub method was called.
        assert mock_rpc.call_count == 1

        {% if method.lro or method.extended_lro %}
        # Operation methods call wrapper_fn to build a cached
        # client._transport.operations_client instance on first rpc call.
        # Subsequent calls should use the cached wrapper
        wrapper_fn.reset_mock()
        {% endif %}

        {% if method.client_streaming %}
        await client.{{ method.name|snake_case }}(request)
        {% else %}
        await client.{{ method_name }}(request)
        {% endif %}

        # Establish that a new wrapper was not created for this call
        assert wrapper_fn.call_count == 0
        assert mock_rpc.call_count == 2

@pytest.mark.asyncio
async def test_{{ method_name }}_async(transport: str = 'grpc_asyncio', request_type={{ method.input.ident }}):
    {% with auto_populated_field_sample_value = "explicit value for autopopulate-able field" %}
    client = {{ service.async_client_name }}(
        credentials=async_anonymous_credentials(),
        transport=transport,
    )

    # Everything is optional in proto3 as far as the runtime is concerned,
    # and we are mocking out the actual API, so just send an empty request.
    request = request_type()
    {# Set UUID4 fields so that they are not automatically populated. #}
    {% with method_settings = api.all_method_settings.get(method.meta.address.proto) %}
    {% if method_settings is not none %}
    {% for auto_populated_field in method_settings.auto_populated_fields %}
    if isinstance(request, dict):
        request['{{ auto_populated_field }}'] = "{{ auto_populated_field_sample_value }}"
    else:
        request.{{ auto_populated_field }} = "{{ auto_populated_field_sample_value }}"
    {% endfor %}
    {% endif %}{# if method_settings is not none #}
    {% endwith %}{# method_settings #}
    {% if method.client_streaming %}
    requests = [request]
    {% endif %}

    # Mock the actual call within the gRPC stub, and fake the request.
    with mock.patch.object(
            type(client.transport.{{ method.transport_safe_name|snake_case }}),
            '__call__') as call:
        # Designate an appropriate return value for the call.
        {% if method.void %}
        call.return_value = grpc_helpers_async.FakeUnaryUnaryCall(None)
        {% elif method.lro %}
        call.return_value = grpc_helpers_async.FakeUnaryUnaryCall(
            operations_pb2.Operation(name='operations/spam')
        )
        {% elif not method.client_streaming and method.server_streaming %}
        call.return_value = mock.Mock(aio.UnaryStreamCall, autospec=True)
        call.return_value.read = mock.AsyncMock(side_effect=[{{ method.output.ident }}()])
        {% elif method.client_streaming and method.server_streaming %}
        call.return_value = mock.Mock(aio.StreamStreamCall, autospec=True)
        call.return_value.read = mock.AsyncMock(side_effect=[{{ method.output.ident }}()])
        {% else %}
        call.return_value ={{ '' }}
            {%- if not method.client_streaming and not method.server_streaming -%}
                grpc_helpers_async.FakeUnaryUnaryCall
            {%- else -%}
                grpc_helpers_async.FakeStreamUnaryCall
            {%- endif -%}({{ method.output.ident }}(
            {% for field in method.output.fields.values() | rejectattr('message') %}{% if not field.oneof or field.proto3_optional %}
            {{ field.name }}={{ field.mock_value }},
            {% endif %}
            {% endfor %}
        ))
        {% endif %}
        {% if method.client_streaming and method.server_streaming %}
        response = await client.{{ method.name|snake_case }}(iter(requests))
        {% elif method.client_streaming and not method.server_streaming %}
        response = await (await client.{{ method.name|snake_case }}(iter(requests)))
        {% else %}
        response = await client.{{ method_name }}(request)
        {% endif %}

        # Establish that the underlying gRPC stub method was called.
        assert len(call.mock_calls)
        _, args, _ = call.mock_calls[0]
        {% if method.client_streaming %}
        assert next(args[0]) == request
        {% else %}
        request = {{ method.input.ident }}()
        {% with method_settings = api.all_method_settings.get(method.meta.address.proto) %}
        {% if method_settings is not none %}
        {% for auto_populated_field in method_settings.auto_populated_fields %}
        request.{{ auto_populated_field }} = "{{ auto_populated_field_sample_value }}"
        {% endfor %}
        {% endif %}{# if method_settings is not none #}
        {% endwith %}{# method_settings #}
        assert args[0] == request
        {% endif %}

    # Establish that the response is the type that we expect.
    {% if method.void %}
    assert response is None
    {% elif method.lro %}
    assert isinstance(response, future.Future)
    {% elif method.extended_lro and not full_extended_lro %}
    assert isinstance(response, {{ method.extended_lro.operation_type.ident }})
    {% elif method.server_streaming %}
    message = await response.read()
    assert isinstance(message, {{ method.output.ident }})
    {% else %}
    assert isinstance(response, {{ method.client_output_async.ident }})
    {% for field in method_output.fields.values() | rejectattr('message') %}
    {% if not field.oneof or field.proto3_optional %}
    {% if field.field_pb.type in [1, 2] %}{# Use approx eq for floats #}
    {% if field.repeated %}
    for index in range(len(response.{{ field.name }})):
        assert math.isclose(
            response.{{ field.name }}[index],
            {{ field.mock_value }}[index],
            rel_tol=1e-6,
        )
    {% else %}{# field.repeated #}
    assert math.isclose(response.{{ field.name }}, {{ field.mock_value }}, rel_tol=1e-6)
    {% endif %}{# field.repeated #}
    {% elif field.field_pb.type == 8 %}{# Use 'is' for bools #}
    assert response.{{ field.name }} is {{ field.mock_value }}
    {% else %}
    assert response.{{ field.name }} == {{ field.mock_value }}
    {% endif %}
    {% endif %}{# oneof/optional #}
    {% endfor %}
    {% endif %}
    {% endwith %}{# auto_populated_field_sample_value #}


@pytest.mark.asyncio
async def test_{{ method_name }}_async_from_dict():
    await test_{{ method_name }}_async(request_type=dict)
{% endif %}{# full_extended_lro #}


{% if method.field_headers and not method.client_streaming and not method.explicit_routing %}
def test_{{ method_name }}_field_headers():
    client = {{ service.client_name }}(
        credentials=ga_credentials.AnonymousCredentials(),
    )

    # Any value that is part of the HTTP/1.1 URI should be sent as
    # a field header. Set these to a non-empty value.
    request = {{ method.input.ident }}()

    {% for field_header in method.field_headers %}
    request.{{ field_header.disambiguated }} = {{ method.input.get_field(field_header.disambiguated).mock_value }}
    {% endfor %}

    # Mock the actual call within the gRPC stub, and fake the request.
    with mock.patch.object(
            type(client.transport.{{ method.transport_safe_name|snake_case }}),
            '__call__') as call:
        {% if method.void %}
        call.return_value = None
        {% elif method.lro %}
        call.return_value = operations_pb2.Operation(name='operations/op')
        {% elif method.server_streaming %}
        call.return_value = iter([{{ method.output.ident }}()])
        {% else %}
        call.return_value = {{ method.output.ident }}()
        {% endif %}
        client.{{ method_name }}(request)

        # Establish that the underlying gRPC stub method was called.
        assert len(call.mock_calls) == 1
        _, args, _ = call.mock_calls[0]
        assert args[0] == request

    # Establish that the field header was sent.
    _, _, kw = call.mock_calls[0]
    assert (
        'x-goog-request-params',
        '{% for field_header in method.field_headers -%}
        {{ field_header.raw }}={{ method.input.get_field(field_header.disambiguated).mock_value|trim("'") }}
        {%- if not loop.last %}&{% endif %}
        {%- endfor -%}',
    ) in kw['metadata']


{% if not full_extended_lro %}
@pytest.mark.asyncio
async def test_{{ method_name }}_field_headers_async():
    client = {{ service.async_client_name }}(
        credentials=async_anonymous_credentials(),
    )

    # Any value that is part of the HTTP/1.1 URI should be sent as
    # a field header. Set these to a non-empty value.
    request = {{ method.input.ident }}()

    {% for field_header in method.field_headers %}
    request.{{ field_header.disambiguated }} = {{ method.input.get_field(field_header.disambiguated).mock_value }}
    {% endfor %}

    # Mock the actual call within the gRPC stub, and fake the request.
    with mock.patch.object(
            type(client.transport.{{ method.transport_safe_name|snake_case }}),
            '__call__') as call:
        {% if method.void %}
        call.return_value = grpc_helpers_async.FakeUnaryUnaryCall(None)
        {% elif method.lro %}
        call.return_value = grpc_helpers_async.FakeUnaryUnaryCall(operations_pb2.Operation(name='operations/op'))
        {% elif method.server_streaming %}
        call.return_value = mock.Mock(aio.UnaryStreamCall, autospec=True)
        call.return_value.read = mock.AsyncMock(side_effect=[{{ method.output.ident }}()])
        {% else %}
        call.return_value = grpc_helpers_async.FakeUnaryUnaryCall({{ method.output.ident }}())
        {% endif %}
        await client.{{ method_name }}(request)

        # Establish that the underlying gRPC stub method was called.
        assert len(call.mock_calls)
        _, args, _ = call.mock_calls[0]
        assert args[0] == request

    # Establish that the field header was sent.
    _, _, kw = call.mock_calls[0]
    assert (
        'x-goog-request-params',
        '{% for field_header in method.field_headers -%}
        {{ field_header.raw }}={{ method.input.get_field(field_header.disambiguated).mock_value|trim("'") }}
        {%- if not loop.last %}&{% endif %}
        {%- endfor -%}',
    ) in kw['metadata']
{% endif %}
{% endif %}{# full_extended_lro #}

{% if method.ident.package != method.input.ident.package %}
def test_{{ method_name }}_from_dict_foreign():
    client = {{ service.client_name }}(
        credentials=ga_credentials.AnonymousCredentials(),
    )
    # Mock the actual call within the gRPC stub, and fake the request.
    with mock.patch.object(
            type(client.transport.{{ method.transport_safe_name|snake_case }}),
            '__call__') as call:
        # Designate an appropriate return value for the call.
        {% if method.void %}
        call.return_value = None
        {% elif method.lro %}
        call.return_value = operations_pb2.Operation(name='operations/op')
        {% elif method.server_streaming %}
        call.return_value = iter([{{ method.output.ident }}()])
        {% else %}
        call.return_value = {{ method.output.ident }}()
        {% endif %}
        response = client.{{ method_name }}(request={
            {% for field in method.input.fields.values() %}
            '{{ field.name }}': {{ field.mock_value }},
            {% endfor %}
            }
        )
        call.assert_called()

{% endif %}

{% if method.flattened_fields and not method.client_streaming %}
def test_{{ method_name }}_flattened():
    client = {{ service.client_name }}(
        credentials=ga_credentials.AnonymousCredentials(),
    )

    # Mock the actual call within the gRPC stub, and fake the request.
    with mock.patch.object(
            type(client.transport.{{ method.transport_safe_name|snake_case }}),
            '__call__') as call:
        # Designate an appropriate return value for the call.
        {% if method.void %}
        call.return_value = None
        {% elif method.lro %}
        call.return_value = operations_pb2.Operation(name='operations/op')
        {% elif method.server_streaming %}
        call.return_value = iter([{{ method.output.ident }}()])
        {% else %}
        call.return_value = {{ method.output.ident }}()
        {% endif %}
        # Call the method with a truthy value for each flattened field,
        # using the keyword arguments to the method.
        client.{{ method_name }}(
            {% for field in method.flattened_fields.values() %}
            {{ field.name }}={{ field.mock_value }},
            {% endfor %}
        )

        # Establish that the underlying call was made with the expected
        # request object values.
        assert len(call.mock_calls) == 1
        _, args, _ = call.mock_calls[0]
        {% for key, field in method.flattened_fields.items() %}{% if not field.oneof or field.proto3_optional %}
        {% if field.ident|string() == 'timestamp_pb2.Timestamp' %}
        assert TimestampRule().to_proto(args[0].{{ key }}) == {{ field.mock_value }}
        {% elif field.ident|string() == 'duration_pb2.Duration' %}
        assert DurationRule().to_proto(args[0].{{ key }}) == {{ field.mock_value }}
        {% elif (field.ident|string()).startswith('wrappers_pb2.') %}
        assert wrappers.{{ (field.ident|string())[13:] }}Rule().to_proto(args[0].{{ key }}) == {{ field.mock_value }}
        {% elif field.field_pb.type == 2 %}{# Use approx eq for floats #}
        assert math.isclose(args[0].{{ field.name }}, {{ field.mock_value }}, rel_tol=1e-6)
        {% else %}
        arg = args[0].{{ key }}
        mock_val = {{ field.mock_value }}
        {% if field.ident|string() == "struct_pb2.Value" %}
        from proto.marshal import Marshal
        from proto.marshal.rules.struct import ValueRule
        rule = ValueRule(marshal=Marshal(name="Test"))
        mock_val = rule.to_python(mock_val)
        {% endif %}{# struct_pb2.Value #}
        assert arg == mock_val
        {% endif %}
        {% endif %}{% endfor %}
        {% for oneofs in method.flattened_oneof_fields().values() %}
        {% with field = oneofs[-1]  %}
        assert args[0].{{ method.flattened_field_to_key[field.name] }} == {{ field.mock_value }}
        {% endwith %}
        {% endfor %}



def test_{{ method_name }}_flattened_error():
    client = {{ service.client_name }}(
        credentials=ga_credentials.AnonymousCredentials(),
    )

    # Attempting to call a method with both a request object and flattened
    # fields is an error.
    with pytest.raises(ValueError):
        client.{{ method_name }}(
            {{ method.input.ident }}(),
            {% for field in method.flattened_fields.values() %}
            {{ field.name }}={{ field.mock_value }},
            {% endfor %}
        )

{% if not full_extended_lro %}
@pytest.mark.asyncio
async def test_{{ method_name }}_flattened_async():
    client = {{ service.async_client_name }}(
        credentials=async_anonymous_credentials(),
    )

    # Mock the actual call within the gRPC stub, and fake the request.
    with mock.patch.object(
            type(client.transport.{{ method.transport_safe_name|snake_case }}),
            '__call__') as call:
        # Designate an appropriate return value for the call.
        {% if method.void %}
        call.return_value = None
        {% elif method.lro %}
        call.return_value = operations_pb2.Operation(name='operations/op')
        {% elif method.server_streaming %}
        call.return_value = iter([{{ method.output.ident }}()])
        {% else %}
        call.return_value = {{ method.output.ident }}()
        {% endif %}


        {% if method.void %}
        call.return_value = grpc_helpers_async.FakeUnaryUnaryCall(None)
        {% elif method.lro %}
        call.return_value = grpc_helpers_async.FakeUnaryUnaryCall(
            operations_pb2.Operation(name='operations/spam')
        )
        {% elif not method.client_streaming and method.server_streaming %}
        call.return_value = mock.Mock(aio.UnaryStreamCall, autospec=True)
        {% elif method.client_streaming and method.server_streaming %}
        call.return_value = mock.Mock(aio.StreamStreamCall, autospec=True)
        {% else %}
        call.return_value = {{ '' }}
            {%- if not method.client_streaming and not method.server_streaming -%}
                grpc_helpers_async.FakeUnaryUnaryCall
            {%- else -%}
                grpc_helpers_async.FakeStreamUnaryCall
            {%- endif -%}({{ method.output.ident }}())
        {% endif %}
        # Call the method with a truthy value for each flattened field,
        # using the keyword arguments to the method.
        response = await client.{{ method_name }}(
            {% for field in method.flattened_fields.values() %}
            {{ field.name }}={{ field.mock_value }},
            {% endfor %}
        )

        # Establish that the underlying call was made with the expected
        # request object values.
        assert len(call.mock_calls)
        _, args, _ = call.mock_calls[0]
        {% for key, field in method.flattened_fields.items() %}{% if not field.oneof or field.proto3_optional %}
        {% if field.ident|string() == 'timestamp_pb2.Timestamp' %}
        assert TimestampRule().to_proto(args[0].{{ key }}) == {{ field.mock_value }}
        {% elif field.ident|string() == 'duration_pb2.Duration' %}
        assert DurationRule().to_proto(args[0].{{ key }}) == {{ field.mock_value }}
        {% elif (field.ident|string()).startswith('wrappers_pb2.') %}
        assert wrappers.{{ (field.ident|string())[13:] }}Rule().to_proto(args[0].{{ key }}) == {{ field.mock_value }}
        {% elif field.field_pb.type == 2 %}{# Use approx eq for floats #}
        assert math.isclose(args[0].{{ field.name }}, {{ field.mock_value }}, rel_tol=1e-6)
        {% else %}
        arg = args[0].{{ key }}
        mock_val = {{ field.mock_value }}
        {% if field.ident|string() == "struct_pb2.Value" %}
        from proto.marshal import Marshal
        from proto.marshal.rules.struct import ValueRule
        rule = ValueRule(marshal=Marshal(name="Test"))
        mock_val = rule.to_python(mock_val)
        {% endif %}{# struct_pb2.Value #}
        assert arg == mock_val
        {% endif %}
        {% endif %}{% endfor %}
        {% for oneofs in method.flattened_oneof_fields().values() %}
        {% with field = oneofs[-1]  %}
        assert args[0].{{ method.flattened_field_to_key[field.name] }} == {{ field.mock_value }}
        {% endwith %}
        {% endfor %}

@pytest.mark.asyncio
async def test_{{ method_name }}_flattened_error_async():
    client = {{ service.async_client_name }}(
        credentials=async_anonymous_credentials(),
    )

    # Attempting to call a method with both a request object and flattened
    # fields is an error.
    with pytest.raises(ValueError):
        await client.{{ method_name }}(
            {{ method.input.ident }}(),
            {% for field in method.flattened_fields.values() %}
            {{ field.name }}={{ field.mock_value }},
            {% endfor %}
        )
{% endif %}
{% endif %}{# full_extended_lro #}


{% if method.paged_result_field %}
{% if not method.paged_result_field.map %}
def test_{{ method_name }}_pager(transport_name: str = "grpc"):
    client = {{ service.client_name }}(
        credentials=ga_credentials.AnonymousCredentials(),
        transport=transport_name,
    )

    # Mock the actual call within the gRPC stub, and fake the request.
    with mock.patch.object(
            type(client.transport.{{ method.transport_safe_name|snake_case }}),
            '__call__') as call:
        # Set the response to a series of pages.
        call.side_effect = (
            {{ method.output.ident }}(
                {{ method.paged_result_field.name }}=[
                    {{ method.paged_result_field.type.ident }}(),
                    {{ method.paged_result_field.type.ident }}(),
                    {{ method.paged_result_field.type.ident }}(),
                ],
                next_page_token='abc',
            ),
            {{ method.output.ident }}(
                {{ method.paged_result_field.name }}=[],
                next_page_token='def',
            ),
            {{ method.output.ident }}(
                {{ method.paged_result_field.name }}=[
                    {{ method.paged_result_field.type.ident }}(),
                ],
                next_page_token='ghi',
            ),
            {{ method.output.ident }}(
                {{ method.paged_result_field.name }}=[
                    {{ method.paged_result_field.type.ident }}(),
                    {{ method.paged_result_field.type.ident }}(),
                ],
            ),
            RuntimeError,
        )

        expected_metadata = ()
        retry = retries.Retry()
        timeout = 5
        {% if not method.explicit_routing and method.field_headers %}
        expected_metadata = tuple(expected_metadata) + (
            gapic_v1.routing_header.to_grpc_metadata((
                {% for field_header in method.field_headers %}
                {% if not method.client_streaming %}
                ('{{ field_header.raw }}', ''),
                {% endif %}
                {% endfor %}
            )),
        )
        {% endif %}
        {% if service.version %}
        if HAS_GOOGLE_API_CORE_VERSION_HEADER:
            expected_metadata = tuple(expected_metadata) + (
                version_header.to_api_version_header("{{ service.version }}"),
            )
        {% endif %}
        pager = client.{{ method_name }}(request={}, retry=retry, timeout=timeout)

        assert pager._metadata == expected_metadata
        assert pager._retry == retry
        assert pager._timeout == timeout

        results = list(pager)
        assert len(results) == 6
        assert all(isinstance(i, {{ method.paged_result_field.type.ident }})
                   for i in results)
{% endif %}
def test_{{ method_name }}_pages(transport_name: str = "grpc"):
    client = {{ service.client_name }}(
        credentials=ga_credentials.AnonymousCredentials(),
        transport=transport_name,
    )

    # Mock the actual call within the gRPC stub, and fake the request.
    with mock.patch.object(
            type(client.transport.{{ method.transport_safe_name|snake_case }}),
            '__call__') as call:
        # Set the response to a series of pages.
        {% if method.paged_result_field.map %}
        call.side_effect = (
            {{ method.output.ident }}(
                {{ method.paged_result_field.name }}={
                    'a':{{ method.paged_result_field.type.fields.get('value').ident }}(),
                    'b':{{ method.paged_result_field.type.fields.get('value').ident }}(),
                    'c':{{ method.paged_result_field.type.fields.get('value').ident }}(),
                },
                next_page_token='abc',
            ),
            {{ method.output.ident }}(
                {{ method.paged_result_field.name }}={},
                next_page_token='def',
            ),
            {{ method.output.ident }}(
                {{ method.paged_result_field.name }}={
                    'g':{{ method.paged_result_field.type.fields.get('value').ident }}(),
                },
                next_page_token='ghi',
            ),
            {{ method.output.ident }}(
                {{ method.paged_result_field.name }}={
                    'h':{{ method.paged_result_field.type.fields.get('value').ident }}(),
                    'i':{{ method.paged_result_field.type.fields.get('value').ident }}(),
                },
            ),
            RuntimeError,
        )
        {% else %}
        call.side_effect = (
            {{ method.output.ident }}(
                {{ method.paged_result_field.name }}=[
                    {{ method.paged_result_field.type.ident }}(),
                    {{ method.paged_result_field.type.ident }}(),
                    {{ method.paged_result_field.type.ident }}(),
                ],
                next_page_token='abc',
            ),
            {{ method.output.ident }}(
                {{ method.paged_result_field.name }}=[],
                next_page_token='def',
            ),
            {{ method.output.ident }}(
                {{ method.paged_result_field.name }}=[
                    {{ method.paged_result_field.type.ident }}(),
                ],
                next_page_token='ghi',
            ),
            {{ method.output.ident }}(
                {{ method.paged_result_field.name }}=[
                    {{ method.paged_result_field.type.ident }}(),
                    {{ method.paged_result_field.type.ident }}(),
                ],
            ),
            RuntimeError,
        )
        {% endif %}
        {# method.paged_result_field.map #}
        pages = list(client.{{ method_name }}(request={}).pages)
        for page_, token in zip(pages, ['abc','def','ghi', '']):
            assert page_.raw_page.next_page_token == token

@pytest.mark.asyncio
async def test_{{ method_name }}_async_pager():
    client = {{ service.async_client_name }}(
        credentials=async_anonymous_credentials(),
    )

    # Mock the actual call within the gRPC stub, and fake the request.
    with mock.patch.object(
            type(client.transport.{{ method.transport_safe_name|snake_case }}),
            '__call__', new_callable=mock.AsyncMock) as call:
        # Set the response to a series of pages.
        call.side_effect = (
        {% if method.paged_result_field.map %}
              {{ method.output.ident }}(
                  {{ method.paged_result_field.name }}={
                      'a':{{ method.paged_result_field.type.fields.get('value').ident }}(),
                      'b':{{ method.paged_result_field.type.fields.get('value').ident }}(),
                      'c':{{ method.paged_result_field.type.fields.get('value').ident }}(),
                  },
                  next_page_token='abc',
              ),
              {{ method.output.ident }}(
                  {{ method.paged_result_field.name }}={},
                  next_page_token='def',
              ),
              {{ method.output.ident }}(
                  {{ method.paged_result_field.name }}={
                      'g':{{ method.paged_result_field.type.fields.get('value').ident }}(),
                  },
                  next_page_token='ghi',
              ),
              {{ method.output.ident }}(
                  {{ method.paged_result_field.name }}={
                      'h':{{ method.paged_result_field.type.fields.get('value').ident }}(),
                      'i':{{ method.paged_result_field.type.fields.get('value').ident }}(),
                  },
              ),
            RuntimeError,
        {% else %}
            {{ method.output.ident }}(
                {{ method.paged_result_field.name }}=[
                    {{ method.paged_result_field.type.ident }}(),
                    {{ method.paged_result_field.type.ident }}(),
                    {{ method.paged_result_field.type.ident }}(),
                ],
                next_page_token='abc',
            ),
            {{ method.output.ident }}(
                {{ method.paged_result_field.name }}=[],
                next_page_token='def',
            ),
            {{ method.output.ident }}(
                {{ method.paged_result_field.name }}=[
                    {{ method.paged_result_field.type.ident }}(),
                ],
                next_page_token='ghi',
            ),
            {{ method.output.ident }}(
                {{ method.paged_result_field.name }}=[
                    {{ method.paged_result_field.type.ident }}(),
                    {{ method.paged_result_field.type.ident }}(),
                ],
            ),
            RuntimeError,
        {% endif %}
        )
        async_pager = await client.{{ method_name }}(request={},)
        assert async_pager.next_page_token == 'abc'
        responses = []
        async for response in async_pager: # pragma: no branch
            responses.append(response)

        assert len(responses) == 6
        {% if method.paged_result_field.map %}

        assert all(
            isinstance(i, tuple)
                for i in responses)
        for result in responses:
            assert isinstance(result, tuple)
            assert tuple(type(t) for t in result) == (str, {{ method.paged_result_field.type.fields.get('value').ident }})

        assert async_pager.get('a') is None
        assert isinstance(async_pager.get('h'), {{ method.paged_result_field.type.fields.get('value').ident }})
        {% else %}
        assert all(isinstance(i, {{ method.paged_result_field.type.ident }})
                for i in responses)
        {% endif %}


@pytest.mark.asyncio
async def test_{{ method_name }}_async_pages():
    client = {{ service.async_client_name }}(
        credentials=async_anonymous_credentials(),
    )

    # Mock the actual call within the gRPC stub, and fake the request.
    with mock.patch.object(
            type(client.transport.{{ method.transport_safe_name|snake_case }}),
            '__call__', new_callable=mock.AsyncMock) as call:
        # Set the response to a series of pages.
        call.side_effect = (
        {% if method.paged_result_field.map %}
              {{ method.output.ident }}(
                  {{ method.paged_result_field.name }}={
                      'a':{{ method.paged_result_field.type.fields.get('value').ident }}(),
                      'b':{{ method.paged_result_field.type.fields.get('value').ident }}(),
                      'c':{{ method.paged_result_field.type.fields.get('value').ident }}(),
                  },
                  next_page_token='abc',
              ),
              {{ method.output.ident }}(
                  {{ method.paged_result_field.name }}={},
                  next_page_token='def',
              ),
              {{ method.output.ident }}(
                  {{ method.paged_result_field.name }}={
                      'g':{{ method.paged_result_field.type.fields.get('value').ident }}(),
                  },
                  next_page_token='ghi',
              ),
              {{ method.output.ident }}(
                  {{ method.paged_result_field.name }}={
                      'h':{{ method.paged_result_field.type.fields.get('value').ident }}(),
                      'i':{{ method.paged_result_field.type.fields.get('value').ident }}(),
                  },
              ),
            RuntimeError,
        {% else %}
            {{ method.output.ident }}(
                {{ method.paged_result_field.name }}=[
                    {{ method.paged_result_field.type.ident }}(),
                    {{ method.paged_result_field.type.ident }}(),
                    {{ method.paged_result_field.type.ident }}(),
                ],
                next_page_token='abc',
            ),
            {{ method.output.ident }}(
                {{ method.paged_result_field.name }}=[],
                next_page_token='def',
            ),
            {{ method.output.ident }}(
                {{ method.paged_result_field.name }}=[
                    {{ method.paged_result_field.type.ident }}(),
                ],
                next_page_token='ghi',
            ),
            {{ method.output.ident }}(
                {{ method.paged_result_field.name }}=[
                    {{ method.paged_result_field.type.ident }}(),
                    {{ method.paged_result_field.type.ident }}(),
                ],
            ),
            RuntimeError,
        {% endif %}
        )
        pages = []
        # Workaround issue in python 3.9 related to code coverage by adding `# pragma: no branch`
        # See https://github.com/googleapis/gapic-generator-python/pull/1174#issuecomment-1025132372
        async for page_ in ( # pragma: no branch
            await client.{{ method_name }}(request={})
        ).pages:
            pages.append(page_)
        for page_, token in zip(pages, ['abc','def','ghi', '']):
            assert page_.raw_page.next_page_token == token
{% elif method.lro and "next_page_token" in method.lro.response_type.fields.keys() %}
def test_{{ method_name }}_raw_page_lro():
    response = {{ method.lro.response_type.ident }}()
    assert response.raw_page is response
{% endif %}{# method.paged_result_field #}{% endwith %}
{% endmacro %}

{% macro rest_required_tests(method, service, numeric_enums=False, full_extended_lro=False) %}
{% with method_name = method.safe_name|snake_case + "_unary" if method.extended_lro and not full_extended_lro else method.name|snake_case, method_output = method.extended_lro.operation_type if method.extended_lro and not full_extended_lro else method.output %}{% if method.http_options %}
{# TODO(kbandes): remove this if condition when lro and client streaming are supported. #}
{% if not method.client_streaming %}
@pytest.mark.parametrize("request_type", [
    {{ method.input.ident }},
    dict,
])
def test_{{ method_name }}_rest(request_type):
    client = {{ service.client_name }}(
        credentials=ga_credentials.AnonymousCredentials(),
        transport="rest",
    )

    # send a request that will satisfy transcoding
    request_init = {{ method.http_options[0].sample_request(method) }}
    {% for field in method.body_fields.values() %}
    {% if not field.oneof or field.proto3_optional %}
    {# ignore oneof fields that might conflict with sample_request #}
    request_init["{{ field.name }}"] = {{ field.merged_mock_value(method.http_options[0].sample_request(method).get(field.name)) }}
    # The version of a generated dependency at test runtime may differ from the version used during generation.
    # Delete any fields which are not present in the current runtime dependency
    # See https://github.com/googleapis/gapic-generator-python/issues/1748

    # Determine if the message type is proto-plus or protobuf
    test_field = {{ method.input.ident }}.meta.fields["{{ field.name }}"]

    def get_message_fields(field):
        # Given a field which is a message (composite type), return a list with
        # all the fields of the message.
        # If the field is not a composite type, return an empty list.
        message_fields = []

        if hasattr(field, "message") and field.message:
            is_field_type_proto_plus_type = not hasattr(field.message, "DESCRIPTOR")

            if is_field_type_proto_plus_type:
                message_fields = field.message.meta.fields.values()
            # Add `# pragma: NO COVER` because there may not be any `*_pb2` field types
            else: # pragma: NO COVER
                message_fields = field.message.DESCRIPTOR.fields
        return message_fields

    runtime_nested_fields = [
        (field.name, nested_field.name)
        for field in get_message_fields(test_field)
        for nested_field in get_message_fields(field)
    ]

    subfields_not_in_runtime = []

    # For each item in the sample request, create a list of sub fields which are not present at runtime
    # Add `# pragma: NO COVER` because this test code will not run if all subfields are present at runtime
    for field, value in request_init["{{ field.name }}"].items(): # pragma: NO COVER
        result = None
        is_repeated = False
        # For repeated fields
        if isinstance(value, list) and len(value):
            is_repeated = True
            result = value[0]
        # For fields where the type is another message
        if isinstance(value, dict):
            result = value

        if result and hasattr(result, "keys"):
            for subfield in result.keys():
                if (field, subfield) not in runtime_nested_fields:
                    subfields_not_in_runtime.append(
                        {"field": field, "subfield": subfield, "is_repeated": is_repeated}
                    )

    # Remove fields from the sample request which are not present in the runtime version of the dependency
    # Add `# pragma: NO COVER` because this test code will not run if all subfields are present at runtime
    for subfield_to_delete in subfields_not_in_runtime: # pragma: NO COVER
        field = subfield_to_delete.get("field")
        field_repeated = subfield_to_delete.get("is_repeated")
        subfield = subfield_to_delete.get("subfield")
        if subfield:
            if field_repeated:
                for i in range(0, len(request_init["{{ field.name }}"][field])):
                    del request_init["{{ field.name }}"][field][i][subfield]
            else:
                del request_init["{{ field.name }}"][field][subfield]
    {% endif %}
    {% endfor %}
    request = request_type(**request_init)
    {% if method.client_streaming %}
    requests = [request]
    {% endif %}

    # Mock the http request call within the method and fake a response.
    with mock.patch.object(type(client.transport._session), 'request') as req:
        # Designate an appropriate value for the returned response.
        {% if method.void %}
        return_value = None
        {% elif method.lro %}
        return_value = operations_pb2.Operation(name='operations/spam')
        {% elif method.extended_lro %}
        return_value = {{ method.extended_lro.operation_type.ident }}(
            {% for field in method.extended_lro.operation_type.fields.values() | rejectattr('message')%}
            {% if not field.oneof or field.proto3_optional %}
              {{ field.name }}={{ field.mock_value }},
            {% endif %}{% endfor %}
            {# This is a hack to only pick one field #}
            {% for oneof_fields in method.output.oneof_fields().values() %}
            {% if (oneof_fields | rejectattr('message') | list) %}
            {% with field = (oneof_fields | rejectattr('message') | first) %}
            {{ field.name }}={{ field.mock_value }},
            {% endwith %}
            {% endif %}
            {% endfor %}
        )
        {% else %}
        return_value = {{ method.output.ident }}(
            {% for field in method.output.fields.values() | rejectattr('message')%}
            {% if not field.oneof or field.proto3_optional %}
              {{ field.name }}={{ field.mock_value }},
              {% endif %}{% endfor %}
            {# This is a hack to only pick one field #}
            {% for oneof_fields in method.output.oneof_fields().values() %}
            {% if (oneof_fields | rejectattr('message') | list) %}
            {% with field = (oneof_fields | rejectattr('message') | first) %}
            {{ field.name }}={{ field.mock_value }},
            {% endwith %}
            {% endif %}
            {% endfor %}
        )
        {% endif %}

        # Wrap the value into a proper Response obj
        response_value = Response()
        response_value.status_code = 200
        {% if method.void %}
        json_return_value = ''
        {% elif method.lro %}
        json_return_value = json_format.MessageToJson(return_value)
        {% else %}
        {% if method.output.ident.is_proto_plus_type %}
        # Convert return value to protobuf type
        return_value = {{ method.output.ident }}.pb(return_value)
        {% endif %}
        json_return_value = json_format.MessageToJson(return_value)
        {% endif %}

        {% if method.server_streaming %}
        json_return_value = "[{}]".format(json_return_value)
        {% endif %}

        response_value._content = json_return_value.encode('UTF-8')
        req.return_value = response_value
        {% if method.client_streaming %}
        response = client.{{ method_name }}(iter(requests))
        {% elif method.server_streaming %}
        with mock.patch.object(response_value, 'iter_content') as iter_content:
            iter_content.return_value = iter(json_return_value)
            response = client.{{ method_name }}(request)
        {% else %}
        response = client.{{ method_name }}(request)
        {% endif %}

    {% if "next_page_token" in method_output.fields.values()|map(attribute='name', default="") and not method.paged_result_field %}
    {# Cheeser assertion to force code coverage for bad paginated methods #}
    assert response.raw_page is response

    {% endif %}

    {% if method.server_streaming %}
    assert isinstance(response, Iterable)
    response = next(response)
    {% endif %}

    # Establish that the response is the type that we expect.
    {% if method.void %}
    assert response is None
    {% elif method.lro %}
    assert response.operation.name == "operations/spam"
    {% elif method.extended_lro and not full_extended_lro %}
    assert isinstance(response, {{ method.extended_lro.operation_type.ident }})
    {% else %}
    assert isinstance(response, {{ method.client_output.ident }})
    {% for field in method_output.fields.values() | rejectattr('message') %}
    {% if not field.oneof or field.proto3_optional %}
    {% if field.field_pb.type in [1, 2] %}{# Use approx eq for floats #}
    {% if field.repeated %}
    for index in range(len(response.{{ field.name }})):
        assert math.isclose(
            response.{{ field.name }}[index],
            {{ field.mock_value }}[index],
            rel_tol=1e-6,
        )
    {% else %}{# field.repeated #}
    assert math.isclose(response.{{ field.name }}, {{ field.mock_value }}, rel_tol=1e-6)
    {% endif %}{# field.repeated #}
    {% elif field.field_pb.type == 8 %}{# Use 'is' for bools #}
    assert response.{{ field.name }} is {{ field.mock_value }}
    {% else %}
    assert response.{{ field.name }} == {{ field.mock_value }}
    {% endif %}
    {% endif %}{# end oneof/optional #}
    {% endfor %}
    {% endif %}

def test_{{ method_name }}_rest_use_cached_wrapped_rpc():
    # Clients should use _prep_wrapped_messages to create cached wrapped rpcs,
    # instead of constructing them on each call
    with mock.patch("google.api_core.gapic_v1.method.wrap_method") as wrapper_fn:
        client = {{ service.client_name }}(
            credentials=ga_credentials.AnonymousCredentials(),
            transport="rest",
        )

        # Should wrap all calls on client creation
        assert wrapper_fn.call_count > 0
        wrapper_fn.reset_mock()

        # Ensure method has been cached
        assert client._transport.{{method.transport_safe_name|snake_case}} in client._transport._wrapped_methods

        # Replace cached wrapped function with mock
        mock_rpc = mock.Mock()
        mock_rpc.return_value.name = "foo" # operation_request.operation in compute client(s) expect a string.
        client._transport._wrapped_methods[client._transport.{{method.transport_safe_name|snake_case}}] = mock_rpc

        {% if method.client_streaming %}
        request = [{}]
        client.{{ method.safe_name|snake_case }}(request)
        {% else %}
        request = {}
        client.{{ method_name }}(request)
        {% endif %}

        # Establish that the underlying gRPC stub method was called.
        assert mock_rpc.call_count == 1

        {% if method.lro or method.extended_lro %}
        # Operation methods build a cached wrapper on first rpc call
        # subsequent calls should use the cached wrapper
        wrapper_fn.reset_mock()
        {% endif %}

        {% if method.client_streaming %}
        client.{{ method.safe_name|snake_case }}(request)
        {% else %}
        client.{{ method_name }}(request)
        {% endif %}

        # Establish that a new wrapper was not created for this call
        assert wrapper_fn.call_count == 0
        assert mock_rpc.call_count == 2


    {% if method.input.required_fields %}
def test_{{ method_name }}_rest_required_fields(request_type={{ method.input.ident }}):
    transport_class = transports.{{ service.rest_transport_name }}

    request_init = {}
    {% for req_field in method.input.required_fields if req_field.is_primitive %}
    {% if req_field.field_pb.type == 9 %}
    request_init["{{ req_field.name }}"] = "{{ req_field.field_pb.default_value }}"
    {% else %}
    request_init["{{ req_field.name }}"] = {{ req_field.type.python_type(req_field.field_pb.default_value or 0) }}
    {% endif %}{# default is str #}
    {% endfor %}
    request = request_type(**request_init)
    {% if method.input.ident.is_proto_plus_type %}
    pb_request = request_type.pb(request)
    {% else %}
    pb_request = request
    {% endif %}
    jsonified_request = json.loads(json_format.MessageToJson(
        pb_request,
        use_integers_for_enums=False
    ))

    # verify fields with default values are dropped
    {% for req_field in method.input.required_fields if req_field.is_primitive and req_field.name in method.query_params %}
    {% set field_name = req_field.name | camel_case %}
    assert "{{ field_name }}" not in jsonified_request
    {% endfor %}

    unset_fields = transport_class(credentials=ga_credentials.AnonymousCredentials()).{{ method.transport_safe_name | snake_case }}._get_unset_required_fields(jsonified_request)
    jsonified_request.update(unset_fields)

    # verify required fields with default values are now present
    {% for req_field in method.input.required_fields if req_field.is_primitive and req_field.name in method.query_params %}
    {% set field_name = req_field.name | camel_case %}
    assert "{{ field_name }}" in jsonified_request
    assert jsonified_request["{{ field_name }}"] == request_init["{{ req_field.name }}"]
    {% endfor %}

    {% for req_field in method.input.required_fields if req_field.is_primitive %}
    {% set field_name = req_field.name | camel_case %}
    {% set mock_value = req_field.primitive_mock_as_str() %}
    jsonified_request["{{ field_name }}"] = {{ mock_value }}
    {% endfor %}

    unset_fields = transport_class(credentials=ga_credentials.AnonymousCredentials()).{{ method.transport_safe_name | snake_case }}._get_unset_required_fields(jsonified_request)
    {% if method.query_params %}
    # Check that path parameters and body parameters are not mixing in.
    assert not set(unset_fields) - set(({% for param in method.query_params|sort %}"{{param}}", {% endfor %}))
    {% endif %}
    jsonified_request.update(unset_fields)

    # verify required fields with non-default values are left alone
    {% for req_field in method.input.required_fields if req_field.is_primitive %}
    {% set field_name = req_field.name | camel_case %}
    {% set mock_value = req_field.primitive_mock_as_str() %}
    assert "{{ field_name }}" in jsonified_request
    assert jsonified_request["{{ field_name }}"] == {{ mock_value }}
    {% endfor %}


    client = {{ service.client_name }}(
        credentials=ga_credentials.AnonymousCredentials(),
        transport='rest',
    )
    request = request_type(**request_init)

    # Designate an appropriate value for the returned response.
    {% if method.void %}
    return_value = None
    {% elif method.lro %}
    return_value = operations_pb2.Operation(name='operations/spam')
    {% else %}
    return_value = {{ method.output.ident }}()
    {% endif %}
    # Mock the http request call within the method and fake a response.
    with mock.patch.object(Session, 'request') as req:
        # We need to mock transcode() because providing default values
        # for required fields will fail the real version if the http_options
        # expect actual values for those fields.
        with mock.patch.object(path_template, 'transcode') as transcode:
            # A uri without fields and an empty body will force all the
            # request fields to show up in the query_params.
            {% if method.input.ident.is_proto_plus_type %}
            pb_request = request_type.pb(request)
            {% else %}
            pb_request = request
            {% endif %}
            transcode_result = {
                'uri': 'v1/sample_method',
                'method': "{{ method.http_options[0].method }}",
                'query_params': pb_request,
            }
            {% if method.http_options[0].body %}
            transcode_result['body'] = pb_request
            {% endif %}
            transcode.return_value = transcode_result

            response_value = Response()
            response_value.status_code = 200
            {% if method.void %}
            json_return_value = ''
            {% elif method.lro %}
            json_return_value = json_format.MessageToJson(return_value)
            {% else %}

            {% if method.output.ident.is_proto_plus_type %}
            # Convert return value to protobuf type
            return_value = {{ method.output.ident }}.pb(return_value)
            {% endif %}
            json_return_value = json_format.MessageToJson(return_value)
            {% endif %}
            {% if method.server_streaming %}
            json_return_value = "[{}]".format(json_return_value)
            {% endif %}

            response_value._content = json_return_value.encode('UTF-8')
            req.return_value = response_value

            {% if method.client_streaming %}
            response = client.{{ method_name }}(iter(requests))
            {% elif method.server_streaming %}
            with mock.patch.object(response_value, 'iter_content') as iter_content:
                iter_content.return_value = iter(json_return_value)
                response = client.{{ method_name }}(request)
            {% else %}
            response = client.{{ method_name }}(request)
            {% endif %}

            expected_params = [
            {% for req_field in method.input.required_fields if req_field.is_primitive and req_field.name in method.query_params %}
                (
                    "{{ req_field.name | camel_case }}",
                    {% if req_field.field_pb.type == 9 %}
                    "{{ req_field.field_pb.default_value }}",
                    {% elif req_field.field_pb.type == 8 %}
                    str({{ req_field.type.python_type(req_field.field_pb.default_value or 0) }}).lower(),
                    {% else %}
                    str({{ req_field.type.python_type(req_field.field_pb.default_value or 0) }}),
                    {% endif %}{# default is str #}
                ),
              {% endfor %}
              {% if numeric_enums %}
                ('$alt', 'json;enum-encoding=int')
              {% endif %}
            ]
            actual_params = req.call_args.kwargs['params']
            assert expected_params == actual_params


def test_{{ method_name }}_rest_unset_required_fields():
    transport = transports.{{ service.rest_transport_name }}(credentials=ga_credentials.AnonymousCredentials)

    unset_fields = transport.{{ method.transport_safe_name|snake_case }}._get_unset_required_fields({})
    assert set(unset_fields) == (set(({% for param in method.query_params|sort %}"{{ param|camel_case }}", {% endfor %})) & set(({% for param in method.input.required_fields %}"{{ param.name|camel_case }}", {% endfor %})))

    {% endif %}{# required_fields #}


{% if not method.client_streaming %}
@pytest.mark.parametrize("null_interceptor", [True, False])
def test_{{ method_name }}_rest_interceptors(null_interceptor):
    transport = transports.{{ service.name }}RestTransport(
        credentials=ga_credentials.AnonymousCredentials(),
        interceptor=None if null_interceptor else transports.{{ service.name}}RestInterceptor(),
        )
    client = {{ service.client_name }}(transport=transport)
    with mock.patch.object(type(client.transport._session), "request") as req, \
         mock.patch.object(path_template, "transcode")  as transcode, \
         {% if method.lro %}
         mock.patch.object(operation.Operation, "_set_result_from_operation"), \
         {% endif %}
         {% if not method.void %}
         mock.patch.object(transports.{{ service.name }}RestInterceptor, "post_{{method.name|snake_case}}") as post, \
         {% endif %}
         mock.patch.object(transports.{{ service.name }}RestInterceptor, "pre_{{ method.name|snake_case }}") as pre:
        pre.assert_not_called()
        {% if not method.void %}
        post.assert_not_called()
        {% endif %}
        {% if method.input.ident.is_proto_plus_type %}
        pb_message = {{ method.input.ident }}.pb({{ method.input.ident }}())
        {% else %}
        pb_message = {{ method.input.ident }}()
        {% endif %}
        transcode.return_value = {
            "method": "post",
            "uri": "my_uri",
            "body": pb_message,
            "query_params": pb_message,
        }

        req.return_value = Response()
        req.return_value.status_code = 200
        req.return_value.request = PreparedRequest()
        {% if not method.void %}
        req.return_value._content = {% if method.output.ident.is_proto_plus_type %}{{ method.output.ident }}.to_json({{ method.output.ident }}()){% else %}json_format.MessageToJson({{ method.output.ident }}()){% endif %}

        {% if method.server_streaming %}
        req.return_value._content = "[{}]".format(req.return_value._content)
        {% endif %}

        {% endif %}

        request = {{ method.input.ident }}()
        metadata =[
            ("key", "val"),
            ("cephalopod", "squid"),
        ]
        pre.return_value = request, metadata
        {% if not method.void %}
        post.return_value = {{ method.output.ident }}()
        {% endif %}

        client.{{ method_name }}(request, metadata=[("key", "val"), ("cephalopod", "squid"),])

        pre.assert_called_once()
        {% if not method.void %}
        post.assert_called_once()
        {% endif %}

{% endif %}{# streaming #}


def test_{{ method_name }}_rest_bad_request(transport: str = 'rest', request_type={{ method.input.ident }}):
    client = {{ service.client_name }}(
        credentials=ga_credentials.AnonymousCredentials(),
        transport=transport,
    )

    # send a request that will satisfy transcoding
    request_init = {{ method.http_options[0].sample_request(method) }}
    request = request_type(**request_init)
    {% if method.client_streaming %}
    requests = [request]
    {% endif %}

    # Mock the http request call within the method and fake a BadRequest error.
    with mock.patch.object(Session, 'request') as req, pytest.raises(core_exceptions.BadRequest):
        # Wrap the value into a proper Response obj
        response_value = Response()
        response_value.status_code = 400
        response_value.request = Request()
        req.return_value = response_value
        {% if method.client_streaming %}
        client.{{ method_name }}(iter(requests))
        {% else %}
        client.{{ method_name }}(request)
        {% endif %}


{% if method.flattened_fields and not method.client_streaming %}
def test_{{ method_name }}_rest_flattened():
    client = {{ service.client_name }}(
        credentials=ga_credentials.AnonymousCredentials(),
        transport="rest",
    )

    # Mock the http request call within the method and fake a response.
    with mock.patch.object(type(client.transport._session), 'request') as req:
        # Designate an appropriate value for the returned response.
        {% if method.void %}
        return_value = None
        {% elif method.lro %}
        return_value = operations_pb2.Operation(name='operations/spam')
        {% else %}
        return_value = {{ method.output.ident }}()
        {% endif %}

        # get arguments that satisfy an http rule for this method
        sample_request = {{ method.http_options[0].sample_request(method) }}

        # get truthy value for each flattened field
        mock_args = dict(
            {% for field in method.flattened_fields.values() %}
            {% if not field.oneof or field.proto3_optional %}
            {# ignore oneof fields that might conflict with sample_request #}
            {{ field.name }}={{ field.mock_value }},
            {% endif %}
            {% endfor %}
        )
        mock_args.update(sample_request)

        # Wrap the value into a proper Response obj
        response_value = Response()
        response_value.status_code = 200
        {% if method.void %}
        json_return_value = ''
        {% elif method.lro %}
        json_return_value = json_format.MessageToJson(return_value)
        {% else %}
        {% if method.output.ident.is_proto_plus_type %}
        # Convert return value to protobuf type
        return_value = {{ method.output.ident }}.pb(return_value)
        {% endif %}
        json_return_value = json_format.MessageToJson(return_value)
        {% endif %}
        {% if method.server_streaming %}
        json_return_value = "[{}]".format(json_return_value)
        {% endif %}
        response_value._content = json_return_value.encode('UTF-8')
        req.return_value = response_value

        {% if method.server_streaming %}
        with mock.patch.object(response_value, 'iter_content') as iter_content:
            iter_content.return_value = iter(json_return_value)
            client.{{ method_name }}(**mock_args)
        {% else %}
        client.{{ method_name }}(**mock_args)
        {% endif %}

        # Establish that the underlying call was made with the expected
        # request object values.
        assert len(req.mock_calls) == 1
        _, args, _ = req.mock_calls[0]
        {% with uri = method.http_options[0].uri %}
        assert path_template.validate("%s{{ uri }}" % client.transport._host, args[1])
        {% endwith %}
        {# TODO(kbandes) - reverse-transcode request args to check all request fields #}


def test_{{ method_name }}_rest_flattened_error(transport: str = 'rest'):
    client = {{ service.client_name }}(
        credentials=ga_credentials.AnonymousCredentials(),
        transport=transport,
    )

    # Attempting to call a method with both a request object and flattened
    # fields is an error.
    with pytest.raises(ValueError):
        client.{{ method_name }}(
            {{ method.input.ident }}(),
            {% for field in method.flattened_fields.values() %}
            {{ field.name }}={{ field.mock_value }},
            {% endfor %}
        )
{% endif %}{# flattened fields #}


{% if method.paged_result_field %}
def test_{{ method_name }}_rest_pager(transport: str = 'rest'):
    client = {{ service.client_name }}(
        credentials=ga_credentials.AnonymousCredentials(),
        transport=transport,
    )

    # Mock the http request call within the method and fake a response.
    with mock.patch.object(Session, 'request') as req:
        # TODO(kbandes): remove this mock unless there's a good reason for it.
        #with mock.patch.object(path_template, 'transcode') as transcode:
        # Set the response as a series of pages
        {% if method.paged_result_field.map%}
        response = (
            {{ method.output.ident }}(
                {{ method.paged_result_field.name }}={
                    'a':{{ method.paged_result_field.type.fields.get('value').ident }}(),
                    'b':{{ method.paged_result_field.type.fields.get('value').ident }}(),
                    'c':{{ method.paged_result_field.type.fields.get('value').ident }}(),
                },
                next_page_token='abc',
            ),
            {{ method.output.ident }}(
                {{ method.paged_result_field.name }}={},
                next_page_token='def',
            ),
            {{ method.output.ident }}(
                {{ method.paged_result_field.name }}={
                    'g':{{ method.paged_result_field.type.fields.get('value').ident }}(),
                },
                next_page_token='ghi',
            ),
            {{ method.output.ident }}(
                {{ method.paged_result_field.name }}={
                    'h':{{ method.paged_result_field.type.fields.get('value').ident }}(),
                    'i':{{ method.paged_result_field.type.fields.get('value').ident }}(),
                },
            ),
        )
        {% else %}
        response = (
            {{ method.output.ident }}(
                {{ method.paged_result_field.name }}=[
                    {{ method.paged_result_field.type.ident }}(),
                    {{ method.paged_result_field.type.ident }}(),
                    {{ method.paged_result_field.type.ident }}(),
                ],
                next_page_token='abc',
            ),
            {{ method.output.ident }}(
                {{ method.paged_result_field.name }}=[],
                next_page_token='def',
            ),
            {{ method.output.ident }}(
                {{ method.paged_result_field.name }}=[
                    {{ method.paged_result_field.type.ident }}(),
                ],
                next_page_token='ghi',
            ),
            {{ method.output.ident }}(
                {{ method.paged_result_field.name }}=[
                    {{ method.paged_result_field.type.ident }}(),
                    {{ method.paged_result_field.type.ident }}(),
                ],
            ),
        )
        {% endif %}
        # Two responses for two calls
        response = response + response

        # Wrap the values into proper Response objs
        response = tuple({{ method.output.ident }}.to_json(x) for x in response)
        return_values = tuple(Response() for i in response)
        for return_val, response_val in zip(return_values, response):
            {% if method.server_streaming %}
            response_val = "[{}]".format(response_val)
            {% endif %}
            return_val._content = response_val.encode('UTF-8')
            return_val.status_code = 200
        req.side_effect = return_values

        sample_request = {{ method.http_options[0].sample_request(method) }}
        {% for field in method.body_fields.values() %}
        {% if not field.oneof or field.proto3_optional %}
        {# ignore oneof fields that might conflict with sample_request #}
        sample_request["{{ field.name }}"] = {{ field.mock_value }}
        {% endif %}
        {% endfor %}


        pager = client.{{ method_name }}(request=sample_request)

        {% if method.paged_result_field.map %}
        assert isinstance(pager.get('a'), {{ method.paged_result_field.type.fields.get('value').ident }})
        assert pager.get('h') is None
        {% endif %}

        results = list(pager)
        assert len(results) == 6
        {% if method.paged_result_field.map %}
        assert all(
            isinstance(i, tuple)
                for i in results)
        for result in results:
            assert isinstance(result, tuple)
            assert tuple(type(t) for t in result) == (str, {{ method.paged_result_field.type.fields.get('value').ident }})

        assert pager.get('a') is None
        assert isinstance(pager.get('h'), {{ method.paged_result_field.type.fields.get('value').ident }})
        {% else %}
        assert all(isinstance(i, {{ method.paged_result_field.type.ident }})
                for i in results)
        {% endif %}

        pages = list(client.{{ method_name }}(request=sample_request).pages)
        for page_, token in zip(pages, ['abc','def','ghi', '']):
            assert page_.raw_page.next_page_token == token


{%- else %}{# paged_result_field #}

def test_{{ method_name }}_rest_error():
    client = {{ service.client_name }}(
        credentials=ga_credentials.AnonymousCredentials(),
        transport='rest'
    )
    {%- if not method.http_options %}
    # Since a `google.api.http` annotation is required for using a rest transport
    # method, this should error.
    with pytest.raises(NotImplementedError) as not_implemented_error:
        client.{{ method_name }}({})
    assert (
        "Method {{ method.name }} is not available over REST transport"
        in str(not_implemented_error.value)
    )

    {%- endif %}{# not method.http_options #}
{% endif %}{# flattened_fields #}

{% else %}{# this is an lro or streaming method #}
def test_{{ method_name }}_rest_unimplemented():
    client = {{ service.client_name }}(
        credentials=ga_credentials.AnonymousCredentials(),
        transport="rest",
    )
    request = {{ method.input.ident }}()
    {% if method.client_streaming %}
    requests = [request]
    {% endif %}
    with pytest.raises(NotImplementedError):
        client.{{ method_name }}({% if method.client_streaming %}requests{% else %}request{% endif %})

{% endif %}{# not lro and not streaming #}{% else %}{# not method.http_options #}
def test_{{ method_name }}_rest_no_http_options():
    client = {{ service.client_name }}(
        credentials=ga_credentials.AnonymousCredentials(),
        transport="rest",
    )
    request = {{ method.input.ident }}()
    {% if method.client_streaming %}
    requests = [request]
    {% endif %}
    with pytest.raises(RuntimeError):
        client.{{ method_name }}({% if method.client_streaming %}requests{% else %}request{% endif %})


{% endif %}{# not method.http_options #}
{% endwith %}{# method_name #}
{% endmacro %}


<<<<<<< HEAD
{% macro method_call_test(test_name, method, service, api, request_dict, is_async=False) %}
{% with method_name = method.name|snake_case + "_unary" if method.operation_service else method.name|snake_case %}
{% set await_prefix = "await " if is_async else "" %}
{% set async_method_prefix = "async " if is_async else "" %}
{% set async_method_suffix = "_async" if is_async else "" %}
{% if is_async %}
@pytest.mark.asyncio
{% endif %}{# is_async #}
{{ async_method_prefix }}def test_{{ method_name }}_{{ test_name }}{{ async_method_suffix }}():
=======
{#
    This is a generic macro for testing method calls. Ideally this macro can be used to avoid duplication
    in Jinja templates. If this macro cannot be custimized for a specific method call test, consider
    creating a new macro with the name `method_call_test_<with_customization>` for the macro which supports
    a more customized method call.
#}
{% macro method_call_test_generic(test_name, method, service, api, transport, request, is_async=False) %}
{% set transport_name = get_transport_name(transport, is_async) %}
{% with method_name = (method.name + ("_unary" if method.operation_service else "")) | snake_case %}
{% set async_method_prefix = "async " if is_async else "" %}
{% if is_async %}
@pytest.mark.asyncio
{% endif %}{# is_async #}
{{ async_method_prefix }}def test_{{ method_name }}_{{ test_name }}_{{transport_name}}():
>>>>>>> 4c5de879
    client = {{ get_client(service=service, is_async=is_async) }}(
        credentials={{ get_credentials(is_async=is_async) }},
    )

    # Mock the actual call within the gRPC stub, and fake the request.
    with mock.patch.object(
            type(client.transport.{{ method.transport_safe_name|snake_case }}),
            '__call__') as call:
        {% if is_async %}
        # Designate an appropriate return value for the call.
        {% if method.void %}
        call.return_value = grpc_helpers_async.FakeUnaryUnaryCall(None)
        {% elif method.lro %}
        call.return_value = grpc_helpers_async.FakeUnaryUnaryCall(
            operations_pb2.Operation(name='operations/spam')
        )
        {% elif method.server_streaming %}
        call.return_value = mock.Mock(aio.UnaryStreamCall, autospec=True)
        call.return_value.read = mock.AsyncMock(side_effect=[{{ method.output.ident }}()])
        {% else %}
        call.return_value = {{ '' }}
            {%- if not method.server_streaming -%}
                grpc_helpers_async.FakeUnaryUnaryCall
            {%- else -%}
                grpc_helpers_async.FakeStreamUnaryCall
            {%- endif -%}({{ method.output.ident }}(
            {% for field in method.output.fields.values() | rejectattr('message') %}{% if not field.oneof or field.proto3_optional %}
            {{ field.name }}={{ field.mock_value }},
            {% endif %}
            {% endfor %}
        ))
        {% endif %}{# method.void #}
<<<<<<< HEAD
        await client.{{ method_name }}(request={{ request_dict }})
=======
        await client.{{ method_name }}(request={{ request }})
>>>>>>> 4c5de879
        {% else %}{# if not is_async #}
        {% if method.void %}
        call.return_value = None
        {% elif method.lro %}
        call.return_value = operations_pb2.Operation(name='operations/op')
        {% elif method.server_streaming %}
        call.return_value = iter([{{ method.output.ident }}()])
        {% else %}
        call.return_value = {{ method.output.ident }}()
        {% endif %}
<<<<<<< HEAD
        client.{{ method_name }}(request={{ request_dict }})
=======
        client.{{ method_name }}(request={{ request }})
>>>>>>> 4c5de879
        {% endif %}{# is_async #}

        # Establish that the underlying gRPC stub method was called.
        call.assert_called()
        _, args, kw = call.mock_calls[0]
        {% with method_settings = api.all_method_settings.get(method.meta.address.proto) %}
        {% if method_settings is not none %}
        {% for auto_populated_field in method_settings.auto_populated_fields %}
        # Ensure that the uuid4 field is set according to AIP 4235
        assert re.match(r"{{ get_uuid4_re() }}", args[0].{{ auto_populated_field }})
        # clear UUID field so that the check below succeeds
        args[0].{{ auto_populated_field }} = None
        {% endfor %}{# for auto_populated_field in method_settings.auto_populated_fields #}
        {% endif %}{# if method_settings is not none #}
        {% endwith %}{# method_settings #}
<<<<<<< HEAD
        {% if request_dict %}
        request_msg = {{ method.input.ident }}(**{{ request_dict }})
        {% else %}
        request_msg = {{ method.input.ident }}()
        {% endif %}{# request_dict #}      
        assert args[0] == request_msg

=======
        {% if request %}
        assert args[0] == {{ request }}
        {% else %}
        assert args[0] == {{ method.input.ident }}()
        {% endif %}{# request #}
>>>>>>> 4c5de879
{% endwith %}{# method_name #}
{% endmacro %}

{% macro get_credentials(is_async=False) %}
{{- 'async_anonymous_credentials()' if is_async else 'ga_credentials.AnonymousCredentials()' -}}
{% endmacro %}

{% macro get_client(service, is_async) %}
{{- service.async_client_name if is_async else service.client_name -}}
{% endmacro %}

{% macro get_transport_name(transport, is_async=False)%}
{{- transport + ("_asyncio" if is_async else "") -}}
{% endmacro %}

{% macro transport_kind_test(service, api, transport, is_async) %}
{% set transport_name = get_transport_name(transport, is_async) %}
def test_transport_kind_{{ transport_name }}():
    transport = {{ get_client(service, is_async) }}.get_transport_class("{{ transport_name }}")(
        credentials={{get_credentials(is_async)}}
    )
    assert transport.kind == "{{ transport_name }}"
<<<<<<< HEAD

{% endmacro %}{# transport_kind_test #}

{% macro empty_call_test(service, api, transport, is_async) %}
=======
{% endmacro %}{# transport_kind_test #}

{% macro empty_call_test(service, api, transport, is_async) %}
{# TODO(https://github.com/googleapis/gapic-generator-python/issues/2159): 
  Currently this macro only supports gRPC. It should be updated to support REST
  transport as well.
#}
{% if 'rest' not in transport %}
>>>>>>> 4c5de879
{% for method in service.methods.values() %}{# method #}
{% if not method.client_streaming %}
# This test is a coverage failsafe to make sure that totally empty calls,
# i.e. request == None and no flattened fields passed, work.
<<<<<<< HEAD
{{ method_call_test("empty_call", method, service, api, request_dict=None, is_async=is_async) }}
{% endif %}{# not method.client_streaming #}
{% endfor %}{# method in service.methods.values() #}
=======
{{ method_call_test_generic("empty_call", method, service, api, transport, request=None, is_async=is_async) }}
{% endif %}{# not method.client_streaming #}
{% endfor %}{# method in service.methods.values() #}
{% endif %}{# 'rest' not in transport #}
>>>>>>> 4c5de879
{% endmacro %}{# empty_call_test #}

{% macro get_uuid4_re() -%}
[a-f0-9]{8}-?[a-f0-9]{4}-?4[a-f0-9]{3}-?[89ab][a-f0-9]{3}-?[a-f0-9]{12}
<<<<<<< HEAD
{%- endmacro %}{# uuid_re #}

{% macro routing_parameter_test(service, api, transport, is_async) %}
{% for method in service.methods.values() %}{# method #}
{% if method.explicit_routing %}
{# Any value that is part of the HTTP/1.1 URI should be sent as #}
{# a field header. Set these to a non-empty value. #}
{% for routing_param in method.routing_rule.routing_parameters %}
{{ method_call_test("routing_parameters_request_" + loop.index|string, method, service, api, request_dict=routing_param.sample_request,is_async=is_async) }}
{% endfor %}{# routing_param in method.routing_rule.routing_parameters #}
{% endif %}{# method.explicit_routing #}
{% endfor %}{# method in service.methods.values() #}
{% endmacro %}{# routing_parameter_test #}
=======
{%- endmacro %}{# uuid_re #}
>>>>>>> 4c5de879
<|MERGE_RESOLUTION|>--- conflicted
+++ resolved
@@ -1761,25 +1761,13 @@
 {% endwith %}{# method_name #}
 {% endmacro %}
 
-
-<<<<<<< HEAD
-{% macro method_call_test(test_name, method, service, api, request_dict, is_async=False) %}
-{% with method_name = method.name|snake_case + "_unary" if method.operation_service else method.name|snake_case %}
-{% set await_prefix = "await " if is_async else "" %}
-{% set async_method_prefix = "async " if is_async else "" %}
-{% set async_method_suffix = "_async" if is_async else "" %}
-{% if is_async %}
-@pytest.mark.asyncio
-{% endif %}{# is_async #}
-{{ async_method_prefix }}def test_{{ method_name }}_{{ test_name }}{{ async_method_suffix }}():
-=======
 {#
     This is a generic macro for testing method calls. Ideally this macro can be used to avoid duplication
     in Jinja templates. If this macro cannot be custimized for a specific method call test, consider
     creating a new macro with the name `method_call_test_<with_customization>` for the macro which supports
     a more customized method call.
 #}
-{% macro method_call_test_generic(test_name, method, service, api, transport, request, is_async=False) %}
+{% macro method_call_test_generic(test_name, method, service, api, transport, request_dict, is_async=False) %}
 {% set transport_name = get_transport_name(transport, is_async) %}
 {% with method_name = (method.name + ("_unary" if method.operation_service else "")) | snake_case %}
 {% set async_method_prefix = "async " if is_async else "" %}
@@ -1787,7 +1775,6 @@
 @pytest.mark.asyncio
 {% endif %}{# is_async #}
 {{ async_method_prefix }}def test_{{ method_name }}_{{ test_name }}_{{transport_name}}():
->>>>>>> 4c5de879
     client = {{ get_client(service=service, is_async=is_async) }}(
         credentials={{ get_credentials(is_async=is_async) }},
     )
@@ -1820,11 +1807,7 @@
             {% endfor %}
         ))
         {% endif %}{# method.void #}
-<<<<<<< HEAD
         await client.{{ method_name }}(request={{ request_dict }})
-=======
-        await client.{{ method_name }}(request={{ request }})
->>>>>>> 4c5de879
         {% else %}{# if not is_async #}
         {% if method.void %}
         call.return_value = None
@@ -1835,11 +1818,7 @@
         {% else %}
         call.return_value = {{ method.output.ident }}()
         {% endif %}
-<<<<<<< HEAD
         client.{{ method_name }}(request={{ request_dict }})
-=======
-        client.{{ method_name }}(request={{ request }})
->>>>>>> 4c5de879
         {% endif %}{# is_async #}
 
         # Establish that the underlying gRPC stub method was called.
@@ -1855,21 +1834,12 @@
         {% endfor %}{# for auto_populated_field in method_settings.auto_populated_fields #}
         {% endif %}{# if method_settings is not none #}
         {% endwith %}{# method_settings #}
-<<<<<<< HEAD
         {% if request_dict %}
         request_msg = {{ method.input.ident }}(**{{ request_dict }})
         {% else %}
         request_msg = {{ method.input.ident }}()
         {% endif %}{# request_dict #}      
         assert args[0] == request_msg
-
-=======
-        {% if request %}
-        assert args[0] == {{ request }}
-        {% else %}
-        assert args[0] == {{ method.input.ident }}()
-        {% endif %}{# request #}
->>>>>>> 4c5de879
 {% endwith %}{# method_name #}
 {% endmacro %}
 
@@ -1892,12 +1862,6 @@
         credentials={{get_credentials(is_async)}}
     )
     assert transport.kind == "{{ transport_name }}"
-<<<<<<< HEAD
-
-{% endmacro %}{# transport_kind_test #}
-
-{% macro empty_call_test(service, api, transport, is_async) %}
-=======
 {% endmacro %}{# transport_kind_test #}
 
 {% macro empty_call_test(service, api, transport, is_async) %}
@@ -1906,26 +1870,18 @@
   transport as well.
 #}
 {% if 'rest' not in transport %}
->>>>>>> 4c5de879
 {% for method in service.methods.values() %}{# method #}
 {% if not method.client_streaming %}
 # This test is a coverage failsafe to make sure that totally empty calls,
 # i.e. request == None and no flattened fields passed, work.
-<<<<<<< HEAD
-{{ method_call_test("empty_call", method, service, api, request_dict=None, is_async=is_async) }}
-{% endif %}{# not method.client_streaming #}
-{% endfor %}{# method in service.methods.values() #}
-=======
-{{ method_call_test_generic("empty_call", method, service, api, transport, request=None, is_async=is_async) }}
+{{ method_call_test_generic("empty_call", method, service, api, transport, request_dict=None, is_async=is_async) }}
 {% endif %}{# not method.client_streaming #}
 {% endfor %}{# method in service.methods.values() #}
 {% endif %}{# 'rest' not in transport #}
->>>>>>> 4c5de879
 {% endmacro %}{# empty_call_test #}
 
 {% macro get_uuid4_re() -%}
 [a-f0-9]{8}-?[a-f0-9]{4}-?4[a-f0-9]{3}-?[89ab][a-f0-9]{3}-?[a-f0-9]{12}
-<<<<<<< HEAD
 {%- endmacro %}{# uuid_re #}
 
 {% macro routing_parameter_test(service, api, transport, is_async) %}
@@ -1938,7 +1894,4 @@
 {% endfor %}{# routing_param in method.routing_rule.routing_parameters #}
 {% endif %}{# method.explicit_routing #}
 {% endfor %}{# method in service.methods.values() #}
-{% endmacro %}{# routing_parameter_test #}
-=======
-{%- endmacro %}{# uuid_re #}
->>>>>>> 4c5de879
+{% endmacro %}{# routing_parameter_test #}