--- conflicted
+++ resolved
@@ -1870,7 +1870,6 @@
         credentials={{get_credentials(is_async)}}
     )
     assert transport.kind == "{{ transport_name }}"
-<<<<<<< HEAD
 
 {% endmacro %}
 
@@ -1966,7 +1965,7 @@
 # TODO(https://github.com/googleapis/gapic-generator-python/issues/2153): As a follow up, migrate gRPC test cases
 # into `run_transport_tests_for_config` and make any of the rest specific specific macros which are called within more generic. 
 #}
-{% macro run_transport_tests_for_config(service, transport, is_async) %}
+{% macro run_transport_tests_for_config(service, api, transport, is_async) %}
 {% for method in service.methods.values() %}
 {% if is_rest_unsupported_method(method, is_async) == 'True' or not method.http_options %}
 {{ rest_method_not_implemented_error(service, method, transport, is_async) }}
@@ -2295,8 +2294,6 @@
 
 {% endif %}{# if not (method.server_streaming or method.lro or method.extended_lro or method.paged_result_field) #}
 {% endif %}{# if 'grpc' in transport #}
-{% endmacro %}
-=======
 {% endmacro %}{# transport_kind_test #}
 
 {% macro empty_call_test(service, api, transport, is_async) %}
@@ -2317,5 +2314,4 @@
 
 {% macro get_uuid4_re() -%}
 [a-f0-9]{8}-?[a-f0-9]{4}-?4[a-f0-9]{3}-?[89ab][a-f0-9]{3}-?[a-f0-9]{12}
-{%- endmacro %}{# uuid_re #}
->>>>>>> 1a49b4bf
+{%- endmacro %}{# uuid_re #}