--- conflicted
+++ resolved
@@ -60,12 +60,8 @@
       {% do input_parameters.append(request.single.input_parameter) %}
     {% endif %}
   {% endfor %}
-<<<<<<< HEAD
-{{ input_parameters|join(", ") -}}
-=======
-{% endfor %}
-{{ input_parameters|join(", ") }}
->>>>>>> 64d66c48
+{% endfor %}
+{{ input_parameters|join(", ") -}
 {% endwith %}
 {% endmacro %}
 
@@ -244,7 +240,6 @@
 
     parser = argparse.ArgumentParser()
 {% with arg_list = [] %}
-<<<<<<< HEAD
   {% for request in request_block if request.body -%}
       {% for attr in request.body if attr.input_parameter %}
     parser.add_argument("--{{ attr.input_parameter }}",
@@ -252,14 +247,6 @@
                         default="{{ attr.value }}")
 {% do arg_list.append("args." + attr.input_parameter) -%}
 {% endfor -%}
-=======
-{% for request in request_block|map(attribute="body") %}
-{% for attr in request if "input_parameter" in attr %}
-    parser.add_argument("--{{ attr.input_parameter }}",
-                        type=str,
-                        default="{{ attr.value }}")
-{% do arg_list.append("args." + attr.input_parameter) %}
->>>>>>> 64d66c48
 {% endfor %}
 {% for request in request_block if request.single and request.single.input_parameter -%}
     parser.add_argument("-- {{ request.single.input_parameter }}",
