--- conflicted
+++ resolved
@@ -245,13 +245,8 @@
 {% do arg_list.append("args." + attr.input_parameter) -%}
 {% endfor -%}
 {% endfor %}
-<<<<<<< HEAD
-{% for request in request_block if request.single and request.single.input_parameter %}
-    parser.add_argument("-- {{ request.single.input_parameter }}",
-=======
 {% for request in request_block if request.single and request.single.input_parameter -%}
     parser.add_argument("--{{ request.single.input_parameter }}",
->>>>>>> b3e8ffe5
                         type=str,
                         default={{ request.single.value }})
 {% endfor %}
