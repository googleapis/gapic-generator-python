{% extends "_base.py.j2" %}

{% block content %}

import os
import pathlib
import shutil
import subprocess
import sys


import nox  # type: ignore

ALL_PYTHON = [
    "3.7",
    "3.8",
    "3.9",
    "3.10",
]

CURRENT_DIRECTORY = pathlib.Path(__file__).parent.absolute()

LOWER_BOUND_CONSTRAINTS_FILE = CURRENT_DIRECTORY / "constraints.txt"
PACKAGE_NAME = subprocess.check_output([sys.executable, "setup.py", "--name"], encoding="utf-8")

BLACK_VERSION = "black==22.3.0"
BLACK_PATHS = ["docs", "google", "tests", "samples", "noxfile.py", "setup.py"]
DEFAULT_PYTHON_VERSION = "3.10"

nox.sessions = [
    "unit",
    "cover",
    "mypy",
    "check_lower_bounds"
    # exclude update_lower_bounds from default
    "docs",
    "blacken",
    "lint",
    "lint_setup_py",
]

@nox.session(python=ALL_PYTHON)
def unit(session):
    """Run the unit test suite."""

    session.install('coverage', 'pytest', 'pytest-cov', 'pytest-asyncio', 'asyncmock; python_version < "3.8"')
    session.install('-e', '.')

    session.run(
        'py.test',
        '--quiet',
        '--cov={{ api.naming.module_namespace|join("/") }}/{{ api.naming.versioned_module_name }}/',
        '--cov=tests/',
        '--cov-config=.coveragerc',
        '--cov-report=term',
        '--cov-report=html',
        os.path.join('tests', 'unit', ''.join(session.posargs))
    )


@nox.session(python=DEFAULT_PYTHON_VERSION)
def cover(session):
    """Run the final coverage report.
    This outputs the coverage report aggregating coverage from the unit
    test runs (not system test runs), and then erases coverage data.
    """
    session.install("coverage", "pytest-cov")
    session.run("coverage", "report", "--show-missing", "--fail-under=100")

    session.run("coverage", "erase")


@nox.session(python=ALL_PYTHON)
def mypy(session):
    """Run the type checker."""
<<<<<<< HEAD
    session.install('mypy')
=======
    session.install(
        'mypy',
        'types-pkg_resources',
        'types-requests',
        'types-protobuf'
    )
>>>>>>> 6de9e288
    session.install('.')
    session.run(
        'mypy',
        '--explicit-package-bases',
        {% if api.naming.module_namespace %}
        '{{ api.naming.module_namespace[0] }}',
        {% else %}
        '{{ api.naming.versioned_module_name }}',
        {% endif %}
    )


@nox.session
def update_lower_bounds(session):
    """Update lower bounds in constraints.txt to match setup.py"""
    session.install('google-cloud-testutils')
    session.install('.')

    session.run(
        'lower-bound-checker',
        'update',
        '--package-name',
        PACKAGE_NAME,
        '--constraints-file',
        str(LOWER_BOUND_CONSTRAINTS_FILE),
    )


@nox.session
def check_lower_bounds(session):
    """Check lower bounds in setup.py are reflected in constraints file"""
    session.install('google-cloud-testutils')
    session.install('.')

    session.run(
        'lower-bound-checker',
        'check',
        '--package-name',
        PACKAGE_NAME,
        '--constraints-file',
        str(LOWER_BOUND_CONSTRAINTS_FILE),
    )

@nox.session(python=DEFAULT_PYTHON_VERSION)
def docs(session):
    """Build the docs for this library."""

    session.install("-e", ".")
    session.install("sphinx==4.0.1", "alabaster", "recommonmark")

    shutil.rmtree(os.path.join("docs", "_build"), ignore_errors=True)
    session.run(
        "sphinx-build",
        "-W",  # warnings as errors
        "-T",  # show full traceback on exception
        "-N",  # no colors
        "-b",
        "html",
        "-d",
        os.path.join("docs", "_build", "doctrees", ""),
        os.path.join("docs", ""),
        os.path.join("docs", "_build", "html", ""),
    )


@nox.session(python=DEFAULT_PYTHON_VERSION)
def lint(session):
    """Run linters.

    Returns a failure if the linters find linting errors or sufficiently
    serious code quality issues.
    """
    session.install("flake8", BLACK_VERSION)
    session.run(
        "black",
        "--check",
        *BLACK_PATHS,
    )
    session.run("flake8", "google", "tests", "samples")


@nox.session(python=DEFAULT_PYTHON_VERSION)
def blacken(session):
    """Run black. Format code to uniform standard."""
    session.install(BLACK_VERSION)
    session.run(
        "black",
        *BLACK_PATHS,
    )


@nox.session(python=DEFAULT_PYTHON_VERSION)
def lint_setup_py(session):
    """Verify that setup.py is valid (including RST check)."""
    session.install("docutils", "pygments")
    session.run("python", "setup.py", "check", "--restructuredtext", "--strict")

{% endblock %}<|MERGE_RESOLUTION|>--- conflicted
+++ resolved
@@ -73,16 +73,11 @@
 @nox.session(python=ALL_PYTHON)
 def mypy(session):
     """Run the type checker."""
-<<<<<<< HEAD
-    session.install('mypy')
-=======
     session.install(
         'mypy',
-        'types-pkg_resources',
         'types-requests',
         'types-protobuf'
     )
->>>>>>> 6de9e288
     session.install('.')
     session.run(
         'mypy',
