--- conflicted
+++ resolved
@@ -370,10 +370,9 @@
         "-W",  # warnings as errors
         "-T",  # show full traceback on exception
         "-N",  # no colors
-        "-b",
-        "html",
-        "-d",
-        os.path.join("docs", "_build", "doctrees", ""),
+        "-b",  "html",  # builder
+        "-d",  os.path.join("docs", "_build", "doctrees", ""),  # cache directory
+        # paths to build:
         os.path.join("docs", ""),
         os.path.join("docs", "_build", "html", ""),
     )
@@ -404,11 +403,6 @@
         "sphinx-build",
         "-T",  # show full traceback on exception
         "-N",  # no colors
-<<<<<<< HEAD
-        "-b",  "html",  # builder
-        "-d",  os.path.join("docs", "_build", "doctrees", ""),  # cache directory
-        # paths to build:
-=======
         "-D",
         (
             "extensions=sphinx.ext.autodoc,"
@@ -425,7 +419,6 @@
         "html",
         "-d",
         os.path.join("docs", "_build", "doctrees", ""),
->>>>>>> 8a705c51
         os.path.join("docs", ""),
         os.path.join("docs", "_build", "html", ""),
     )
