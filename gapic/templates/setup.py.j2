{% extends '_base.py.j2' %}

{% block content %}

import io
import os

import setuptools

name = '{{ api.naming.warehouse_package_name }}'
description = "'{{ api.naming.warehouse_package_name }}' client library"
version = "0.1.0"
release_status = "Development Status :: 3 - Alpha"
dependencies = [
    {# TODO(dovs): remove when 1.x deprecation is complete #}
    {% if 'rest' in opts.transport %}
    'google-api-core[grpc] >= 2.8.0, < 3.0.0dev',
    {% endif %}
    'libcst >= 0.2.5',
    'googleapis-common-protos >= 1.55.0, <2.0.0dev',
    'protobuf >= 3.19.0, <4.0.0dev',
    'proto-plus >= 1.19.7',
    {# TODO: Remove after https://github.com/googleapis/gapic-generator-python/pull/1240 is merged. #}
    {% if api.requires_package(('google', 'iam', 'v1')) or opts.add_iam_methods or api.has_iam_mixin %}
        'grpc-google-iam-v1 >= 0.12.4, < 0.13dev',
    {% endif %}
    {% if api.requires_package(('google', 'cloud', 'documentai', 'v1')) %}
        'google-cloud-documentai >= 1.2.1, < 1.4.2dev',
    {% endif %}
]
url = "https://github.com/googleapis/python-{{ api.naming.warehouse_package_name }}"

package_root = os.path.abspath(os.path.dirname(__file__))

readme_filename = os.path.join(package_root, "README.rst")
with io.open(readme_filename, encoding="utf-8") as readme_file:
    readme = readme_file.read()

packages = [
    package
    for package in setuptools.PEP420PackageFinder.find()
    if package.startswith("google")
]

namespaces = ["google"]
if "google.cloud" in packages:
    namespaces.append("google.cloud")

setuptools.setup(
    name=name,
    version=version,
    description=description,
    long_description=readme,
<<<<<<< HEAD
    author="Google LLC",
    author_email="googleapis-packages@google.com",
    license="Apache 2.0",
    url=url,
=======
    {% if api.naming.namespace %}
    packages=setuptools.PEP420PackageFinder.find(),
    namespace_packages={{ api.naming.namespace_packages }},
    {% else %}
    packages=setuptools.PEP420PackageFinder.find(),
    {% endif %}
    platforms='Posix; MacOS X; Windows',
    include_package_data=True,
    install_requires=(
        {# TODO(dovs): remove when 1.x deprecation is complete #}
        {% if 'rest' in opts.transport %}
        'google-api-core[grpc] >= 2.8.0, < 3.0.0dev',
        {% else %}
        'google-api-core[grpc] >= 2.8.0, < 3.0.0dev',
        {% endif %}
        'libcst >= 0.2.5',
        'googleapis-common-protos >= 1.55.0, <2.0.0dev',
        'proto-plus >= 1.19.7',
    {# TODO: Remove after https://github.com/googleapis/gapic-generator-python/pull/1240 is merged. #}
    {% if api.requires_package(('google', 'iam', 'v1')) or opts.add_iam_methods or api.has_iam_mixin %}
        'grpc-google-iam-v1 >= 0.12.4, < 0.13dev',
    {% endif %}
    {% if api.requires_package(('google', 'cloud', 'documentai', 'v1')) %}
        'google-cloud-documentai >= 1.2.1, < 2.0.0dev',
    {% endif %}
    ),
    python_requires='>=3.6',
>>>>>>> 2174e96a
    classifiers=[
        release_status,
        "Intended Audience :: Developers",
        "License :: OSI Approved :: Apache Software License",
        "Programming Language :: Python :: 3.6",
        "Programming Language :: Python :: 3.7",
        "Programming Language :: Python :: 3.8",
        "Programming Language :: Python :: 3.9",
        "Programming Language :: Python :: 3.10",
        "Operating System :: OS Independent",
        "Topic :: Internet",
    ],
    platforms="Posix; MacOS X; Windows",
    packages=packages,
    python_requires=">=3.6",
    namespace_packages=namespaces,
    install_requires=dependencies,
    include_package_data=True,
    zip_safe=False,
)
{% endblock %}<|MERGE_RESOLUTION|>--- conflicted
+++ resolved
@@ -25,7 +25,7 @@
         'grpc-google-iam-v1 >= 0.12.4, < 0.13dev',
     {% endif %}
     {% if api.requires_package(('google', 'cloud', 'documentai', 'v1')) %}
-        'google-cloud-documentai >= 1.2.1, < 1.4.2dev',
+        'google-cloud-documentai >= 1.2.1, < 2.0.0dev',
     {% endif %}
 ]
 url = "https://github.com/googleapis/python-{{ api.naming.warehouse_package_name }}"
@@ -51,40 +51,10 @@
     version=version,
     description=description,
     long_description=readme,
-<<<<<<< HEAD
     author="Google LLC",
     author_email="googleapis-packages@google.com",
     license="Apache 2.0",
     url=url,
-=======
-    {% if api.naming.namespace %}
-    packages=setuptools.PEP420PackageFinder.find(),
-    namespace_packages={{ api.naming.namespace_packages }},
-    {% else %}
-    packages=setuptools.PEP420PackageFinder.find(),
-    {% endif %}
-    platforms='Posix; MacOS X; Windows',
-    include_package_data=True,
-    install_requires=(
-        {# TODO(dovs): remove when 1.x deprecation is complete #}
-        {% if 'rest' in opts.transport %}
-        'google-api-core[grpc] >= 2.8.0, < 3.0.0dev',
-        {% else %}
-        'google-api-core[grpc] >= 2.8.0, < 3.0.0dev',
-        {% endif %}
-        'libcst >= 0.2.5',
-        'googleapis-common-protos >= 1.55.0, <2.0.0dev',
-        'proto-plus >= 1.19.7',
-    {# TODO: Remove after https://github.com/googleapis/gapic-generator-python/pull/1240 is merged. #}
-    {% if api.requires_package(('google', 'iam', 'v1')) or opts.add_iam_methods or api.has_iam_mixin %}
-        'grpc-google-iam-v1 >= 0.12.4, < 0.13dev',
-    {% endif %}
-    {% if api.requires_package(('google', 'cloud', 'documentai', 'v1')) %}
-        'google-cloud-documentai >= 1.2.1, < 2.0.0dev',
-    {% endif %}
-    ),
-    python_requires='>=3.6',
->>>>>>> 2174e96a
     classifiers=[
         release_status,
         "Intended Audience :: Developers",
