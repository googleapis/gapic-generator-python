{% extends '_base.py.j2' %}

{% block content %}

import io
import os
import setuptools  # type: ignore

version = '0.1.0'

package_root = os.path.abspath(os.path.dirname(__file__))

readme_filename = os.path.join(package_root, 'README.rst')
with io.open(readme_filename, encoding='utf-8') as readme_file:
    readme = readme_file.read()

setuptools.setup(
    name='{{ api.naming.warehouse_package_name }}',
    version=version,
    long_description=readme,
    {% if api.naming.namespace %}
    packages=setuptools.PEP420PackageFinder.find(),
    namespace_packages={{ api.naming.namespace_packages }},
    {% else %}
    packages=setuptools.PEP420PackageFinder.find(),
    {% endif %}
    platforms='Posix; MacOS X; Windows',
    include_package_data=True,
    install_requires=(
<<<<<<< HEAD
        'google-api-core[grpc] >= 1.27.0, < 2.0.0dev',
=======
        'google-api-core[grpc] >= 1.26.0, < 2.0.0dev',
>>>>>>> 81932a2b
        'libcst >= 0.2.5',
        'proto-plus >= 1.15.0',
        'packaging >= 14.3',
    {%- if api.requires_package(('google', 'iam', 'v1')) or opts.add_iam_methods %}
        'grpc-google-iam-v1 >= 0.12.3, < 0.13dev',
    {%- endif %}
    ),
    python_requires='>=3.6',
    classifiers=[
        'Development Status :: 3 - Alpha',
        'Intended Audience :: Developers',
        'Operating System :: OS Independent',
        'Programming Language :: Python :: 3.6',
        'Programming Language :: Python :: 3.7',
        'Programming Language :: Python :: 3.8',
        'Topic :: Internet',
        'Topic :: Software Development :: Libraries :: Python Modules',
    ],
    zip_safe=False,
)
{% endblock %}<|MERGE_RESOLUTION|>--- conflicted
+++ resolved
@@ -27,11 +27,7 @@
     platforms='Posix; MacOS X; Windows',
     include_package_data=True,
     install_requires=(
-<<<<<<< HEAD
-        'google-api-core[grpc] >= 1.27.0, < 2.0.0dev',
-=======
         'google-api-core[grpc] >= 1.26.0, < 2.0.0dev',
->>>>>>> 81932a2b
         'libcst >= 0.2.5',
         'proto-plus >= 1.15.0',
         'packaging >= 14.3',
