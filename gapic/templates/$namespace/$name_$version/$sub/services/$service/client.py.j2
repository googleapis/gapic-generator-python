--- conflicted
+++ resolved
@@ -107,7 +107,6 @@
         # and friendly error handling.
         rpc = gapic_v1.method.wrap_method(
             self._transport.{{ method.name|snake_case }},
-<<<<<<< HEAD
             default_retry=retries.Retry(predicate=retries.if_exception_type(
                 {%- if method.idempotent %}
                 exceptions.Aborted,
@@ -118,12 +117,7 @@
                 {%- endif %}
             )),
             default_timeout=None,
-            client_info=self.client_info,
-=======
-            default_retry=None,  # FIXME
-            default_timeout=None,  # FIXME
             client_info=_client_info,
->>>>>>> d0af23c0
         )
         {%- if method.field_headers %}
 
