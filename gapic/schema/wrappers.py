# Copyright 2018 Google LLC
#
# Licensed under the Apache License, Version 2.0 (the "License");
# you may not use this file except in compliance with the License.
# You may obtain a copy of the License at
#
#     https://www.apache.org/licenses/LICENSE-2.0
#
# Unless required by applicable law or agreed to in writing, software
# distributed under the License is distributed on an "AS IS" BASIS,
# WITHOUT WARRANTIES OR CONDITIONS OF ANY KIND, either express or implied.
# See the License for the specific language governing permissions and
# limitations under the License.

"""Module containing wrapper classes around meta-descriptors.

This module contains dataclasses which wrap the descriptor protos
defined in google/protobuf/descriptor.proto (which are descriptors that
describe descriptors).

These wrappers exist in order to provide useful helper methods and
generally ease access to things in templates (in particular, documentation,
certain aggregate views of things, etc.)

Reading of underlying descriptor properties in templates *is* okay, a
``__getattr__`` method which consistently routes in this way is provided.
Documentation is consistently at ``{thing}.meta.doc``.
"""

import collections
import dataclasses
import json
import re
from itertools import chain
from typing import (Any, cast, Dict, FrozenSet, Iterator, Iterable, List, Mapping,
                    ClassVar, Optional, Sequence, Set, Tuple, Union, Pattern)
from google.api import annotations_pb2      # type: ignore
from google.api import client_pb2
from google.api import field_behavior_pb2
from google.api import http_pb2
from google.api import resource_pb2
from google.api import routing_pb2
from google.api_core import exceptions
from google.api_core import path_template
from google.cloud import extended_operations_pb2 as ex_ops_pb2  # type: ignore
from google.protobuf import descriptor_pb2  # type: ignore
from google.protobuf.json_format import MessageToDict  # type: ignore

from gapic import utils
from gapic.schema import metadata
from gapic.utils import uri_sample


@dataclasses.dataclass(frozen=True)
class Field:
    """Description of a field."""
    field_pb: descriptor_pb2.FieldDescriptorProto
    message: Optional['MessageType'] = None
    enum: Optional['EnumType'] = None
    meta: metadata.Metadata = dataclasses.field(
        default_factory=metadata.Metadata,
    )
    oneof: Optional[str] = None

    def __getattr__(self, name):
        return getattr(self.field_pb, name)

    def __hash__(self):
        # The only sense in which it is meaningful to say a field is equal to
        # another field is if they are the same, i.e. they live in the same
        # message type under the same moniker, i.e. they have the same id.
        return id(self)

    @property
    def name(self) -> str:
        """Used to prevent collisions with python keywords"""
        name = self.field_pb.name
        return name + "_" if name in utils.RESERVED_NAMES else name

    @utils.cached_property
    def ident(self) -> metadata.FieldIdentifier:
        """Return the identifier to be used in templates."""
        return metadata.FieldIdentifier(
            ident=self.type.ident,
            repeated=self.repeated,
        )

    @property
    def is_primitive(self) -> bool:
        """Return True if the field is a primitive, False otherwise."""
        return isinstance(self.type, PrimitiveType)

    @property
    def map(self) -> bool:
        """Return True if this field is a map, False otherwise."""
        return bool(self.repeated and self.message and self.message.map)

    @utils.cached_property
    def mock_value_original_type(self) -> Union[bool, str, bytes, int, float, Dict[str, Any], List[Any], None]:
        # Return messages as dicts and let the message ctor handle the conversion.
        if self.message:
            if self.map:
                # Not worth the hassle, just return an empty map.
                return {}

            msg_dict = {
                f.name: f.mock_value_original_type
                for f in self.message.fields.values()
            }

            return [msg_dict] if self.repeated else msg_dict

        answer = self.primitive_mock() or None

        # If this is a repeated field, then the mock answer should
        # be a list.
        if self.repeated:
            first_item = self.primitive_mock(suffix=1) or None
            second_item = self.primitive_mock(suffix=2) or None
            answer = [first_item, second_item]

        return answer

    @utils.cached_property
    def mock_value(self) -> str:
        visited_fields: Set["Field"] = set()
        stack = [self]
        answer = "{}"
        while stack:
            expr = stack.pop()
            answer = answer.format(expr.inner_mock(stack, visited_fields))

        return answer

    def inner_mock(self, stack, visited_fields) -> str:
        """Return a repr of a valid, usually truthy mock value."""
        # For primitives, send a truthy value computed from the
        # field name.
        answer = 'None'
        if isinstance(self.type, PrimitiveType):
            answer = self.primitive_mock_as_str()

        # If this is an enum, select the first truthy value (or the zero
        # value if nothing else exists).
        if isinstance(self.type, EnumType):
            # Note: The slightly-goofy [:2][-1] lets us gracefully fall
            # back to index 0 if there is only one element.
            mock_value = self.type.values[:2][-1]
            answer = f'{self.type.ident}.{mock_value.name}'

        # If this is another message, set one value on the message.
        if (
                not self.map    # Maps are handled separately
                and isinstance(self.type, MessageType)
                and len(self.type.fields)
                # Nested message types need to terminate eventually
                and self not in visited_fields
        ):
            sub = next(iter(self.type.fields.values()))
            stack.append(sub)
            visited_fields.add(self)
            # Don't do the recursive rendering here, just set up
            # where the nested value should go with the double {}.
            answer = f'{self.type.ident}({sub.name}={{}})'

        if self.map:
            # Maps are a special case beacuse they're represented internally as
            # a list of a generated type with two fields: 'key' and 'value'.
            answer = '{{{}: {}}}'.format(
                self.type.fields["key"].mock_value,
                self.type.fields["value"].mock_value,
            )
        elif self.repeated:
            # If this is a repeated field, then the mock answer should
            # be a list.
            answer = f'[{answer}]'

        # Done; return the mock value.
        return answer

    def primitive_mock(self, suffix: int = 0) -> Union[bool, str, bytes, int, float, List[Any], None]:
        """Generate a valid mock for a primitive type. This function
        returns the original (Python) type.

        If a suffix is provided, generate a slightly different mock
        using the provided integer.
        """
        answer: Union[bool, str, bytes, int, float, List[Any], None] = None

        if not isinstance(self.type, PrimitiveType):
            raise TypeError(f"'primitive_mock' can only be used for "
                f"PrimitiveType, but type is {self.type}")

        else:
            if self.type.python_type == bool:
                answer = True
            elif self.type.python_type == str:
                answer = f"{self.name}_value_{suffix}" if suffix else f"{self.name}_value"
            elif self.type.python_type == bytes:
                answer_str = f"{self.name}_blob_{suffix}" if suffix else f"{self.name}_blob"
                answer = bytes(answer_str, encoding="utf-8")
            elif self.type.python_type == int:
                answer = sum([ord(i) for i in self.name]) + suffix
            elif self.type.python_type == float:
                name_sum = sum([ord(i) for i in self.name]) + suffix
                answer = name_sum * pow(10, -1 * len(str(name_sum)))
            else:  # Impossible; skip coverage checks.
                raise TypeError('Unrecognized PrimitiveType. This should '
                                'never happen; please file an issue.')

        return answer

    def primitive_mock_as_str(self) -> str:
        """Like primitive mock, but return the mock as a string."""
        answer = self.primitive_mock()

        if isinstance(answer, str):
            answer = f"'{answer}'"
        else:
            answer = str(answer)

        return answer

    @property
    def proto_type(self) -> str:
        """Return the proto type constant to be used in templates."""
        return cast(str, descriptor_pb2.FieldDescriptorProto.Type.Name(
            self.field_pb.type,
        ))[len('TYPE_'):]

    @property
    def repeated(self) -> bool:
        """Return True if this is a repeated field, False otherwise.

        Returns:
            bool: Whether this field is repeated.
        """
        return self.label == \
            descriptor_pb2.FieldDescriptorProto.Label.Value(
                'LABEL_REPEATED')   # type: ignore

    @property
    def required(self) -> bool:
        """Return True if this is a required field, False otherwise.

        Returns:
            bool: Whether this field is required.
        """
        return (field_behavior_pb2.FieldBehavior.Value('REQUIRED') in
                self.options.Extensions[field_behavior_pb2.field_behavior])

    @property
    def resource_reference(self) -> Optional[str]:
        """Return a resource reference type if it exists.

        This is only applicable for string fields.
        Example: "translate.googleapis.com/Glossary"
        """
        return (self.options.Extensions[resource_pb2.resource_reference].type
            or self.options.Extensions[resource_pb2.resource_reference].child_type
            or None)

    @utils.cached_property
    def type(self) -> Union['MessageType', 'EnumType', 'PrimitiveType']:
        """Return the type of this field."""
        # If this is a message or enum, return the appropriate thing.
        if self.type_name and self.message:
            return self.message
        if self.type_name and self.enum:
            return self.enum

        # This is a primitive. Return the corresponding Python type.
        # The enum values used here are defined in:
        #   Repository: https://github.com/google/protobuf/
        #   Path: src/google/protobuf/descriptor.proto
        #
        # The values are used here because the code would be excessively
        # verbose otherwise, and this is guaranteed never to change.
        #
        # 10, 11, and 14 are intentionally missing. They correspond to
        # group (unused), message (covered above), and enum (covered above).
        if self.field_pb.type in (1, 2):
            return PrimitiveType.build(float)
        if self.field_pb.type in (3, 4, 5, 6, 7, 13, 15, 16, 17, 18):
            return PrimitiveType.build(int)
        if self.field_pb.type == 8:
            return PrimitiveType.build(bool)
        if self.field_pb.type == 9:
            return PrimitiveType.build(str)
        if self.field_pb.type == 12:
            return PrimitiveType.build(bytes)

        # This should never happen.
        raise TypeError(f'Unrecognized protobuf type: {self.field_pb.type}. '
                        'This code should not be reachable; please file a bug.')

    def with_context(
            self,
            *,
            collisions: FrozenSet[str],
            visited_messages: FrozenSet["MessageType"],
    ) -> 'Field':
        """Return a derivative of this field with the provided context.

        This method is used to address naming collisions. The returned
        ``Field`` object aliases module names to avoid naming collisions
        in the file being written.
        """
        return dataclasses.replace(
            self,
            message=self.message.with_context(
                collisions=collisions,
                skip_fields=self.message in visited_messages,
                visited_messages=visited_messages,
            ) if self.message else None,
            enum=self.enum.with_context(collisions=collisions)
            if self.enum else None,
            meta=self.meta.with_context(collisions=collisions),
        )


@dataclasses.dataclass(frozen=True)
class Oneof:
    """Description of a field."""
    oneof_pb: descriptor_pb2.OneofDescriptorProto

    def __getattr__(self, name):
        return getattr(self.oneof_pb, name)


@dataclasses.dataclass(frozen=True)
class MessageType:
    """Description of a message (defined with the ``message`` keyword)."""
    # Class attributes
    # https://google.aip.dev/122
    PATH_ARG_RE = re.compile(r'\{([a-zA-Z0-9_\-]+)(?:=\*\*)?\}')

    # Instance attributes
    message_pb: descriptor_pb2.DescriptorProto
    fields: Mapping[str, Field]
    nested_enums: Mapping[str, 'EnumType']
    nested_messages: Mapping[str, 'MessageType']
    meta: metadata.Metadata = dataclasses.field(
        default_factory=metadata.Metadata,
    )
    oneofs: Optional[Mapping[str, 'Oneof']] = None

    def __getattr__(self, name):
        return getattr(self.message_pb, name)

    def __hash__(self):
        # Identity is sufficiently unambiguous.
        return hash(self.ident)

    def oneof_fields(self, include_optional=False):
        oneof_fields = collections.defaultdict(list)
        for field in self.fields.values():
            # Only include proto3 optional oneofs if explicitly looked for.
            if field.oneof and not field.proto3_optional or include_optional:
                oneof_fields[field.oneof].append(field)

        return oneof_fields

    @utils.cached_property
    def is_extended_operation(self) -> bool:
        if not self.name == "Operation":
            return False

        name, status, error_code, error_message = False, False, False, False
        duplicate_msg = f"Message '{self.name}' has multiple fields with the same operation response mapping: {{}}"
        for f in self.field:
            maybe_op_mapping = f.options.Extensions[ex_ops_pb2.operation_field]
            OperationResponseMapping = ex_ops_pb2.OperationResponseMapping

            if maybe_op_mapping == OperationResponseMapping.NAME:
                if name:
                    raise TypeError(duplicate_msg.format("name"))
                name = True

            if maybe_op_mapping == OperationResponseMapping.STATUS:
                if status:
                    raise TypeError(duplicate_msg.format("status"))
                status = True

            if maybe_op_mapping == OperationResponseMapping.ERROR_CODE:
                if error_code:
                    raise TypeError(duplicate_msg.format("error_code"))
                error_code = True

            if maybe_op_mapping == OperationResponseMapping.ERROR_MESSAGE:
                if error_message:
                    raise TypeError(duplicate_msg.format("error_message"))
                error_message = True

        return name and status and error_code and error_message

    @utils.cached_property
    def required_fields(self) -> Sequence['Field']:
        required_fields = [
            field for field in self.fields.values() if field.required]

        return required_fields

    @utils.cached_property
    def field_types(self) -> Sequence[Union['MessageType', 'EnumType']]:
        answer = tuple(
            field.type
            for field in self.fields.values()
            if field.message or field.enum
        )

        return answer

    @utils.cached_property
    def recursive_field_types(self) -> Sequence[
        Union['MessageType', 'EnumType']
    ]:
        """Return all composite fields used in this proto's messages."""
        types: Set[Union['MessageType', 'EnumType']] = set()

        stack = [iter(self.fields.values())]
        while stack:
            fields_iter = stack.pop()
            for field in fields_iter:
                if field.message and field.type not in types:
                    stack.append(iter(field.message.fields.values()))
                if not field.is_primitive:
                    types.add(field.type)

        return tuple(types)

    @utils.cached_property
    def recursive_resource_fields(self) -> FrozenSet[Field]:
        all_fields = chain(
            self.fields.values(),
            (field
             for t in self.recursive_field_types if isinstance(t, MessageType)
             for field in t.fields.values()),
        )
        return frozenset(
            f
            for f in all_fields
            if (f.options.Extensions[resource_pb2.resource_reference].type or
                f.options.Extensions[resource_pb2.resource_reference].child_type)
        )

    @property
    def map(self) -> bool:
        """Return True if the given message is a map, False otherwise."""
        return self.message_pb.options.map_entry

    @property
    def ident(self) -> metadata.Address:
        """Return the identifier data to be used in templates."""
        return self.meta.address

    @property
    def resource_path(self) -> Optional[str]:
        """If this message describes a resource, return the path to the resource.
        If there are multiple paths, returns the first one."""
        return next(
            iter(self.options.Extensions[resource_pb2.resource].pattern),
            None
        )

    @property
    def resource_type(self) -> Optional[str]:
        resource = self.options.Extensions[resource_pb2.resource]
        return resource.type[resource.type.find('/') + 1:] if resource else None

    @property
    def resource_type_full_path(self) -> Optional[str]:
        resource = self.options.Extensions[resource_pb2.resource]
        return resource.type if resource else None

    @property
    def resource_path_args(self) -> Sequence[str]:
        return self.PATH_ARG_RE.findall(self.resource_path or '')

    @utils.cached_property
    def path_regex_str(self) -> str:
        # The indirection here is a little confusing:
        # we're using the resource path template as the base of a regex,
        # with each resource ID segment being captured by a regex.
        # E.g., the path schema
        # kingdoms/{kingdom}/phyla/{phylum}
        # becomes the regex
        # ^kingdoms/(?P<kingdom>.+?)/phyla/(?P<phylum>.+?)$
        parsing_regex_str = (
            "^" +
            self.PATH_ARG_RE.sub(
                # We can't just use (?P<name>[^/]+) because segments may be
                # separated by delimiters other than '/'.
                # Multiple delimiter characters within one schema are allowed,
                # e.g.
                # as/{a}-{b}/cs/{c}%{d}_{e}
                # This is discouraged but permitted by AIP4231
                lambda m: "(?P<{name}>.+?)".format(name=m.groups()[0]),
                self.resource_path or ''
            ) +
            "$"
        )
        return parsing_regex_str

    def get_field(self, *field_path: str,
                  collisions: FrozenSet[str] = frozenset()) -> Field:
        """Return a field arbitrarily deep in this message's structure.

        This method recursively traverses the message tree to return the
        requested inner-field.

        Traversing through repeated fields is not supported; a repeated field
        may be specified if and only if it is the last field in the path.

        Args:
            field_path (Sequence[str]): The field path.

        Returns:
            ~.Field: A field object.

        Raises:
            KeyError: If a repeated field is used in the non-terminal position
                in the path.
        """
        # If collisions are not explicitly specified, retrieve them
        # from this message's address.
        # This ensures that calls to `get_field` will return a field with
        # the same context, regardless of the number of levels through the
        # chain (in order to avoid infinite recursion on circular references,
        # we only shallowly bind message references held by fields; this
        # binds deeply in the one spot where that might be a problem).
        collisions = collisions or self.meta.address.collisions

        # Get the first field in the path.
        first_field = field_path[0]
        cursor = self.fields[first_field +
                             ('_' if first_field in utils.RESERVED_NAMES else '')]

        # Base case: If this is the last field in the path, return it outright.
        if len(field_path) == 1:
            return cursor.with_context(
                collisions=collisions,
                visited_messages=frozenset({self}),
            )

        # Quick check: If cursor is a repeated field, then raise an exception.
        # Repeated fields are only permitted in the terminal position.
        if cursor.repeated:
            raise KeyError(
                f'The {cursor.name} field is repeated; unable to use '
                '`get_field` to retrieve its children.\n'
                'This exception usually indicates that a '
                'google.api.method_signature annotation uses a repeated field '
                'in the fields list in a position other than the end.',
            )

        # Quick check: If this cursor has no message, there is a problem.
        if not cursor.message:
            raise KeyError(
                f'Field {".".join(field_path)} could not be resolved from '
                f'{cursor.name}.',
            )

        # Recursion case: Pass the remainder of the path to the sub-field's
        # message.
        return cursor.message.get_field(*field_path[1:], collisions=collisions)

    def with_context(self, *,
                     collisions: FrozenSet[str],
                     skip_fields: bool = False,
                     visited_messages: FrozenSet["MessageType"] = frozenset(),
                     ) -> 'MessageType':
        """Return a derivative of this message with the provided context.

        This method is used to address naming collisions. The returned
        ``MessageType`` object aliases module names to avoid naming collisions
        in the file being written.

        The ``skip_fields`` argument will omit applying the context to the
        underlying fields. This provides for an "exit" in the case of circular
        references.
        """
        visited_messages = visited_messages | {self}
        return dataclasses.replace(
            self,
            fields={
                k: v.with_context(
                    collisions=collisions,
                    visited_messages=visited_messages
                ) for k, v in self.fields.items()
            } if not skip_fields else self.fields,
            nested_enums={
                k: v.with_context(collisions=collisions)
                for k, v in self.nested_enums.items()
            },
            nested_messages={
                k: v.with_context(
                    collisions=collisions,
                    skip_fields=skip_fields,
                    visited_messages=visited_messages,
                )
                for k, v in self.nested_messages.items()
            },
            meta=self.meta.with_context(collisions=collisions),
        )


@dataclasses.dataclass(frozen=True)
class EnumValueType:
    """Description of an enum value."""
    enum_value_pb: descriptor_pb2.EnumValueDescriptorProto
    meta: metadata.Metadata = dataclasses.field(
        default_factory=metadata.Metadata,
    )

    def __getattr__(self, name):
        return getattr(self.enum_value_pb, name)


@dataclasses.dataclass(frozen=True)
class EnumType:
    """Description of an enum (defined with the ``enum`` keyword.)"""
    enum_pb: descriptor_pb2.EnumDescriptorProto
    values: List[EnumValueType]
    meta: metadata.Metadata = dataclasses.field(
        default_factory=metadata.Metadata,
    )

    def __hash__(self):
        # Identity is sufficiently unambiguous.
        return hash(self.ident)

    def __getattr__(self, name):
        return getattr(self.enum_pb, name)

    @property
    def resource_path(self) -> Optional[str]:
        # This is a minor duck-typing workaround for the resource_messages
        # property in the Service class: we need to check fields recursively
        # to see if they're resources, and recursive_field_types includes enums
        return None

    @property
    def ident(self) -> metadata.Address:
        """Return the identifier data to be used in templates."""
        return self.meta.address

    def with_context(self, *, collisions: FrozenSet[str]) -> 'EnumType':
        """Return a derivative of this enum with the provided context.

        This method is used to address naming collisions. The returned
        ``EnumType`` object aliases module names to avoid naming collisions in
        the file being written.
        """
        return dataclasses.replace(
            self,
            meta=self.meta.with_context(collisions=collisions),
        ) if collisions else self

    @property
    def options_dict(self) -> Dict:
        """Return the EnumOptions (if present) as a dict.

        This is a hack to support a pythonic structure representation for
        the generator templates.
        """
        return MessageToDict(
            self.enum_pb.options,
            preserving_proto_field_name=True
        )


@dataclasses.dataclass(frozen=True)
class PythonType:
    """Wrapper class for Python types.

    This exists for interface consistency, so that methods like
    :meth:`Field.type` can return an object and the caller can be confident
    that a ``name`` property will be present.
    """
    meta: metadata.Metadata

    def __eq__(self, other):
        return self.meta == other.meta

    def __ne__(self, other):
        return not self == other

    @utils.cached_property
    def ident(self) -> metadata.Address:
        """Return the identifier to be used in templates."""
        return self.meta.address

    @property
    def name(self) -> str:
        return self.ident.name

    @property
    def field_types(self) -> Sequence[Union['MessageType', 'EnumType']]:
        return tuple()


@dataclasses.dataclass(frozen=True)
class PrimitiveType(PythonType):
    """A representation of a Python primitive type."""
    python_type: Optional[type]

    @classmethod
    def build(cls, primitive_type: Optional[type]):
        """Return a PrimitiveType object for the given Python primitive type.

        Args:
            primitive_type (cls): A Python primitive type, such as
                :class:`int` or :class:`str`. Despite not being a type,
                ``None`` is also accepted here.

        Returns:
            ~.PrimitiveType: The instantiated PrimitiveType object.
        """
        # Primitives have no import, and no module to reference, so the
        # address just uses the name of the class (e.g. "int", "str").
        return cls(meta=metadata.Metadata(address=metadata.Address(
            name='None' if primitive_type is None else primitive_type.__name__,
        )), python_type=primitive_type)

    def __eq__(self, other):
        # If we are sent the actual Python type (not the PrimitiveType object),
        # claim to be equal to that.
        if not hasattr(other, 'meta'):
            return self.python_type is other
        return super().__eq__(other)


@dataclasses.dataclass(frozen=True)
class OperationInfo:
    """Representation of long-running operation info."""
    response_type: MessageType
    metadata_type: MessageType

    def with_context(self, *, collisions: FrozenSet[str]) -> 'OperationInfo':
        """Return a derivative of this OperationInfo with the provided context.

          This method is used to address naming collisions. The returned
          ``OperationInfo`` object aliases module names to avoid naming collisions
          in the file being written.
          """
        return dataclasses.replace(
            self,
            response_type=self.response_type.with_context(
                collisions=collisions
            ),
            metadata_type=self.metadata_type.with_context(
                collisions=collisions
            ),
        )


@dataclasses.dataclass(frozen=True)
class RetryInfo:
    """Representation of the method's retry behavior."""
    max_attempts: int
    initial_backoff: float
    max_backoff: float
    backoff_multiplier: float
    retryable_exceptions: FrozenSet[exceptions.GoogleAPICallError]


@dataclasses.dataclass(frozen=True)
class RoutingParameter:
    field: str
    path_template: str

    def _split_into_segments(self, path_template):
        segments = path_template.split("/")
        named_segment_ids = [i for i, x in enumerate(
            segments) if "{" in x or "}" in x]
        # bar/{foo}/baz, bar/{foo=one/two/three}/baz.
        assert len(named_segment_ids) <= 2
        if len(named_segment_ids) == 2:
            # Need to merge a named segment.
            i, j = named_segment_ids
            segments = (
                segments[:i] +
                [self._merge_segments(segments[i: j + 1])] + segments[j + 1:]
            )
        return segments

    def _convert_segment_to_regex(self, segment):
        # Named segment
        if "{" in segment:
            assert "}" in segment
            # Strip "{" and "}"
            segment = segment[1:-1]
            if "=" not in segment:
                # e.g. {foo} should be {foo=*}
                return self._convert_segment_to_regex("{" + f"{segment}=*" + "}")
            key, sub_path_template = segment.split("=")
            group_name = f"?P<{key}>"
            sub_regex = self._convert_to_regex(sub_path_template)
            return f"({group_name}{sub_regex})"
        # Wildcards
        if "**" in segment:
            # ?: nameless capture
            return ".*"
        if "*" in segment:
            return "[^/]+"
        # Otherwise it's collection ID segment: transformed identically.
        return segment

    def _merge_segments(self, segments):
        acc = segments[0]
        for x in segments[1:]:
            # Don't add "/" if it's followed by a "**"
            # because "**" will eat it.
            if x == ".*":
                acc += "(?:/.*)?"
            else:
                acc += "/"
                acc += x
        return acc

    def _how_many_named_segments(self, path_template):
        return path_template.count("{")

    def _convert_to_regex(self, path_template):
        if self._how_many_named_segments(path_template) > 1:
            # This also takes care of complex patterns (i.e. {foo}~{bar})
            raise ValueError("There should be exactly one named segment.")
        segments = self._split_into_segments(path_template)
        segment_regexes = [self._convert_segment_to_regex(x) for x in segments]
        final_regex = self._merge_segments(segment_regexes)
        return final_regex

    def _to_regex(self, path_template: str) -> Pattern:
        """Converts path_template into a Python regular expression string.
        Args:
            path_template (str): A path template corresponding to a resource name.
                It can only have 0 or 1 named segments. It can not contain complex resource ID path segments.
                See https://google.aip.dev/122, https://google.aip.dev/4222
                 and https://google.aip.dev/client-libraries/4231 for more details.
        Returns:
            Pattern: A Pattern object that matches strings conforming to the path_template.
        """
        return re.compile(f"^{self._convert_to_regex(path_template)}$")

    def to_regex(self) -> Pattern:
        return self._to_regex(self.path_template)

    @property
    def key(self) -> Union[str, None]:
        if self.path_template == "":
            return self.field
        regex = self.to_regex()
        # Only 1 named segment is allowed and so only 1 key.
        return list(regex.groupindex)[0] if list(regex.groupindex) else self.field

    @property
    def sample_request(self) -> str:
        """return json dict for sample request matching the uri template."""
        sample = uri_sample.sample_from_path_template(
            self.field, self.path_template)
        return json.dumps(sample)


@dataclasses.dataclass(frozen=True)
class RoutingRule:
    routing_parameters: List[RoutingParameter]

    @classmethod
    def try_parse_routing_rule(cls, routing_rule: routing_pb2.RoutingRule) -> Optional['RoutingRule']:
        params = getattr(routing_rule, 'routing_parameters')
        if not params:
            return None
        params = [RoutingParameter(x.field, x.path_template) for x in params]
        return cls(params)


@dataclasses.dataclass(frozen=True)
class HttpRule:
    """Representation of the method's http bindings."""
    method: str
    uri: str
    body: Optional[str]

    def path_fields(self, method: "Method") -> List[Tuple[Field, str, str]]:
        """return list of (name, template) tuples extracted from uri."""
        input = method.input
        return [(input.get_field(*match.group("name").split(".")), match.group("name"), match.group("template"))
                for match in path_template._VARIABLE_RE.finditer(self.uri)]

    def sample_request(self, method: "Method") -> Dict[str, Any]:
        """return json dict for sample request matching the uri template."""
<<<<<<< HEAD
        def sample_from_path_fields(paths: List[Tuple["wrappers.Field", str, str]]) -> Dict[Any, Any]:
=======

        def sample_from_path_fields(paths: List[Tuple[Field, str, str]]) -> Dict[str, Any]:
>>>>>>> 4f4ad394
            """Construct a dict for a sample request object from a list of fields
               and template patterns.

            Args:
                  paths: a list of tuples, each with a (segmented) name and a pattern.
            Returns:
                  A new nested dict with the templates instantiated.
            """
            request: Dict[str, Any] = {}

            sample_names_ = uri_sample.sample_names()
            for field, path, template in paths:
                sample_value = re.sub(
                    r"(\*\*|\*)",
                    lambda n: next(sample_names_),
                    template or '*'
                ) if field.type == PrimitiveType.build(str) else field.mock_value_original_type
                uri_sample.add_field(request, path, sample_value)

            return request
        sample = sample_from_path_fields(self.path_fields(method))
        return sample

    @classmethod
    def try_parse_http_rule(cls, http_rule) -> Optional['HttpRule']:
        method = http_rule.WhichOneof("pattern")
        if method is None or method == "custom":
            return None

        uri = getattr(http_rule, method)
        if not uri:
            return None
        uri = utils.convert_uri_fieldnames(uri)

        body = http_rule.body or None
        return cls(method, uri, body)


@dataclasses.dataclass(frozen=True)
class Method:
    """Description of a method (defined with the ``rpc`` keyword)."""
    method_pb: descriptor_pb2.MethodDescriptorProto
    input: MessageType
    output: MessageType
    lro: Optional[OperationInfo] = dataclasses.field(default=None)
    retry: Optional[RetryInfo] = dataclasses.field(default=None)
    timeout: Optional[float] = None
    meta: metadata.Metadata = dataclasses.field(
        default_factory=metadata.Metadata,
    )

    def __getattr__(self, name):
        return getattr(self.method_pb, name)

    @property
    def is_operation_polling_method(self):
        return self.output.is_extended_operation and self.options.Extensions[ex_ops_pb2.operation_polling_method]

    @utils.cached_property
    def client_output(self):
        return self._client_output(enable_asyncio=False)

    @utils.cached_property
    def client_output_async(self):
        return self._client_output(enable_asyncio=True)

    def flattened_oneof_fields(self, include_optional=False):
        oneof_fields = collections.defaultdict(list)
        for field in self.flattened_fields.values():
            # Only include proto3 optional oneofs if explicitly looked for.
            if field.oneof and not field.proto3_optional or include_optional:
                oneof_fields[field.oneof].append(field)

        return oneof_fields

    def _client_output(self, enable_asyncio: bool):
        """Return the output from the client layer.

        This takes into account transformations made by the outer GAPIC
        client to transform the output from the transport.

        Returns:
            Union[~.MessageType, ~.PythonType]:
                A description of the return type.
        """
        # Void messages ultimately return None.
        if self.void:
            return PrimitiveType.build(None)

        # If this method is an LRO, return a PythonType instance representing
        # that.
        if self.lro:
            return PythonType(meta=metadata.Metadata(
                address=metadata.Address(
                    name='AsyncOperation' if enable_asyncio else 'Operation',
                    module='operation_async' if enable_asyncio else 'operation',
                    package=('google', 'api_core'),
                    collisions=self.lro.response_type.ident.collisions,
                ),
                documentation=utils.doc(
                    'An object representing a long-running operation. \n\n'
                    'The result type for the operation will be '
                    ':class:`{ident}` {doc}'.format(
                        doc=self.lro.response_type.meta.doc,
                        ident=self.lro.response_type.ident.sphinx,
                    ),
                ),
            ))

        # If this method is paginated, return that method's pager class.
        if self.paged_result_field:
            return PythonType(meta=metadata.Metadata(
                address=metadata.Address(
                    name=f'{self.name}AsyncPager' if enable_asyncio else f'{self.name}Pager',
                    package=self.ident.api_naming.module_namespace + (self.ident.api_naming.versioned_module_name,) + self.ident.subpackage + (
                        'services',
                        utils.to_snake_case(self.ident.parent[-1]),
                    ),
                    module='pagers',
                    collisions=self.input.ident.collisions,
                ),
                documentation=utils.doc(
                    f'{self.output.meta.doc}\n\n'
                    'Iterating over this object will yield results and '
                    'resolve additional pages automatically.',
                ),
            ))

        # Return the usual output.
        return self.output

    @property
    def operation_service(self) -> Optional[str]:
        return self.options.Extensions[ex_ops_pb2.operation_service]

    @property
    def is_deprecated(self) -> bool:
        """Returns true if the method is deprecated, false otherwise."""
        return descriptor_pb2.MethodOptions.HasField(self.options, 'deprecated')

    # TODO(yon-mg): remove or rewrite: don't think it performs as intended
    #               e.g. doesn't work with basic case of gRPC transcoding

    @property
    def field_headers(self) -> Sequence[str]:
        """Return the field headers defined for this method."""
        http = self.options.Extensions[annotations_pb2.http]

        pattern = re.compile(r'\{([a-z][\w\d_.]+)=')

        potential_verbs = [
            http.get,
            http.put,
            http.post,
            http.delete,
            http.patch,
            http.custom.path,
        ]

        return next((tuple(pattern.findall(verb)) for verb in potential_verbs if verb), ())

    @property
    def explicit_routing(self):
        return routing_pb2.routing in self.options.Extensions

    @property
    def routing_rule(self):
        if self.explicit_routing:
            routing_ext = self.options.Extensions[routing_pb2.routing]
            routing_rule = RoutingRule.try_parse_routing_rule(routing_ext)
            return routing_rule
        return None

    @property
    def http_options(self) -> List[HttpRule]:
        """Return a list of the http bindings for this method."""
        http = self.options.Extensions[annotations_pb2.http]
        http_options = [http] + list(http.additional_bindings)
        opt_gen = (HttpRule.try_parse_http_rule(http_rule)
                   for http_rule in http_options)
        return [rule for rule in opt_gen if rule]

    @property
    def http_opt(self) -> Optional[Dict[str, str]]:
        """Return the (main) http option for this method.

          e.g. {'verb': 'post'
                'url': '/some/path'
                'body': '*'}

        """
        http: List[Tuple[descriptor_pb2.FieldDescriptorProto, str]]
        http = self.options.Extensions[annotations_pb2.http].ListFields()

        if len(http) < 1:
            return None

        http_method = http[0]
        answer: Dict[str, str] = {
            'verb': http_method[0].name,
            'url': http_method[1],
        }
        if len(http) > 1:
            body_spec = http[1]
            answer[body_spec[0].name] = body_spec[1]

        # TODO(yon-mg): handle nested fields & fields past body i.e. 'additional bindings'
        # TODO(yon-mg): enums for http verbs?
        return answer

    @property
    def path_params(self) -> Sequence[str]:
        """Return the path parameters found in the http annotation path template"""
        # TODO(yon-mg): fully implement grpc transcoding (currently only handles basic case)
        if self.http_opt is None:
            return []

        pattern = r'\{(\w+)(?:=.+?)?\}'
        return re.findall(pattern, self.http_opt['url'])

    @property
    def query_params(self) -> Set[str]:
        """Return query parameters for API call as determined by http annotation and grpc transcoding"""
        # TODO(yon-mg): fully implement grpc transcoding (currently only handles basic case)
        # TODO(yon-mg): remove this method and move logic to generated client
        if self.http_opt is None:
            return set()

        params = set(self.path_params)
        body = self.http_opt.get('body')
        if body:
            if body == "*":
                # The entire request is the REST body.
                return set()
            else:
                params.add(body)

        return set(self.input.fields) - params

    @property
    def body_fields(self) -> Mapping[str, Field]:
        bindings = self.http_options
        if bindings and bindings[0].body and bindings[0].body != "*":
            return self._fields_mapping([bindings[0].body])
        return {}

    # TODO(yon-mg): refactor as there may be more than one method signature
    @utils.cached_property
    def flattened_fields(self) -> Mapping[str, Field]:
        signatures = self.options.Extensions[client_pb2.method_signature]
        return self._fields_mapping(signatures)

    # TODO(yon-mg): refactor as there may be more than one method signature
    def _fields_mapping(self, signatures) -> Mapping[str, Field]:
        """Return the signature defined for this method."""
        cross_pkg_request = self.input.ident.package != self.ident.package

        def filter_fields(sig: str) -> Iterable[Tuple[str, Field]]:
            for f in sig.split(','):
                if not f:
                    # Special case for an empty signature
                    continue
                name = f.strip()
                field = self.input.get_field(*name.split('.'))
                name += '_' if field.field_pb.name in utils.RESERVED_NAMES else ''
                if cross_pkg_request and not field.is_primitive:
                    # This is not a proto-plus wrapped message type,
                    # and setting a non-primitive field directly is verboten.
                    continue

                yield name, field

        answer: Dict[str, Field] = collections.OrderedDict(
            name_and_field
            for sig in signatures
            for name_and_field in filter_fields(sig)
        )

        return answer

    @utils.cached_property
    def flattened_field_to_key(self):
        return {field.name: key for key, field in self.flattened_fields.items()}

    @utils.cached_property
    def legacy_flattened_fields(self) -> Mapping[str, Field]:
        """Return the legacy flattening interface: top level fields only,
        required fields first"""
        required, optional = utils.partition(lambda f: f.required,
                                             self.input.fields.values())
        return collections.OrderedDict((f.name, f)
                                       for f in chain(required, optional))

    @property
    def grpc_stub_type(self) -> str:
        """Return the type of gRPC stub to use."""
        return '{client}_{server}'.format(
            client='stream' if self.client_streaming else 'unary',
            server='stream' if self.server_streaming else 'unary',
        )

    # TODO(yon-mg): figure out why idempotent is reliant on http annotation
    @utils.cached_property
    def idempotent(self) -> bool:
        """Return True if we know this method is idempotent, False otherwise.

        Note: We are intentionally conservative here. It is far less bad
        to falsely believe an idempotent method is non-idempotent than
        the converse.
        """
        return bool(self.options.Extensions[annotations_pb2.http].get)

    @property
    def ident(self) -> metadata.Address:
        """Return the identifier data to be used in templates."""
        return self.meta.address

    @utils.cached_property
    def paged_result_field(self) -> Optional[Field]:
        """Return the response pagination field if the method is paginated."""
        # If the request field lacks any of the expected pagination fields,
        # then the method is not paginated.

        # The request must have page_token and next_page_token as they keep track of pages
        for source, source_type, name in ((self.input, str, 'page_token'),
                                          (self.output, str, 'next_page_token')):
            field = source.fields.get(name, None)
            if not field or field.type != source_type:
                return None

        # The request must have max_results or page_size
        page_fields = (self.input.fields.get('max_results', None),
                       self.input.fields.get('page_size', None))
        page_field_size = next(
            (field for field in page_fields if field), None)
        if not page_field_size or page_field_size.type != int:
            return None

        # Return the first repeated field.
        for field in self.output.fields.values():
            if field.repeated:
                return field

        # We found no repeated fields. Return None.
        return None

    @utils.cached_property
    def ref_types(self) -> Sequence[Union[MessageType, EnumType]]:
        return self._ref_types(True)

    @utils.cached_property
    def flat_ref_types(self) -> Sequence[Union[MessageType, EnumType]]:
        return self._ref_types(False)

    def _ref_types(self, recursive: bool) -> Sequence[Union[MessageType, EnumType]]:
        """Return types referenced by this method."""
        # Begin with the input (request) and output (response) messages.
        answer: List[Union[MessageType, EnumType]] = [self.input]
        types: Iterable[Union[MessageType, EnumType]] = (
            self.input.recursive_field_types if recursive
            else (
                f.type
                for f in self.flattened_fields.values()
                if f.message or f.enum
            )
        )
        answer.extend(types)

        if not self.void:
            answer.append(self.client_output)
            answer.extend(self.client_output.field_types)
            answer.append(self.client_output_async)
            answer.extend(self.client_output_async.field_types)

        # If this method has LRO, it is possible (albeit unlikely) that
        # the LRO messages reside in a different module.
        if self.lro:
            answer.append(self.lro.response_type)
            answer.append(self.lro.metadata_type)

        # If this message paginates its responses, it is possible
        # that the individual result messages reside in a different module.
        if self.paged_result_field and self.paged_result_field.message:
            answer.append(self.paged_result_field.message)

        # Done; return the answer.
        return tuple(answer)

    @property
    def void(self) -> bool:
        """Return True if this method has no return value, False otherwise."""
        return self.output.ident.proto == 'google.protobuf.Empty'

    def with_context(self, *, collisions: FrozenSet[str]) -> 'Method':
        """Return a derivative of this method with the provided context.

        This method is used to address naming collisions. The returned
        ``Method`` object aliases module names to avoid naming collisions
        in the file being written.
        """
        maybe_lro = None
        if self.lro:
            maybe_lro = self.lro.with_context(
                collisions=collisions
            ) if collisions else self.lro

        return dataclasses.replace(
            self,
            lro=maybe_lro,
            input=self.input.with_context(collisions=collisions),
            output=self.output.with_context(collisions=collisions),
            meta=self.meta.with_context(collisions=collisions),
        )


@dataclasses.dataclass(frozen=True)
class CommonResource:
    type_name: str
    pattern: str

    @classmethod
    def build(cls, resource: resource_pb2.ResourceDescriptor):
        return cls(
            type_name=resource.type,
            pattern=next(iter(resource.pattern))
        )

    @utils.cached_property
    def message_type(self):
        message_pb = descriptor_pb2.DescriptorProto()
        res_pb = message_pb.options.Extensions[resource_pb2.resource]
        res_pb.type = self.type_name
        res_pb.pattern.append(self.pattern)

        return MessageType(
            message_pb=message_pb,
            fields={},
            nested_enums={},
            nested_messages={},
        )


@dataclasses.dataclass(frozen=True)
class Service:
    """Description of a service (defined with the ``service`` keyword)."""
    service_pb: descriptor_pb2.ServiceDescriptorProto
    methods: Mapping[str, Method]
    # N.B.: visible_resources is intended to be a read-only view
    # whose backing store is owned by the API.
    # This is represented by a types.MappingProxyType instance.
    visible_resources: Mapping[str, MessageType]
    meta: metadata.Metadata = dataclasses.field(
        default_factory=metadata.Metadata,
    )

    common_resources: ClassVar[Mapping[str, CommonResource]] = dataclasses.field(
        default={
            "cloudresourcemanager.googleapis.com/Project": CommonResource(
                "cloudresourcemanager.googleapis.com/Project",
                "projects/{project}",
            ),
            "cloudresourcemanager.googleapis.com/Organization": CommonResource(
                "cloudresourcemanager.googleapis.com/Organization",
                "organizations/{organization}",
            ),
            "cloudresourcemanager.googleapis.com/Folder": CommonResource(
                "cloudresourcemanager.googleapis.com/Folder",
                "folders/{folder}",
            ),
            "cloudbilling.googleapis.com/BillingAccount": CommonResource(
                "cloudbilling.googleapis.com/BillingAccount",
                "billingAccounts/{billing_account}",
            ),
            "locations.googleapis.com/Location": CommonResource(
                "locations.googleapis.com/Location",
                "projects/{project}/locations/{location}",
            ),
        },
        init=False,
        compare=False,
    )

    def __getattr__(self, name):
        return getattr(self.service_pb, name)

    @property
    def custom_polling_method(self) -> Optional[Method]:
        return next((m for m in self.methods.values() if m.is_operation_polling_method), None)

    @property
    def client_name(self) -> str:
        """Returns the name of the generated client class"""
        return self.name + "Client"

    @property
    def async_client_name(self) -> str:
        """Returns the name of the generated AsyncIO client class"""
        return self.name + "AsyncClient"

    @property
    def transport_name(self):
        return self.name + "Transport"

    @property
    def grpc_transport_name(self):
        return self.name + "GrpcTransport"

    @property
    def grpc_asyncio_transport_name(self):
        return self.name + "GrpcAsyncIOTransport"

    @property
    def rest_transport_name(self):
        return self.name + "RestTransport"

    @property
    def has_lro(self) -> bool:
        """Return whether the service has a long-running method."""
        return any([m.lro for m in self.methods.values()])

    @property
    def has_pagers(self) -> bool:
        """Return whether the service has paged methods."""
        return any(m.paged_result_field for m in self.methods.values())

    @property
    def host(self) -> str:
        """Return the hostname for this service, if specified.

        Returns:
            str: The hostname, with no protocol and no trailing ``/``.
        """
        if self.options.Extensions[client_pb2.default_host]:
            return self.options.Extensions[client_pb2.default_host]
        return ''

    @property
    def shortname(self) -> str:
        """Return the API short name. DRIFT uses this to identify
        APIs.

        Returns:
            str: The api shortname.
        """
        # Get the shortname from the host
        # Real APIs are expected to have format:
        # "{api_shortname}.googleapis.com"
        return self.host.split(".")[0]

    @property
    def oauth_scopes(self) -> Sequence[str]:
        """Return a sequence of oauth scopes, if applicable.

        Returns:
            Sequence[str]: A sequence of OAuth scopes.
        """
        # Return the OAuth scopes, split on comma.
        return tuple(
            i.strip()
            for i in self.options.Extensions[client_pb2.oauth_scopes].split(',')
            if i
        )

    @property
    def module_name(self) -> str:
        """Return the appropriate module name for this service.

        Returns:
            str: The service name, in snake case.
        """
        return utils.to_snake_case(self.name)

    @utils.cached_property
    def names(self) -> FrozenSet[str]:
        """Return a set of names used in this service.

        This is used for detecting naming collisions in the module names
        used for imports.
        """
        # Put together a set of the service and method names.
        answer = {self.name, self.client_name, self.async_client_name}
        answer.update(
            utils.to_snake_case(i.name) for i in self.methods.values()
        )

        # Identify any import module names where the same module name is used
        # from distinct packages.
        modules: Dict[str, Set[str]] = collections.defaultdict(set)
        for m in self.methods.values():
            for t in m.ref_types:
                modules[t.ident.module].add(t.ident.package)

        answer.update(
            module_name
            for module_name, packages in modules.items()
            if len(packages) > 1
        )

        # Done; return the answer.
        return frozenset(answer)

    @utils.cached_property
    def resource_messages(self) -> FrozenSet[MessageType]:
        """Returns all the resource message types used in all
        request and response fields in the service."""
        def gen_resources(message):
            if message.resource_path:
                yield message

            for type_ in message.recursive_field_types:
                if type_.resource_path:
                    yield type_

        def gen_indirect_resources_used(message):
            for field in message.recursive_resource_fields:
                resource = field.options.Extensions[
                    resource_pb2.resource_reference]
                resource_type = resource.type or resource.child_type
                # The resource may not be visible if the resource type is one of
                # the common_resources (see the class var in class definition)
                # or if it's something unhelpful like '*'.
                resource = self.visible_resources.get(resource_type)
                if resource:
                    yield resource

        return frozenset(
            msg
            for method in self.methods.values()
            for msg in chain(
                gen_resources(method.input),
                gen_resources(
                    method.lro.response_type if method.lro else method.output
                ),
                gen_indirect_resources_used(method.input),
                gen_indirect_resources_used(
                    method.lro.response_type if method.lro else method.output
                ),
            )
        )

    @utils.cached_property
    def resource_messages_dict(self) -> Dict[str, MessageType]:
        """Returns a dict from resource reference to
        the message type. This *includes* the common resource messages.

        Returns:
            Dict[str, MessageType]: A mapping from resource path
                string to the corresponding MessageType.
                `{"locations.googleapis.com/Location": MessageType(...)}`
        """
        service_resource_messages = {
            r.resource_type_full_path: r for r in self.resource_messages}

        # Add common resources
        service_resource_messages.update(
            (resource_path, resource.message_type)
            for resource_path, resource in self.common_resources.items()
        )

        return service_resource_messages

    @utils.cached_property
    def any_client_streaming(self) -> bool:
        return any(m.client_streaming for m in self.methods.values())

    @utils.cached_property
    def any_server_streaming(self) -> bool:
        return any(m.server_streaming for m in self.methods.values())

    @utils.cached_property
    def any_deprecated(self) -> bool:
        return any(m.is_deprecated for m in self.methods.values())

    def with_context(self, *, collisions: FrozenSet[str]) -> 'Service':
        """Return a derivative of this service with the provided context.

        This method is used to address naming collisions. The returned
        ``Service`` object aliases module names to avoid naming collisions
        in the file being written.
        """
        return dataclasses.replace(
            self,
            methods={
                k: v.with_context(
                    # A method's flattened fields create additional names
                    # that may conflict with module imports.
                    collisions=collisions | frozenset(v.flattened_fields.keys()))
                for k, v in self.methods.items()
            },
            meta=self.meta.with_context(collisions=collisions),
        )<|MERGE_RESOLUTION|>--- conflicted
+++ resolved
@@ -890,12 +890,8 @@
 
     def sample_request(self, method: "Method") -> Dict[str, Any]:
         """return json dict for sample request matching the uri template."""
-<<<<<<< HEAD
-        def sample_from_path_fields(paths: List[Tuple["wrappers.Field", str, str]]) -> Dict[Any, Any]:
-=======
 
         def sample_from_path_fields(paths: List[Tuple[Field, str, str]]) -> Dict[str, Any]:
->>>>>>> 4f4ad394
             """Construct a dict for a sample request object from a list of fields
                and template patterns.
 
