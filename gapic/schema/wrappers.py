# Copyright 2018 Google LLC
#
# Licensed under the Apache License, Version 2.0 (the "License");
# you may not use this file except in compliance with the License.
# You may obtain a copy of the License at
#
#     https://www.apache.org/licenses/LICENSE-2.0
#
# Unless required by applicable law or agreed to in writing, software
# distributed under the License is distributed on an "AS IS" BASIS,
# WITHOUT WARRANTIES OR CONDITIONS OF ANY KIND, either express or implied.
# See the License for the specific language governing permissions and
# limitations under the License.

"""Module containing wrapper classes around meta-descriptors.

This module contains dataclasses which wrap the descriptor protos
defined in google/protobuf/descriptor.proto (which are descriptors that
describe descriptors).

These wrappers exist in order to provide useful helper methods and
generally ease access to things in templates (in particular, documentation,
certain aggregate views of things, etc.)

Reading of underlying descriptor properties in templates *is* okay, a
``__getattr__`` method which consistently routes in this way is provided.
Documentation is consistently at ``{thing}.meta.doc``.
"""

import collections
import copy
import dataclasses
import functools
import json
import keyword
import re
from itertools import chain
from typing import (Any, cast, Dict, FrozenSet, Iterator, Iterable, List, Mapping,
                    ClassVar, Optional, Sequence, Set, Tuple, Union, Pattern)
from google.api import annotations_pb2      # type: ignore
from google.api import client_pb2
from google.api import field_behavior_pb2
from google.api import field_info_pb2
from google.api import http_pb2
from google.api import resource_pb2
from google.api import routing_pb2
from google.api_core import exceptions
from google.api_core import path_template
from google.cloud import extended_operations_pb2 as ex_ops_pb2  # type: ignore
from google.protobuf import descriptor_pb2  # type: ignore
from google.protobuf.json_format import MessageToDict  # type: ignore

from gapic import utils
from gapic.schema import metadata
from gapic.utils import uri_sample


@dataclasses.dataclass(frozen=True)
class Field:
    """Description of a field."""
    field_pb: descriptor_pb2.FieldDescriptorProto
    message: Optional['MessageType'] = None
    enum: Optional['EnumType'] = None
    meta: metadata.Metadata = dataclasses.field(
        default_factory=metadata.Metadata,
    )
    oneof: Optional[str] = None

    def __getattr__(self, name):
        return getattr(self.field_pb, name)

    def __hash__(self):
        # The only sense in which it is meaningful to say a field is equal to
        # another field is if they are the same, i.e. they live in the same
        # message type under the same moniker, i.e. they have the same id.
        return id(self)

    @property
    def name(self) -> str:
        """Used to prevent collisions with python keywords"""
        name = self.field_pb.name
        return name + "_" if name in utils.RESERVED_NAMES and self.meta.address.is_proto_plus_type else name

    @utils.cached_property
    def ident(self) -> metadata.FieldIdentifier:
        """Return the identifier to be used in templates."""
        mapping: Optional[Tuple[Field, Field]] = None
        if self.map:
            mapping = (self.type.fields["key"], self.type.fields["value"])
        return metadata.FieldIdentifier(
            ident=self.type.ident,
            repeated=self.repeated,
            mapping=mapping,
        )

    @property
    def is_primitive(self) -> bool:
        """Return True if the field is a primitive, False otherwise."""
        return isinstance(self.type, PrimitiveType)

    @property
    def map(self) -> bool:
        """Return True if this field is a map, False otherwise."""
        return bool(self.repeated and self.message and self.message.map)

    @property
    def operation_field(self) -> Optional[str]:
        return self.options.Extensions[ex_ops_pb2.operation_field]

    @property
    def operation_request_field(self) -> Optional[str]:
        return self.options.Extensions[ex_ops_pb2.operation_request_field]

    @property
    def operation_response_field(self) -> Optional[str]:
        return self.options.Extensions[ex_ops_pb2.operation_response_field]

    @utils.cached_property
    def mock_value_original_type(self) -> Union[bool, str, bytes, int, float, Dict[str, Any], List[Any], None]:
        visited_messages = set()

        def recursive_mock_original_type(field):
            if field.message:
                # Return messages as dicts and let the message ctor handle the conversion.
                if field.message in visited_messages:
                    return {}

                visited_messages.add(field.message)
                if field.map:
                    # Not worth the hassle, just return an empty map.
                    return {}

                adr = field.type.meta.address
                if adr.name == "Any" and adr.package == ("google", "protobuf"):
                    # If it is Any type pack a random but validly encoded type,
                    # Duration in this specific case.
                    msg_dict = {
                        "type_url": "type.googleapis.com/google.protobuf.Duration",
                        "value": b'\x08\x0c\x10\xdb\x07',
                    }
                else:
                    msg_dict = {
                        f.name: recursive_mock_original_type(f)
                        for f in field.message.fields.values()
                    }

                return [msg_dict] if field.repeated else msg_dict

            if field.enum:
                # First Truthy value, fallback to the first value
                answer = next(
                    (v for v in field.type.values if v.number), field.type.values[0]).number
                if field.repeated:
                    answer = [answer]
                return answer

            answer = field.primitive_mock() or None

            # If this is a repeated field, then the mock answer should
            # be a list.
            if field.repeated:
                first_item = field.primitive_mock(suffix=1) or None
                second_item = field.primitive_mock(suffix=2) or None
                answer = [first_item, second_item]

            return answer

        return recursive_mock_original_type(self)

    def merged_mock_value(self, other_mock: Dict[Any, Any]):
        mock = self.mock_value_original_type
        if isinstance(mock, dict) and isinstance(other_mock, dict):
            mock = copy.deepcopy(mock)
            mock.update(other_mock)
        return mock

    @utils.cached_property
    def mock_value(self) -> str:
        visited_fields: Set["Field"] = set()
        stack = [self]
        answer = "{}"
        while stack:
            expr = stack.pop()
            answer = answer.format(expr.inner_mock(stack, visited_fields))

        return answer

    def inner_mock(self, stack, visited_fields) -> str:
        """Return a repr of a valid, usually truthy mock value."""
        # For primitives, send a truthy value computed from the
        # field name.
        answer = 'None'
        if isinstance(self.type, PrimitiveType):
            answer = self.primitive_mock_as_str()

        # If this is an enum, select the first truthy value (or the zero
        # value if nothing else exists).
        if isinstance(self.type, EnumType):
            # Note: The slightly-goofy [:2][-1] lets us gracefully fall
            # back to index 0 if there is only one element.
            mock_value = self.type.values[:2][-1]
            answer = f'{self.type.ident}.{mock_value.name}'

        # If this is another message, set one value on the message.
        if (
                not self.map    # Maps are handled separately
                and isinstance(self.type, MessageType)
                and len(self.type.fields)
                # Nested message types need to terminate eventually
                and self not in visited_fields
        ):
            sub = next(iter(self.type.fields.values()))
            stack.append(sub)
            visited_fields.add(self)
            # Don't do the recursive rendering here, just set up
            # where the nested value should go with the double {}.
            answer = f'{self.type.ident}({sub.name}={{}})'

        if self.map:
            # Maps are a special case beacuse they're represented internally as
            # a list of a generated type with two fields: 'key' and 'value'.
            answer = '{{{}: {}}}'.format(
                self.type.fields["key"].mock_value,
                self.type.fields["value"].mock_value,
            )
        elif self.repeated:
            # If this is a repeated field, then the mock answer should
            # be a list.
            answer = f'[{answer}]'

        # Done; return the mock value.
        return answer

    def primitive_mock(self, suffix: int = 0) -> Union[bool, str, bytes, int, float, List[Any], None]:
        """Generate a valid mock for a primitive type. This function
        returns the original (Python) type.

        If a suffix is provided, generate a slightly different mock
        using the provided integer.
        """
        answer: Union[bool, str, bytes, int, float, List[Any], None] = None

        if not isinstance(self.type, PrimitiveType):
            raise TypeError(f"'primitive_mock' can only be used for "
                f"PrimitiveType, but type is {self.type}")

        else:
            if self.type.python_type == bool:
                answer = True
            elif self.type.python_type == str:
                if self.name == "type_url":
                    # It is most likely a mock for Any type. We don't really care
                    # which mock value to put, so lets put a value which makes
                    # Any deserializer happy, which will wtill work even if it
                    # is not Any.
                    answer = "type.googleapis.com/google.protobuf.Empty"
                else:
                    answer = f"{self.name}_value{suffix}" if suffix else f"{self.name}_value"
            elif self.type.python_type == bytes:
                answer_str = f"{self.name}_blob{suffix}" if suffix else f"{self.name}_blob"
                answer = bytes(answer_str, encoding="utf-8")
            elif self.type.python_type == int:
                answer = sum([ord(i) for i in self.name]) + suffix
            elif self.type.python_type == float:
                name_sum = sum([ord(i) for i in self.name]) + suffix
                answer = name_sum * pow(10, -1 * len(str(name_sum)))
            else:  # Impossible; skip coverage checks.
                raise TypeError('Unrecognized PrimitiveType. This should '
                                'never happen; please file an issue.')

        return answer

    def primitive_mock_as_str(self) -> str:
        """Like primitive mock, but return the mock as a string."""
        answer = self.primitive_mock()

        if isinstance(answer, str):
            answer = f"'{answer}'"
        else:
            answer = str(answer)

        return answer

    @property
    def proto_type(self) -> str:
        """Return the proto type constant to be used in templates."""
        return cast(str, descriptor_pb2.FieldDescriptorProto.Type.Name(
            self.field_pb.type,
        ))[len('TYPE_'):]

    @property
    def repeated(self) -> bool:
        """Return True if this is a repeated field, False otherwise.

        Returns:
            bool: Whether this field is repeated.
        """
        return self.label == \
            descriptor_pb2.FieldDescriptorProto.Label.Value(
                'LABEL_REPEATED')   # type: ignore

    @property
    def required(self) -> bool:
        """Return True if this is a required field, False otherwise.

        Returns:
            bool: Whether this field is required.
        """
        return (field_behavior_pb2.FieldBehavior.Value('REQUIRED') in
                self.options.Extensions[field_behavior_pb2.field_behavior])

    @property
    def uuid4(self) -> bool:
        """
        Return True if the format of this field is a Universally
        Unique Identifier, version 4 field, False otherwise.

        Returns:
            bool: Whether this field is UUID4.
        """
        return self.options.Extensions[field_info_pb2.field_info].format == field_info_pb2.FieldInfo.Format.Value("UUID4")

    @property
    def resource_reference(self) -> Optional[str]:
        """Return a resource reference type if it exists.

        This is only applicable for string fields.
        Example: "translate.googleapis.com/Glossary"
        """
        return (self.options.Extensions[resource_pb2.resource_reference].type
            or self.options.Extensions[resource_pb2.resource_reference].child_type
            or None)

    @utils.cached_property
    def type(self) -> Union['MessageType', 'EnumType', 'PrimitiveType']:
        """Return the type of this field."""
        # If this is a message or enum, return the appropriate thing.
        if self.type_name and self.message:
            return self.message
        if self.type_name and self.enum:
            return self.enum

        # This is a primitive. Return the corresponding Python type.
        # The enum values used here are defined in:
        #   Repository: https://github.com/google/protobuf/
        #   Path: src/google/protobuf/descriptor.proto
        #
        # The values are used here because the code would be excessively
        # verbose otherwise, and this is guaranteed never to change.
        #
        # 10, 11, and 14 are intentionally missing. They correspond to
        # group (unused), message (covered above), and enum (covered above).
        if self.field_pb.type in (1, 2):
            return PrimitiveType.build(float)
        if self.field_pb.type in (3, 4, 5, 6, 7, 13, 15, 16, 17, 18):
            return PrimitiveType.build(int)
        if self.field_pb.type == 8:
            return PrimitiveType.build(bool)
        if self.field_pb.type == 9:
            return PrimitiveType.build(str)
        if self.field_pb.type == 12:
            return PrimitiveType.build(bytes)

        # This should never happen.
        raise TypeError(f'Unrecognized protobuf type: {self.field_pb.type}. '
                        'This code should not be reachable; please file a bug.')

    def with_context(
            self,
            *,
            collisions: Set[str],
            visited_messages: Optional[Set["MessageType"]] = None,
    ) -> 'Field':
        """Return a derivative of this field with the provided context.

        This method is used to address naming collisions. The returned
        ``Field`` object aliases module names to avoid naming collisions
        in the file being written.
        """
        return dataclasses.replace(
            self,
            message=self.message.with_context(
                collisions=collisions,
                skip_fields=self.message in visited_messages if visited_messages else False,
                visited_messages=visited_messages,
            ) if self.message else None,
            enum=self.enum.with_context(collisions=collisions)
            if self.enum else None,
            meta=self.meta.with_context(collisions=collisions),
        )


@dataclasses.dataclass(frozen=True)
class FieldHeader:
    raw: str

    @property
    def disambiguated(self) -> str:
        return self.raw + "_" if self.raw in utils.RESERVED_NAMES else self.raw


@dataclasses.dataclass(frozen=True)
class Oneof:
    """Description of a field."""
    oneof_pb: descriptor_pb2.OneofDescriptorProto

    def __getattr__(self, name):
        return getattr(self.oneof_pb, name)


@dataclasses.dataclass(frozen=True)
class MessageType:
    """Description of a message (defined with the ``message`` keyword)."""
    # Class attributes
    # https://google.aip.dev/122
    PATH_ARG_RE = re.compile(r'\{([a-zA-Z0-9_\-]+)(?:=\*\*)?\}')

    # Instance attributes
    message_pb: descriptor_pb2.DescriptorProto
    fields: Mapping[str, Field]
    nested_enums: Mapping[str, 'EnumType']
    nested_messages: Mapping[str, 'MessageType']
    meta: metadata.Metadata = dataclasses.field(
        default_factory=metadata.Metadata,
    )
    oneofs: Optional[Mapping[str, 'Oneof']] = None

    def __getattr__(self, name):
        return getattr(self.message_pb, name)

    def __hash__(self):
        # Identity is sufficiently unambiguous.
        return hash(self.ident)

    def oneof_fields(self, include_optional=False):
        oneof_fields = collections.defaultdict(list)
        for field in self.fields.values():
            # Only include proto3 optional oneofs if explicitly looked for.
            if field.oneof and not field.proto3_optional or include_optional:
                oneof_fields[field.oneof].append(field)

        return oneof_fields

    @utils.cached_property
    def extended_operation_request_fields(self) -> Sequence[Field]:
        """
        If this message is the request for a method that uses extended operations,
        return the fields that correspond to operation request fields in the operation message.
        """
        return tuple(
            f
            for f in self.fields.values()
            if f.operation_request_field
        )

    @utils.cached_property
    def extended_operation_response_fields(self) -> Sequence[Field]:
        """
        If this message is the request for a method that uses extended operations,
        return the fields that correspond to operation response fields in the polling message.
        """
        return tuple(
            f
            for f in self.fields.values()
            if f.operation_response_field
        )

    @utils.cached_property
    def differently_named_extended_operation_fields(self) -> Optional[Dict[str, Field]]:
        if not self.is_extended_operation:
            return None

        def canonical_name(field):
            return OperationResponseMapping.Name(field.operation_field).lower()

        OperationResponseMapping = ex_ops_pb2.OperationResponseMapping
        default_field_names = [
            k.lower()
            # The first variant is UNKNOWN
            for k in ex_ops_pb2.OperationResponseMapping.keys()[1:]
        ]

        return {
            canonical_name(f): f
            for f in self.fields.values()
            if f.operation_field and f.name not in default_field_names
        }

    @utils.cached_property
    def is_extended_operation(self) -> bool:
        if not self.name == "Operation":
            return False

        name, status, error_code, error_message = False, False, False, False
        duplicate_msg = f"Message '{self.name}' has multiple fields with the same operation response mapping: {{}}"
        for f in self.fields.values():
            maybe_op_mapping = f.options.Extensions[ex_ops_pb2.operation_field]
            OperationResponseMapping = ex_ops_pb2.OperationResponseMapping

            if maybe_op_mapping == OperationResponseMapping.NAME:
                if name:
                    raise TypeError(duplicate_msg.format("name"))
                name = True

            if maybe_op_mapping == OperationResponseMapping.STATUS:
                if status:
                    raise TypeError(duplicate_msg.format("status"))
                status = True

            if maybe_op_mapping == OperationResponseMapping.ERROR_CODE:
                if error_code:
                    raise TypeError(duplicate_msg.format("error_code"))
                error_code = True

            if maybe_op_mapping == OperationResponseMapping.ERROR_MESSAGE:
                if error_message:
                    raise TypeError(duplicate_msg.format("error_message"))
                error_message = True

        return name and status and error_code and error_message

    @utils.cached_property
    def extended_operation_status_field(self) -> Optional[Field]:
        STATUS = ex_ops_pb2.OperationResponseMapping.STATUS
        return next(
            (
                f
                for f in self.fields.values()
                if f.options.Extensions[ex_ops_pb2.operation_field] == STATUS
            ),
            None,
        )

    @utils.cached_property
    def required_fields(self) -> Sequence['Field']:
        required_fields = [
            field for field in self.fields.values() if field.required]

        return required_fields

    @utils.cached_property
    def field_types(self) -> Sequence[Union['MessageType', 'EnumType']]:
        answer = tuple(
            field.type
            for field in self.fields.values()
            if field.message or field.enum
        )

        return answer

    @utils.cached_property
    def recursive_field_types(self) -> Sequence[
        Union['MessageType', 'EnumType']
    ]:
        """Return all composite fields used in this proto's messages."""
        types: Set[Union['MessageType', 'EnumType']] = set()

        stack = [iter(self.fields.values())]
        while stack:
            fields_iter = stack.pop()
            for field in fields_iter:
                if field.message and field.type not in types:
                    stack.append(iter(field.message.fields.values()))
                if not field.is_primitive:
                    types.add(field.type)

        return tuple(types)

    @utils.cached_property
    def recursive_resource_fields(self) -> FrozenSet[Field]:
        all_fields = chain(
            self.fields.values(),
            (field
             for t in self.recursive_field_types if isinstance(t, MessageType)
             for field in t.fields.values()),
        )
        return frozenset(
            f
            for f in all_fields
            if (f.options.Extensions[resource_pb2.resource_reference].type or
                f.options.Extensions[resource_pb2.resource_reference].child_type)
        )

    @property
    def map(self) -> bool:
        """Return True if the given message is a map, False otherwise."""
        return self.message_pb.options.map_entry

    @property
    def ident(self) -> metadata.Address:
        """Return the identifier data to be used in templates."""
        return self.meta.address

    @property
    def resource_path(self) -> Optional[str]:
        """If this message describes a resource, return the path to the resource.
        If there are multiple paths, returns the first one."""
        return next(
            iter(self.options.Extensions[resource_pb2.resource].pattern),
            None
        )

    @property
    def resource_type(self) -> Optional[str]:
        resource = self.options.Extensions[resource_pb2.resource]
        return resource.type[resource.type.find('/') + 1:] if resource else None

    @property
    def resource_type_full_path(self) -> Optional[str]:
        resource = self.options.Extensions[resource_pb2.resource]
        return resource.type if resource else None

    @property
    def resource_path_args(self) -> Sequence[str]:
        return self.PATH_ARG_RE.findall(self.resource_path or '')

    @property
    def resource_path_formatted(self) -> str:
        """
        Returns a formatted version of `resource_path`. This re-writes
        patterns like: 'projects/{project}/metricDescriptors/{metric_descriptor=**}'
        to 'projects/{project}/metricDescriptors/{metric_descriptor}
        so it can be used in an f-string.
        """
        return self.PATH_ARG_RE.sub(r"{\g<1>}", self.resource_path or '')

    @utils.cached_property
    def path_regex_str(self) -> str:
        # The indirection here is a little confusing:
        # we're using the resource path template as the base of a regex,
        # with each resource ID segment being captured by a regex.
        # E.g., the path schema
        # kingdoms/{kingdom}/phyla/{phylum}
        # becomes the regex
        # ^kingdoms/(?P<kingdom>.+?)/phyla/(?P<phylum>.+?)$
        parsing_regex_str = (
            "^" +
            self.PATH_ARG_RE.sub(
                # We can't just use (?P<name>[^/]+) because segments may be
                # separated by delimiters other than '/'.
                # Multiple delimiter characters within one schema are allowed,
                # e.g.
                # as/{a}-{b}/cs/{c}%{d}_{e}
                # This is discouraged but permitted by AIP4231
                lambda m: "(?P<{name}>.+?)".format(name=m.groups()[0]),
                self.resource_path or ''
            ) +
            "$"
        )
        # Special case for wildcard resource names
        if parsing_regex_str == "^*$":
            parsing_regex_str = "^.*$"

        return parsing_regex_str

    def get_field(self, *field_path: str,
                  collisions: Optional[Set[str]] = None) -> Field:
        """Return a field arbitrarily deep in this message's structure.

        This method recursively traverses the message tree to return the
        requested inner-field.

        Traversing through repeated fields is not supported; a repeated field
        may be specified if and only if it is the last field in the path.

        Args:
            field_path (Sequence[str]): The field path.

        Returns:
            ~.Field: A field object.

        Raises:
            KeyError: If a repeated field is used in the non-terminal position
                in the path.
        """
        # This covers the case when field_path is a string path.
        if len(field_path) == 1 and '.' in field_path[0]:
            field_path = tuple(field_path[0].split('.'))

        # If collisions are not explicitly specified, retrieve them
        # from this message's address.
        # This ensures that calls to `get_field` will return a field with
        # the same context, regardless of the number of levels through the
        # chain (in order to avoid infinite recursion on circular references,
        # we only shallowly bind message references held by fields; this
        # binds deeply in the one spot where that might be a problem).
        collisions = collisions or self.meta.address.collisions

        # Get the first field in the path.
        first_field = field_path[0]
        cursor = self.fields[first_field +
                             ('_' if first_field in utils.RESERVED_NAMES else '')]

        # Base case: If this is the last field in the path, return it outright.
        if len(field_path) == 1:
            return cursor.with_context(
                collisions=collisions,
                visited_messages=set({self}),
            )

        # Quick check: If cursor is a repeated field, then raise an exception.
        # Repeated fields are only permitted in the terminal position.
        if cursor.repeated:
            raise KeyError(
                f'The {cursor.name} field is repeated; unable to use '
                '`get_field` to retrieve its children.\n'
                'This exception usually indicates that a '
                'google.api.method_signature annotation uses a repeated field '
                'in the fields list in a position other than the end.',
            )

        # Quick check: If this cursor has no message, there is a problem.
        if not cursor.message:
            raise KeyError(
                f'Field {".".join(field_path)} could not be resolved from '
                f'{cursor.name}.',
            )

        # Recursion case: Pass the remainder of the path to the sub-field's
        # message.
        return cursor.message.get_field(*field_path[1:], collisions=collisions)

    def with_context(self, *,
                     collisions: Set[str],
                     skip_fields: bool = False,
                     visited_messages: Optional[Set["MessageType"]] = None,
                     ) -> 'MessageType':
        """Return a derivative of this message with the provided context.

        This method is used to address naming collisions. The returned
        ``MessageType`` object aliases module names to avoid naming collisions
        in the file being written.

        The ``skip_fields`` argument will omit applying the context to the
        underlying fields. This provides for an "exit" in the case of circular
        references.
        """
        visited_messages = visited_messages or set()
        visited_messages = visited_messages | {self}
        return dataclasses.replace(
            self,
            fields={
                k: v.with_context(
                    collisions=collisions,
                    visited_messages=visited_messages
                ) for k, v in self.fields.items()
            } if not skip_fields else self.fields,
            nested_enums={
                k: v.with_context(collisions=collisions)
                for k, v in self.nested_enums.items()
            },
            nested_messages={
                k: v.with_context(
                    collisions=collisions,
                    skip_fields=skip_fields,
                    visited_messages=visited_messages,
                )
                for k, v in self.nested_messages.items()
            },
            meta=self.meta.with_context(collisions=collisions),
        )


@dataclasses.dataclass(frozen=True)
class EnumValueType:
    """Description of an enum value."""
    enum_value_pb: descriptor_pb2.EnumValueDescriptorProto
    meta: metadata.Metadata = dataclasses.field(
        default_factory=metadata.Metadata,
    )

    def __getattr__(self, name):
        return getattr(self.enum_value_pb, name)


@dataclasses.dataclass(frozen=True)
class EnumType:
    """Description of an enum (defined with the ``enum`` keyword.)"""
    enum_pb: descriptor_pb2.EnumDescriptorProto
    values: List[EnumValueType]
    meta: metadata.Metadata = dataclasses.field(
        default_factory=metadata.Metadata,
    )

    def __hash__(self):
        # Identity is sufficiently unambiguous.
        return hash(self.ident)

    def __getattr__(self, name):
        return getattr(self.enum_pb, name)

    @property
    def resource_path(self) -> Optional[str]:
        # This is a minor duck-typing workaround for the resource_messages
        # property in the Service class: we need to check fields recursively
        # to see if they're resources, and recursive_field_types includes enums
        return None

    @property
    def ident(self) -> metadata.Address:
        """Return the identifier data to be used in templates."""
        return self.meta.address

    def with_context(self, *, collisions: Set[str]) -> 'EnumType':
        """Return a derivative of this enum with the provided context.

        This method is used to address naming collisions. The returned
        ``EnumType`` object aliases module names to avoid naming collisions in
        the file being written.
        """
        return dataclasses.replace(
            self,
            meta=self.meta.with_context(collisions=collisions),
        ) if collisions else self

    @property
    def options_dict(self) -> Dict:
        """Return the EnumOptions (if present) as a dict.

        This is a hack to support a pythonic structure representation for
        the generator templates.
        """
        return MessageToDict(
            self.enum_pb.options,
            preserving_proto_field_name=True
        )


@dataclasses.dataclass(frozen=True)
class PythonType:
    """Wrapper class for Python types.

    This exists for interface consistency, so that methods like
    :meth:`Field.type` can return an object and the caller can be confident
    that a ``name`` property will be present.
    """
    meta: metadata.Metadata

    def __eq__(self, other):
        return self.meta == other.meta

    def __ne__(self, other):
        return not self == other

    @utils.cached_property
    def ident(self) -> metadata.Address:
        """Return the identifier to be used in templates."""
        return self.meta.address

    @property
    def name(self) -> str:
        return self.ident.name

    @property
    def field_types(self) -> Sequence[Union['MessageType', 'EnumType']]:
        return tuple()


@dataclasses.dataclass(frozen=True)
class PrimitiveType(PythonType):
    """A representation of a Python primitive type."""
    python_type: Optional[type]

    @classmethod
    def build(cls, primitive_type: Optional[type]):
        """Return a PrimitiveType object for the given Python primitive type.

        Args:
            primitive_type (cls): A Python primitive type, such as
                :class:`int` or :class:`str`. Despite not being a type,
                ``None`` is also accepted here.

        Returns:
            ~.PrimitiveType: The instantiated PrimitiveType object.
        """
        # Primitives have no import, and no module to reference, so the
        # address just uses the name of the class (e.g. "int", "str").
        return cls(meta=metadata.Metadata(address=metadata.Address(
            name='None' if primitive_type is None else primitive_type.__name__,
        )), python_type=primitive_type)

    def __eq__(self, other):
        # If we are sent the actual Python type (not the PrimitiveType object),
        # claim to be equal to that.
        if not hasattr(other, 'meta'):
            return self.python_type is other
        return super().__eq__(other)


@dataclasses.dataclass(frozen=True)
class ExtendedOperationInfo:
    """A handle to the request type of the extended operation polling method
    and the underlying operation type.
    """
    request_type: MessageType
    operation_type: MessageType

    def with_context(self, *,
                     collisions: Set[str],
                     visited_messages: Optional[Set["MessageType"]] = None,
                     ) -> 'ExtendedOperationInfo':
        """Return a derivative of this OperationInfo with the provided context.

          This method is used to address naming collisions. The returned
          ``OperationInfo`` object aliases module names to avoid naming collisions
          in the file being written.
          """
        return self if not collisions else dataclasses.replace(
            self,
            request_type=self.request_type.with_context(
                collisions=collisions,
                visited_messages=visited_messages,
            ),
            operation_type=self.operation_type.with_context(
                collisions=collisions,
                visited_messages=visited_messages,
            ),
        )


@dataclasses.dataclass(frozen=True)
class OperationInfo:
    """Representation of long-running operation info."""
    response_type: MessageType
    metadata_type: MessageType

    def with_context(self, *,
                     collisions: Set[str],
                     visited_messages: Optional[Set["MessageType"]] = None,
                     ) -> 'OperationInfo':
        """Return a derivative of this OperationInfo with the provided context.

          This method is used to address naming collisions. The returned
          ``OperationInfo`` object aliases module names to avoid naming collisions
          in the file being written.
          """
        return dataclasses.replace(
            self,
            response_type=self.response_type.with_context(
                collisions=collisions,
                visited_messages=visited_messages,
            ),
            metadata_type=self.metadata_type.with_context(
                collisions=collisions,
                visited_messages=visited_messages,
            ),
        )


@dataclasses.dataclass(frozen=True)
class RetryInfo:
    """Representation of the method's retry behavior."""
    max_attempts: int
    initial_backoff: float
    max_backoff: float
    backoff_multiplier: float
    retryable_exceptions: FrozenSet[exceptions.GoogleAPICallError]


@dataclasses.dataclass(frozen=True)
class RoutingParameter:
    field: str
    path_template: str

    def _split_into_segments(self, path_template):
        segments = path_template.split("/")
        named_segment_ids = [i for i, x in enumerate(
            segments) if "{" in x or "}" in x]
        # bar/{foo}/baz, bar/{foo=one/two/three}/baz.
        assert len(named_segment_ids) <= 2
        if len(named_segment_ids) == 2:
            # Need to merge a named segment.
            i, j = named_segment_ids
            segments = (
                segments[:i] +
                [self._merge_segments(segments[i: j + 1])] + segments[j + 1:]
            )
        return segments

    def _convert_segment_to_regex(self, segment):
        # Named segment
        if "{" in segment:
            assert "}" in segment
            # Strip "{" and "}"
            segment = segment[1:-1]
            if "=" not in segment:
                # e.g. {foo} should be {foo=*}
                return self._convert_segment_to_regex("{" + f"{segment}=*" + "}")
            key, sub_path_template = segment.split("=")
            group_name = f"?P<{key}>"
            sub_regex = self._convert_to_regex(sub_path_template)
            return f"({group_name}{sub_regex})"
        # Wildcards
        if "**" in segment:
            # ?: nameless capture
            return ".*"
        if "*" in segment:
            return "[^/]+"
        # Otherwise it's collection ID segment: transformed identically.
        return segment

    def _merge_segments(self, segments):
        acc = segments[0]
        for x in segments[1:]:
            # Don't add "/" if it's followed by a "**"
            # because "**" will eat it.
            if x == ".*":
                acc += "(?:/.*)?"
            else:
                acc += "/"
                acc += x
        return acc

    def _how_many_named_segments(self, path_template):
        return path_template.count("{")

    def _convert_to_regex(self, path_template):
        if self._how_many_named_segments(path_template) > 1:
            # This also takes care of complex patterns (i.e. {foo}~{bar})
            raise ValueError("There must be exactly one named segment. {} has {}.".format(
                path_template, self._how_many_named_segments(path_template)))
        segments = self._split_into_segments(path_template)
        segment_regexes = [self._convert_segment_to_regex(x) for x in segments]
        final_regex = self._merge_segments(segment_regexes)
        return final_regex

    def _to_regex(self, path_template: str) -> Pattern:
        """Converts path_template into a Python regular expression string.
        Args:
            path_template (str): A path template corresponding to a resource name.
                It can only have 0 or 1 named segments. It can not contain complex resource ID path segments.
                See https://google.aip.dev/122, https://google.aip.dev/4222
                 and https://google.aip.dev/client-libraries/4231 for more details.
        Returns:
            Pattern: A Pattern object that matches strings conforming to the path_template.
        """
        return re.compile(f"^{self._convert_to_regex(path_template)}$")

    # Use caching to avoid repeated computation
    # TODO(https://github.com/googleapis/gapic-generator-python/issues/2161):
    # Use `@functools.cache` instead of `@functools.lru_cache` once python 3.8 is dropped.
    # https://docs.python.org/3/library/functools.html#functools.cache
    @functools.lru_cache(maxsize=None)
    def to_regex(self) -> Pattern:
        return self._to_regex(self.path_template)

    @property
    # Use caching to avoid repeated computation
    # TODO(https://github.com/googleapis/gapic-generator-python/issues/2161):
    # Use `@functools.cache` instead of `@functools.lru_cache` once python 3.8 is dropped.
    # https://docs.python.org/3/library/functools.html#functools.cache
    @functools.lru_cache(maxsize=None)
    def key(self) -> Union[str, None]:
        if self.path_template == "":
            return self.field
        regex = self.to_regex()
        group_names = list(regex.groupindex)
        # Only 1 named segment is allowed and so only 1 key.
        return group_names[0] if group_names else self.field

    @property
    def sample_request(self) -> str:
        """return json dict for sample request matching the uri template."""
        sample = uri_sample.sample_from_path_template(
            self.field, self.path_template)
        return json.dumps(sample)


@dataclasses.dataclass(frozen=True)
class RoutingRule:
    routing_parameters: List[RoutingParameter]

    @classmethod
    def try_parse_routing_rule(cls, routing_rule: routing_pb2.RoutingRule) -> Optional['RoutingRule']:
        params = getattr(routing_rule, 'routing_parameters')
        if not params:
            return None
        params = [RoutingParameter(x.field, x.path_template) for x in params]
        return cls(params)

    @classmethod
    def resolve(cls, routing_rule: routing_pb2.RoutingRule, request: Union[dict, str]) -> dict:
        """Resolves the routing header which should be sent along with the request.
<<<<<<< HEAD
        This function performs dynamic header resolution, identical to what's in `_client_macros.j2`.
        https://github.com/googleapis/gapic-generator-python/blob/4c5de8791795f8101f6ec66f80b8a8e5e9a21822/gapic/templates/%25namespace/%25name_%25version/%25sub/services/%25service/_client_macros.j2#L150-L164
=======
>>>>>>> 1a49b4bf
        The routing header is determined based on the given routing rule and request.
        See the following link for more information on explicit routing headers:
        https://google.aip.dev/client-libraries/4222#explicit-routing-headers-googleapirouting

        Args:
            routing_rule(routing_pb2.RoutingRule): A collection of Routing Parameter specifications
                defined by `routing_pb2.RoutingRule`.
                See https://github.com/googleapis/googleapis/blob/cb39bdd75da491466f6c92bc73cd46b0fbd6ba9a/google/api/routing.proto#L391
            request(Union[dict, str]): The request for which the routine rule should be resolved.
                The format can be either a dictionary or json string representing the request.

        Returns(dict):
            A dictionary containing the resolved routing header to the sent along with the given request.
        """

        def _get_field(request, field_path: str):
            segments = field_path.split(".")

            # Either json string or dictionary is supported
            if isinstance(request, str):
                current = json.loads(request)
            else:
                current = request

            # This is to cater for the case where the `field_path` contains a
            # dot-separated path of field names leading to a field in a sub-message.
            for x in segments:
                current = current.get(x, None)
                # Break if the sub-message does not exist
                if current is None:
                    break
            return current

        header_params = {}
<<<<<<< HEAD
=======
        # TODO(https://github.com/googleapis/gapic-generator-python/issues/2160): Move this logic to
        # `google-api-core` so that the shared code can be used in both `wrappers.py` and GAPIC clients
        # via Jinja templates.
>>>>>>> 1a49b4bf
        for routing_param in routing_rule.routing_parameters:
            request_field_value = _get_field(request, routing_param.field)
            # Only resolve the header for routing parameter fields which are populated in the request
            if request_field_value is not None:
                # If there is a path_template for a given routing parameter field, the value of the field must match
                # If multiple `routing_param`s describe the same key
                # (via the `path_template` field or via the `field` field when
                # `path_template` is not provided), the "last one wins" rule
                # determines which parameter gets used. See https://google.aip.dev/client-libraries/4222.
                routing_parameter_key = routing_param.key
                if routing_param.path_template:
                    routing_param_regex = routing_param.to_regex()
                    regex_match = routing_param_regex.match(
                        request_field_value
                    )
                    if regex_match:
                        header_params[routing_parameter_key] = regex_match.group(
                            routing_parameter_key
                        )
                else:  # No need to match
                    header_params[routing_parameter_key] = request_field_value
        return header_params


@dataclasses.dataclass(frozen=True)
class HttpRule:
    """Representation of the method's http bindings."""
    method: str
    uri: str
    body: Optional[str]

    def path_fields(self, method: "Method") -> List[Tuple[Field, str, str]]:
        """return list of (name, template) tuples extracted from uri."""
        input = method.input
        return [
            (input.get_field(*match.group("name").split(".")),
             match.group("name"), match.group("template"))
            for match in path_template._VARIABLE_RE.finditer(self.uri)
            if match.group("name")
        ]

    def sample_request(self, method: "Method") -> Dict[str, Any]:
        """return json dict for sample request matching the uri template."""

        def sample_from_path_fields(paths: List[Tuple[Field, str, str]]) -> Dict[str, Any]:
            """Construct a dict for a sample request object from a list of fields
               and template patterns.

            Args:
                  paths: a list of tuples, each with a (segmented) name and a pattern.
            Returns:
                  A new nested dict with the templates instantiated.
            """
            request: Dict[str, Any] = {}

            sample_names_ = uri_sample.sample_names()
            for field, path, template in paths:
                sample_value = re.sub(
                    r"(\*\*|\*)",
                    lambda n: next(sample_names_),
                    template or '*'
                ) if field.type == PrimitiveType.build(str) else field.mock_value_original_type
                uri_sample.add_field(request, path, sample_value)

            return request
        sample = sample_from_path_fields(self.path_fields(method))
        return sample

    @classmethod
    def try_parse_http_rule(cls, http_rule) -> Optional['HttpRule']:
        method = http_rule.WhichOneof("pattern")
        if method is None or method == "custom":
            return None

        uri = getattr(http_rule, method)
        if not uri:
            return None
        uri = utils.convert_uri_fieldnames(uri)

        body = http_rule.body or None
        # Ensure body doesn't conflict with reserved names.
        if body in utils.RESERVED_NAMES and not body.endswith("_"):
            body += "_"
        return cls(method, uri, body)


@dataclasses.dataclass(frozen=True)
class MixinMethod:
    name: str
    request_type: str
    response_type: str


@dataclasses.dataclass(frozen=True)
class MixinHttpRule(HttpRule):
    def path_fields(self, uri):
        """return list of (name, template) tuples extracted from uri."""
        return [
            (match.group("name"), match.group("template"))
            for match in path_template._VARIABLE_RE.finditer(uri)
            if match.group("name")
        ]

    @property
    def sample_request(self):
        req = uri_sample.sample_from_path_fields(self.path_fields(self.uri))
        if not self.body or self.body == "" or self.body == "*":
            return req
        req[self.body] = {}  # just an empty json.
        return req


@dataclasses.dataclass(frozen=True)
class Method:
    """Description of a method (defined with the ``rpc`` keyword)."""
    method_pb: descriptor_pb2.MethodDescriptorProto
    input: MessageType
    output: MessageType
    lro: Optional[OperationInfo] = dataclasses.field(default=None)
    extended_lro: Optional[ExtendedOperationInfo] = dataclasses.field(
        default=None)
    retry: Optional[RetryInfo] = dataclasses.field(default=None)
    timeout: Optional[float] = None
    meta: metadata.Metadata = dataclasses.field(
        default_factory=metadata.Metadata,
    )

    def __getattr__(self, name):
        return getattr(self.method_pb, name)

    @property
    def safe_name(self) -> str:
        # Used to prevent collisions with python keywords at the client level

        name = self.name
        return name + "_" if name.lower() in keyword.kwlist else name

    @property
    def transport_safe_name(self) -> str:
        # These names conflict with other methods in the transport.
        # We don't want to disambiguate the names at the client level
        # because the disambiguated name is less convenient and user friendly.
        #
        # Note: this should really be a class variable,
        # but python 3.6 can't handle that.
        TRANSPORT_UNSAFE_NAMES = chain(
            {
                "createchannel",
                "grpcchannel",
                "operationsclient",
            },
            keyword.kwlist,
        )
        return f"{self.name}_" if self.name.lower() in TRANSPORT_UNSAFE_NAMES else self.name

    @property
    def is_operation_polling_method(self):
        return self.output.is_extended_operation and self.options.Extensions[ex_ops_pb2.operation_polling_method]

    @utils.cached_property
    def client_output(self):
        return self._client_output(enable_asyncio=False)

    @utils.cached_property
    def client_output_async(self):
        return self._client_output(enable_asyncio=True)

    def flattened_oneof_fields(self, include_optional=False):
        oneof_fields = collections.defaultdict(list)
        for field in self.flattened_fields.values():
            # Only include proto3 optional oneofs if explicitly looked for.
            if field.oneof and not field.proto3_optional or include_optional:
                oneof_fields[field.oneof].append(field)

        return oneof_fields

    def _client_output(self, enable_asyncio: bool):
        """Return the output from the client layer.

        This takes into account transformations made by the outer GAPIC
        client to transform the output from the transport.

        Returns:
            Union[~.MessageType, ~.PythonType]:
                A description of the return type.
        """
        # Void messages ultimately return None.
        if self.void:
            return PrimitiveType.build(None)

        # If this method is an LRO, return a PythonType instance representing
        # that.
        if self.lro:
            return PythonType(meta=metadata.Metadata(
                address=metadata.Address(
                    name='AsyncOperation' if enable_asyncio else 'Operation',
                    module='operation_async' if enable_asyncio else 'operation',
                    package=('google', 'api_core'),
                    collisions=self.lro.response_type.ident.collisions,
                ),
                documentation=utils.doc(
                    'An object representing a long-running operation. \n\n'
                    'The result type for the operation will be '
                    ':class:`{ident}` {doc}'.format(
                        doc=self.lro.response_type.meta.doc,
                        ident=self.lro.response_type.ident.sphinx,
                    ),
                ),
            ))

        if self.extended_lro:
            return PythonType(
                meta=metadata.Metadata(
                    address=metadata.Address(
                        name="ExtendedOperation",
                        module="extended_operation",
                        package=("google", "api_core"),
                        collisions=self.extended_lro.operation_type.ident.collisions,
                    ),
                    documentation=utils.doc(
                        "An object representing a extended long-running operation."
                    ),
                ),
            )

        # If this method is paginated, return that method's pager class.
        if self.paged_result_field:
            return PythonType(meta=metadata.Metadata(
                address=metadata.Address(
                    name=f'{self.name}AsyncPager' if enable_asyncio else f'{self.name}Pager',
                    package=self.ident.api_naming.module_namespace + (self.ident.api_naming.versioned_module_name,) + self.ident.subpackage + (
                        'services',
                        utils.to_snake_case(self.ident.parent[-1]),
                    ),
                    module='pagers',
                    collisions=self.input.ident.collisions,
                ),
                documentation=utils.doc(
                    f'{self.output.meta.doc}\n\n'
                    'Iterating over this object will yield results and '
                    'resolve additional pages automatically.',
                ),
            ))

        # Return the usual output.
        return self.output

    @property
    def operation_service(self) -> Optional[str]:
        return self.options.Extensions[ex_ops_pb2.operation_service]

    @property
    def is_deprecated(self) -> bool:
        """Returns true if the method is deprecated, false otherwise."""
        return descriptor_pb2.MethodOptions.HasField(self.options, 'deprecated')

    # TODO(yon-mg): remove or rewrite: don't think it performs as intended
    #               e.g. doesn't work with basic case of gRPC transcoding

    @property
    def field_headers(self) -> Sequence[FieldHeader]:
        """Return the field headers defined for this method."""

        http = self.options.Extensions[annotations_pb2.http]

        # Copied from Node generator.
        # https://github.com/googleapis/gapic-generator-typescript/blob/3ab47f04678d72171ddf25b439d50f6dfb44584c/typescript/src/schema/proto.ts#L587
        pattern = re.compile(r'{(.*?)[=}]')

        potential_verbs = [
            http.get,
            http.put,
            http.post,
            http.delete,
            http.patch,
            http.custom.path,
        ]
        field_headers = (
            tuple(FieldHeader(field_header)
                  for field_header in pattern.findall(verb))
            for verb in potential_verbs
            if verb
        )
        return next(field_headers, ())

    @property
    def explicit_routing(self):
        return routing_pb2.routing in self.options.Extensions

    @property
    def routing_rule(self):
        if self.explicit_routing:
            routing_ext = self.options.Extensions[routing_pb2.routing]
            routing_rule = RoutingRule.try_parse_routing_rule(routing_ext)
            return routing_rule
        return None

    @property
    def http_options(self) -> List[HttpRule]:
        """Return a list of the http bindings for this method."""
        http = self.options.Extensions[annotations_pb2.http]
        http_options = [http] + list(http.additional_bindings)
        opt_gen = (HttpRule.try_parse_http_rule(http_rule)
                   for http_rule in http_options)
        return [rule for rule in opt_gen if rule]

    @property
    def http_opt(self) -> Optional[Dict[str, str]]:
        """Return the (main) http option for this method.

          e.g. {'verb': 'post'
                'url': '/some/path'
                'body': '*'}

        """
        http: List[Tuple[descriptor_pb2.FieldDescriptorProto, str]]
        http = self.options.Extensions[annotations_pb2.http].ListFields()

        if len(http) < 1:
            return None

        http_method = http[0]
        answer: Dict[str, str] = {
            'verb': http_method[0].name,
            'url': http_method[1],
        }
        if len(http) > 1:
            body_spec = http[1]
            answer[body_spec[0].name] = body_spec[1]

        # TODO(yon-mg): handle nested fields & fields past body i.e. 'additional bindings'
        # TODO(yon-mg): enums for http verbs?
        return answer

    @property
    def path_params(self) -> Sequence[str]:
        """Return the path parameters found in the http annotation path template"""
        # TODO(yon-mg): fully implement grpc transcoding (currently only handles basic case)
        if self.http_opt is None:
            return []

        pattern = r'\{(\w+)(?:=.+?)?\}'
        return re.findall(pattern, self.http_opt['url'])

    @property
    def query_params(self) -> Set[str]:
        """Return query parameters for API call as determined by http annotation and grpc transcoding"""
        # TODO(yon-mg): fully implement grpc transcoding (currently only handles basic case)
        # TODO(yon-mg): remove this method and move logic to generated client
        if self.http_opt is None:
            return set()

        params = set(self.path_params)
        body = self.http_opt.get('body')
        if body:
            if body == "*":
                # The entire request is the REST body.
                return set()
            else:
                params.add(body)

        return set(self.input.fields) - params

    @property
    def body_fields(self) -> Mapping[str, Field]:
        bindings = self.http_options
        if bindings and bindings[0].body and bindings[0].body != "*":
            return self._fields_mapping([bindings[0].body])
        return {}

    # TODO(yon-mg): refactor as there may be more than one method signature
    @utils.cached_property
    def flattened_fields(self) -> Mapping[str, Field]:
        signatures = self.options.Extensions[client_pb2.method_signature]
        return self._fields_mapping(signatures)

    # TODO(yon-mg): refactor as there may be more than one method signature
    def _fields_mapping(self, signatures) -> Mapping[str, Field]:
        """Return the signature defined for this method."""
        cross_pkg_request = self.input.ident.package != self.ident.package

        def filter_fields(sig: str) -> Iterable[Tuple[str, Field]]:
            for f in sig.split(','):
                if not f:
                    # Special case for an empty signature
                    continue
                name = f.strip()
                field = self.input.get_field(*name.split('.'))
                name += '_' if field.field_pb.name in utils.RESERVED_NAMES else ''
                if cross_pkg_request and not field.is_primitive:
                    # This is not a proto-plus wrapped message type,
                    # and setting a non-primitive field directly is verboten.
                    continue

                yield name, field

        answer: Dict[str, Field] = collections.OrderedDict(
            name_and_field
            for sig in signatures
            for name_and_field in filter_fields(sig)
        )

        return answer

    @utils.cached_property
    def flattened_field_to_key(self):
        return {field.name: key for key, field in self.flattened_fields.items()}

    @utils.cached_property
    def legacy_flattened_fields(self) -> Mapping[str, Field]:
        """Return the legacy flattening interface: top level fields only,
        required fields first"""
        required, optional = utils.partition(lambda f: f.required,
                                             self.input.fields.values())
        return collections.OrderedDict((f.name, f)
                                       for f in chain(required, optional))

    @property
    def grpc_stub_type(self) -> str:
        """Return the type of gRPC stub to use."""
        return '{client}_{server}'.format(
            client='stream' if self.client_streaming else 'unary',
            server='stream' if self.server_streaming else 'unary',
        )

    # TODO(yon-mg): figure out why idempotent is reliant on http annotation
    @utils.cached_property
    def idempotent(self) -> bool:
        """Return True if we know this method is idempotent, False otherwise.

        Note: We are intentionally conservative here. It is far less bad
        to falsely believe an idempotent method is non-idempotent than
        the converse.
        """
        return bool(self.options.Extensions[annotations_pb2.http].get)

    @property
    def ident(self) -> metadata.Address:
        """Return the identifier data to be used in templates."""
        return self.meta.address

    @utils.cached_property
    def paged_result_field(self) -> Optional[Field]:
        """Return the response pagination field if the method is paginated."""
        # If the request field lacks any of the expected pagination fields,
        # then the method is not paginated.

        # The request must have page_token and next_page_token as they keep track of pages
        for source, source_type, name in ((self.input, str, 'page_token'),
                                          (self.output, str, 'next_page_token')):
            field = source.fields.get(name, None)
            if not field or field.type != source_type:
                return None

        # The request must have max_results or page_size
        page_fields = (self.input.fields.get('max_results', None),
                       self.input.fields.get('page_size', None))
        page_field_size = next(
            (field for field in page_fields if field), None)
        if not page_field_size or page_field_size.type != int:
            return None

        # Return the first repeated field.
        for field in self.output.fields.values():
            if field.repeated:
                return field

        # We found no repeated fields. Return None.
        return None

    @utils.cached_property
    def ref_types(self) -> Sequence[Union[MessageType, EnumType]]:
        return self._ref_types(True)

    @utils.cached_property
    def flat_ref_types(self) -> Sequence[Union[MessageType, EnumType]]:
        return self._ref_types(False)

    def _ref_types(self, recursive: bool) -> Sequence[Union[MessageType, EnumType]]:
        """Return types referenced by this method."""
        # Begin with the input (request) and output (response) messages.
        answer: List[Union[MessageType, EnumType]] = [self.input]
        types: Iterable[Union[MessageType, EnumType]] = (
            self.input.recursive_field_types if recursive
            else (
                f.type
                for f in self.flattened_fields.values()
                if f.message or f.enum
            )
        )
        answer.extend(types)

        if not self.void:
            answer.append(self.client_output)
            answer.extend(self.client_output.field_types)
            answer.append(self.client_output_async)
            answer.extend(self.client_output_async.field_types)

        # If this method has LRO, it is possible (albeit unlikely) that
        # the LRO messages reside in a different module.
        if self.lro:
            answer.append(self.lro.response_type)
            answer.append(self.lro.metadata_type)

        # Extended operation
        if self.extended_lro:
            answer.append(self.extended_lro.request_type)
            answer.append(self.extended_lro.operation_type)

        # If this message paginates its responses, it is possible
        # that the individual result messages reside in a different module.
        if self.paged_result_field and self.paged_result_field.message:
            answer.append(self.paged_result_field.message)

        # Done; return the answer.
        return tuple(answer)

    @property
    def void(self) -> bool:
        """Return True if this method has no return value, False otherwise."""
        return self.output.ident.proto == 'google.protobuf.Empty'

    def with_context(self, *,
                     collisions: Set[str],
                     visited_messages: Optional[Set["MessageType"]] = None,
                     ) -> 'Method':
        """Return a derivative of this method with the provided context.

        This method is used to address naming collisions. The returned
        ``Method`` object aliases module names to avoid naming collisions
        in the file being written.
        """
        maybe_lro = None
        if self.lro:
            maybe_lro = self.lro.with_context(
                collisions=collisions,
                visited_messages=visited_messages,
            ) if collisions else self.lro

        maybe_extended_lro = (
            self.extended_lro.with_context(
                collisions=collisions,
                visited_messages=visited_messages,
            ) if self.extended_lro else None
        )

        return dataclasses.replace(
            self,
            lro=maybe_lro,
            extended_lro=maybe_extended_lro,
            input=self.input.with_context(
                collisions=collisions,
                visited_messages=visited_messages,
            ),
            output=self.output.with_context(
                collisions=collisions,
                visited_messages=visited_messages,
            ),
            meta=self.meta.with_context(collisions=collisions),
        )


@dataclasses.dataclass(frozen=True)
class CommonResource:
    type_name: str
    pattern: str

    @classmethod
    def build(cls, resource: resource_pb2.ResourceDescriptor):
        return cls(
            type_name=resource.type,
            pattern=next(iter(resource.pattern))
        )

    @utils.cached_property
    def message_type(self):
        message_pb = descriptor_pb2.DescriptorProto()
        res_pb = message_pb.options.Extensions[resource_pb2.resource]
        res_pb.type = self.type_name
        res_pb.pattern.append(self.pattern)

        return MessageType(
            message_pb=message_pb,
            fields={},
            nested_enums={},
            nested_messages={},
        )


@dataclasses.dataclass(frozen=True)
class Service:
    """Description of a service (defined with the ``service`` keyword)."""
    service_pb: descriptor_pb2.ServiceDescriptorProto
    methods: Mapping[str, Method]
    # N.B.: visible_resources is intended to be a read-only view
    # whose backing store is owned by the API.
    # This is represented by a types.MappingProxyType instance.
    visible_resources: Mapping[str, MessageType]
    meta: metadata.Metadata = dataclasses.field(
        default_factory=metadata.Metadata,
    )

    common_resources: ClassVar[Mapping[str, CommonResource]] = dataclasses.field(
        default={
            "cloudresourcemanager.googleapis.com/Project": CommonResource(
                "cloudresourcemanager.googleapis.com/Project",
                "projects/{project}",
            ),
            "cloudresourcemanager.googleapis.com/Organization": CommonResource(
                "cloudresourcemanager.googleapis.com/Organization",
                "organizations/{organization}",
            ),
            "cloudresourcemanager.googleapis.com/Folder": CommonResource(
                "cloudresourcemanager.googleapis.com/Folder",
                "folders/{folder}",
            ),
            "cloudbilling.googleapis.com/BillingAccount": CommonResource(
                "cloudbilling.googleapis.com/BillingAccount",
                "billingAccounts/{billing_account}",
            ),
            "locations.googleapis.com/Location": CommonResource(
                "locations.googleapis.com/Location",
                "projects/{project}/locations/{location}",
            ),
        },
        init=False,
        compare=False,
    )

    def __hash__(self):
        return hash(f"{self.meta.address.api_naming.module_name}.{self.name}")

    def __getattr__(self, name):
        return getattr(self.service_pb, name)

    @property
    def client_name(self) -> str:
        """Returns the name of the generated client class"""
        return self.name + "Client"

    @property
    def client_package_version(self) -> str:
        return self.meta.address.package[-1] if self.meta.address.package else ""

    @property
    def async_client_name(self) -> str:
        """Returns the name of the generated AsyncIO client class"""
        return self.name + "AsyncClient"

    @property
    def transport_name(self):
        return self.name + "Transport"

    @property
    def grpc_transport_name(self):
        return self.name + "GrpcTransport"

    @property
    def grpc_asyncio_transport_name(self):
        return self.name + "GrpcAsyncIOTransport"

    @property
    def rest_transport_name(self):
        return self.name + "RestTransport"

    @property
    def has_lro(self) -> bool:
        """Return whether the service has a long-running method."""
        return any(m.lro for m in self.methods.values())

    @property
    def has_extended_lro(self) -> bool:
        return any(m.extended_lro for m in self.methods.values())

    @property
    def has_pagers(self) -> bool:
        """Return whether the service has paged methods."""
        return any(m.paged_result_field for m in self.methods.values())

    @property
    def host(self) -> str:
        """Return the hostname for this service, if specified.

        Returns:
            str: The hostname, with no protocol and no trailing ``/``.
        """
        if self.options.Extensions[client_pb2.default_host]:
            return self.options.Extensions[client_pb2.default_host]
        return ''

    @property
    def version(self) -> str:
        """Return the API version for this service, if specified.

        Returns:
            str: The API version for this service.
        """
        if self.options.Extensions[client_pb2.api_version]:
            return self.options.Extensions[client_pb2.api_version]
        return ''

    @property
    def shortname(self) -> str:
        """Return the API short name. DRIFT uses this to identify
        APIs.

        Returns:
            str: The api shortname.
        """
        # Get the shortname from the host
        # Real APIs are expected to have format:
        # "{api_shortname}.googleapis.com"
        return self.host.split(".")[0]

    @property
    def oauth_scopes(self) -> Sequence[str]:
        """Return a sequence of oauth scopes, if applicable.

        Returns:
            Sequence[str]: A sequence of OAuth scopes.
        """
        # Return the OAuth scopes, split on comma.
        return tuple(
            i.strip()
            for i in self.options.Extensions[client_pb2.oauth_scopes].split(',')
            if i
        )

    @property
    def module_name(self) -> str:
        """Return the appropriate module name for this service.

        Returns:
            str: The service name, in snake case.
        """
        return utils.to_snake_case(self.name)

    @utils.cached_property
    def names(self) -> FrozenSet[str]:
        """Return a set of names used in this service.

        This is used for detecting naming collisions in the module names
        used for imports.
        """
        # Put together a set of the service and method names.
        answer = {self.name, self.client_name, self.async_client_name}
        answer.update(
            utils.to_snake_case(i.name) for i in self.methods.values()
        )

        # Identify any import module names where the same module name is used
        # from distinct packages.
        modules: Dict[str, Set[str]] = collections.defaultdict(set)
        for m in self.methods.values():
            for t in m.ref_types:
                modules[t.ident.module].add(t.ident.package)

        answer.update(
            module_name
            for module_name, packages in modules.items()
            if len(packages) > 1
        )

        # Done; return the answer.
        return frozenset(answer)

    @utils.cached_property
    def resource_messages(self) -> FrozenSet[MessageType]:
        """Returns all the resource message types used in all
        request and response fields in the service."""
        def gen_resources(message):
            if message.resource_path:
                yield message

            for type_ in message.recursive_field_types:
                if type_.resource_path:
                    yield type_

        def gen_indirect_resources_used(message):
            for field in message.recursive_resource_fields:
                resource = field.options.Extensions[
                    resource_pb2.resource_reference]
                resource_type = resource.type or resource.child_type
                # The resource may not be visible if the resource type is one of
                # the common_resources (see the class var in class definition)
                # or if it's something unhelpful like '*'.
                resource = self.visible_resources.get(resource_type)
                if resource:
                    yield resource

        return frozenset(
            msg
            for method in self.methods.values()
            for msg in chain(
                gen_resources(method.input),
                gen_resources(
                    method.lro.response_type if method.lro else method.output
                ),
                gen_indirect_resources_used(method.input),
                gen_indirect_resources_used(
                    method.lro.response_type if method.lro else method.output
                ),
            )
        )

    @utils.cached_property
    def resource_messages_dict(self) -> Dict[str, MessageType]:
        """Returns a dict from resource reference to
        the message type. This *includes* the common resource messages.

        Returns:
            Dict[str, MessageType]: A mapping from resource path
                string to the corresponding MessageType.
                `{"locations.googleapis.com/Location": MessageType(...)}`
        """
        service_resource_messages = {
            r.resource_type_full_path: r for r in self.resource_messages}

        # Add common resources
        service_resource_messages.update(
            (resource_path, resource.message_type)
            for resource_path, resource in self.common_resources.items()
        )

        return service_resource_messages

    @utils.cached_property
    def any_client_streaming(self) -> bool:
        return any(m.client_streaming for m in self.methods.values())

    @utils.cached_property
    def any_server_streaming(self) -> bool:
        return any(m.server_streaming for m in self.methods.values())

    @utils.cached_property
    def any_deprecated(self) -> bool:
        return any(m.is_deprecated for m in self.methods.values())

    @utils.cached_property
    def any_extended_operations_methods(self) -> bool:
        return any(m.operation_service for m in self.methods.values())

    @utils.cached_property
    def operation_polling_method(self) -> Optional[Method]:
        return next(
            (
                m
                for m in self.methods.values()
                if m.is_operation_polling_method
            ),
            None
        )

    def with_context(self, *,
                     collisions: Set[str],
                     visited_messages: Optional[Set["MessageType"]] = None,
                     ) -> 'Service':
        """Return a derivative of this service with the provided context.

        This method is used to address naming collisions. The returned
        ``Service`` object aliases module names to avoid naming collisions
        in the file being written.
        """
        return dataclasses.replace(
            self,
            methods={
                k: v.with_context(
                    # A method's flattened fields create additional names
                    # that may conflict with module imports.
                    collisions=collisions | set(v.flattened_fields.keys()),
                    visited_messages=visited_messages,
                )
                for k, v in self.methods.items()
            },
            meta=self.meta.with_context(collisions=collisions),
        )<|MERGE_RESOLUTION|>--- conflicted
+++ resolved
@@ -1081,11 +1081,6 @@
     @classmethod
     def resolve(cls, routing_rule: routing_pb2.RoutingRule, request: Union[dict, str]) -> dict:
         """Resolves the routing header which should be sent along with the request.
-<<<<<<< HEAD
-        This function performs dynamic header resolution, identical to what's in `_client_macros.j2`.
-        https://github.com/googleapis/gapic-generator-python/blob/4c5de8791795f8101f6ec66f80b8a8e5e9a21822/gapic/templates/%25namespace/%25name_%25version/%25sub/services/%25service/_client_macros.j2#L150-L164
-=======
->>>>>>> 1a49b4bf
         The routing header is determined based on the given routing rule and request.
         See the following link for more information on explicit routing headers:
         https://google.aip.dev/client-libraries/4222#explicit-routing-headers-googleapirouting
@@ -1120,12 +1115,9 @@
             return current
 
         header_params = {}
-<<<<<<< HEAD
-=======
         # TODO(https://github.com/googleapis/gapic-generator-python/issues/2160): Move this logic to
         # `google-api-core` so that the shared code can be used in both `wrappers.py` and GAPIC clients
         # via Jinja templates.
->>>>>>> 1a49b4bf
         for routing_param in routing_rule.routing_parameters:
             request_field_value = _get_field(request, routing_param.field)
             # Only resolve the header for routing parameter fields which are populated in the request
