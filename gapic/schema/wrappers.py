--- conflicted
+++ resolved
@@ -498,15 +498,5 @@
     @property
     def has_lro(self) -> bool:
         """Return whether the service has a long-running method."""
-<<<<<<< HEAD
-        return any([hasattr(m.output, 'lro_response')
-                    for m in self.methods.values()])
-=======
         return any([getattr(m.output, 'lro_response', None)
-                    for m in self.methods.values()])
-
-    @property
-    def has_field_headers(self) -> bool:
-        """Return whether the service has a method containing field headers."""
-        return any([m.field_headers for m in self.methods.values()])
->>>>>>> ab1a1554
+                    for m in self.methods.values()])