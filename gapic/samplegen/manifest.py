--- conflicted
+++ resolved
@@ -85,10 +85,6 @@
                 name="samples",
                 elements=[
                     [
-<<<<<<< HEAD
-                        # type: ignore
-=======
->>>>>>> c70b2c39
                         # Mypy doesn't correctly intuit the type of the
                         # "region_tag" conditional expression.
                         yaml.Alias(environment.anchor_name or ""),
