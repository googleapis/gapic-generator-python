--- conflicted
+++ resolved
@@ -165,13 +165,8 @@
           command: python setup.py sdist upload
   showcase:
     docker:
-<<<<<<< HEAD
-      - image: python:3.7-slim
+      - image: python:3.8-slim
       - image: gcr.io/gapic-images/gapic-showcase:0.6.1
-=======
-      - image: python:3.8-slim
-      - image: gcr.io/gapic-images/gapic-showcase:0.2.0
->>>>>>> 061cc12f
     steps:
       - checkout
       - run:
